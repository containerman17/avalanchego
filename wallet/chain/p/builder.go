// Copyright (C) 2019-2024, Ava Labs, Inc. All rights reserved.
// See the file LICENSE for licensing terms.

package p

import (
	"errors"
	"fmt"
	"time"

	stdcontext "context"

	"golang.org/x/exp/slices"

	"github.com/ava-labs/avalanchego/ids"
	"github.com/ava-labs/avalanchego/utils"
	"github.com/ava-labs/avalanchego/utils/constants"
	"github.com/ava-labs/avalanchego/utils/math"
	"github.com/ava-labs/avalanchego/utils/set"
	"github.com/ava-labs/avalanchego/vms/components/avax"
	"github.com/ava-labs/avalanchego/vms/platformvm/fx"
	"github.com/ava-labs/avalanchego/vms/platformvm/signer"
	"github.com/ava-labs/avalanchego/vms/platformvm/stakeable"
	"github.com/ava-labs/avalanchego/vms/platformvm/txs"
	"github.com/ava-labs/avalanchego/vms/platformvm/txs/fees"
	"github.com/ava-labs/avalanchego/vms/secp256k1fx"
	"github.com/ava-labs/avalanchego/wallet/subnet/primary/common"

	commonfees "github.com/ava-labs/avalanchego/vms/components/fees"
)

var (
	errNoChangeAddress           = errors.New("no possible change address")
	errUnknownOwnerType          = errors.New("unknown owner type")
	errInsufficientAuthorization = errors.New("insufficient authorization")
	errInsufficientFunds         = errors.New("insufficient funds")

	_ Builder = (*builder)(nil)
)

// Builder provides a convenient interface for building unsigned P-chain
// transactions.
type Builder interface {
	// GetBalance calculates the amount of each asset that this builder has
	// control over.
	GetBalance(
		options ...common.Option,
	) (map[ids.ID]uint64, error)

	// GetImportableBalance calculates the amount of each asset that this
	// builder could import from the provided chain.
	//
	// - [chainID] specifies the chain the funds are from.
	GetImportableBalance(
		chainID ids.ID,
		options ...common.Option,
	) (map[ids.ID]uint64, error)

	// NewBaseTx creates a new simple value transfer. Because the P-chain
	// doesn't intend for balance transfers to occur, this method is expensive
	// and abuses the creation of subnets.
	//
	// - [outputs] specifies all the recipients and amounts that should be sent
	//   from this transaction.
	NewBaseTx(
		outputs []*avax.TransferableOutput,
		feeCalc *fees.Calculator,
		options ...common.Option,
	) (*txs.BaseTx, error)

	// TODO: Drop once E upgrade is activated
	newBaseTxPreEUpgrade(
		outputs []*avax.TransferableOutput,
		feeCalc *fees.Calculator,
		options ...common.Option,
	) (*txs.CreateSubnetTx, error)

	// NewAddValidatorTx creates a new validator of the primary network.
	//
	// - [vdr] specifies all the details of the validation period such as the
	//   startTime, endTime, stake weight, and nodeID.
	// - [rewardsOwner] specifies the owner of all the rewards this validator
	//   may accrue during its validation period.
	// - [shares] specifies the fraction (out of 1,000,000) that this validator
	//   will take from delegation rewards. If 1,000,000 is provided, 100% of
	//   the delegation reward will be sent to the validator's [rewardsOwner].
	NewAddValidatorTx(
		vdr *txs.Validator,
		rewardsOwner *secp256k1fx.OutputOwners,
		shares uint32,
		feeCalc *fees.Calculator,
		options ...common.Option,
	) (*txs.AddValidatorTx, error)

	// NewAddSubnetValidatorTx creates a new validator of a subnet.
	//
	// - [vdr] specifies all the details of the validation period such as the
	//   startTime, endTime, sampling weight, nodeID, and subnetID.
	NewAddSubnetValidatorTx(
		vdr *txs.SubnetValidator,
		feeCalc *fees.Calculator,
		options ...common.Option,
	) (*txs.AddSubnetValidatorTx, error)

	// NewRemoveSubnetValidatorTx removes [nodeID] from the validator
	// set [subnetID].
	NewRemoveSubnetValidatorTx(
		nodeID ids.NodeID,
		subnetID ids.ID,
		feeCalc *fees.Calculator,
		options ...common.Option,
	) (*txs.RemoveSubnetValidatorTx, error)

	// NewAddDelegatorTx creates a new delegator to a validator on the primary
	// network.
	//
	// - [vdr] specifies all the details of the delegation period such as the
	//   startTime, endTime, stake weight, and validator's nodeID.
	// - [rewardsOwner] specifies the owner of all the rewards this delegator
	//   may accrue at the end of its delegation period.
	NewAddDelegatorTx(
		vdr *txs.Validator,
		rewardsOwner *secp256k1fx.OutputOwners,
		feeCalc *fees.Calculator,
		options ...common.Option,
	) (*txs.AddDelegatorTx, error)

	// NewCreateChainTx creates a new chain in the named subnet.
	//
	// - [subnetID] specifies the subnet to launch the chain in.
	// - [genesis] specifies the initial state of the new chain.
	// - [vmID] specifies the vm that the new chain will run.
	// - [fxIDs] specifies all the feature extensions that the vm should be
	//   running with.
	// - [chainName] specifies a human readable name for the chain.
	NewCreateChainTx(
		subnetID ids.ID,
		genesis []byte,
		vmID ids.ID,
		fxIDs []ids.ID,
		chainName string,
		feeCalc *fees.Calculator,
		options ...common.Option,
	) (*txs.CreateChainTx, error)

	// NewCreateSubnetTx creates a new subnet with the specified owner.
	//
	// - [owner] specifies who has the ability to create new chains and add new
	//   validators to the subnet.
	NewCreateSubnetTx(
		owner *secp256k1fx.OutputOwners,
		feeCalc *fees.Calculator,
		options ...common.Option,
	) (*txs.CreateSubnetTx, error)

	// NewTransferSubnetOwnershipTx changes the owner of the named subnet.
	//
	// - [subnetID] specifies the subnet to be modified
	// - [owner] specifies who has the ability to create new chains and add new
	//   validators to the subnet.
	NewTransferSubnetOwnershipTx(
		subnetID ids.ID,
		owner *secp256k1fx.OutputOwners,
		feeCalc *fees.Calculator,
		options ...common.Option,
	) (*txs.TransferSubnetOwnershipTx, error)

	// NewImportTx creates an import transaction that attempts to consume all
	// the available UTXOs and import the funds to [to].
	//
	// - [chainID] specifies the chain to be importing funds from.
	// - [to] specifies where to send the imported funds to.
	NewImportTx(
		chainID ids.ID,
		to *secp256k1fx.OutputOwners,
		feeCalc *fees.Calculator,
		options ...common.Option,
	) (*txs.ImportTx, error)

	// NewExportTx creates an export transaction that attempts to send all the
	// provided [outputs] to the requested [chainID].
	//
	// - [chainID] specifies the chain to be exporting the funds to.
	// - [outputs] specifies the outputs to send to the [chainID].
	NewExportTx(
		chainID ids.ID,
		outputs []*avax.TransferableOutput,
		feeCalc *fees.Calculator,
		options ...common.Option,
	) (*txs.ExportTx, error)

	// NewTransformSubnetTx creates a transform subnet transaction that attempts
	// to convert the provided [subnetID] from a permissioned subnet to a
	// permissionless subnet. This transaction will convert
	// [maxSupply] - [initialSupply] of [assetID] to staking rewards.
	//
	// - [subnetID] specifies the subnet to transform.
	// - [assetID] specifies the asset to use to reward stakers on the subnet.
	// - [initialSupply] is the amount of [assetID] that will be in circulation
	//   after this transaction is accepted.
	// - [maxSupply] is the maximum total amount of [assetID] that should ever
	//   exist.
	// - [minConsumptionRate] is the rate that a staker will receive rewards
	//   if they stake with a duration of 0.
	// - [maxConsumptionRate] is the maximum rate that staking rewards should be
	//   consumed from the reward pool per year.
	// - [minValidatorStake] is the minimum amount of funds required to become a
	//   validator.
	// - [maxValidatorStake] is the maximum amount of funds a single validator
	//   can be allocated, including delegated funds.
	// - [minStakeDuration] is the minimum number of seconds a staker can stake
	//   for.
	// - [maxStakeDuration] is the maximum number of seconds a staker can stake
	//   for.
	// - [minValidatorStake] is the minimum amount of funds required to become a
	//   delegator.
	// - [maxValidatorWeightFactor] is the factor which calculates the maximum
	//   amount of delegation a validator can receive. A value of 1 effectively
	//   disables delegation.
	// - [uptimeRequirement] is the minimum percentage a validator must be
	//   online and responsive to receive a reward.
	NewTransformSubnetTx(
		subnetID ids.ID,
		assetID ids.ID,
		initialSupply uint64,
		maxSupply uint64,
		minConsumptionRate uint64,
		maxConsumptionRate uint64,
		minValidatorStake uint64,
		maxValidatorStake uint64,
		minStakeDuration time.Duration,
		maxStakeDuration time.Duration,
		minDelegationFee uint32,
		minDelegatorStake uint64,
		maxValidatorWeightFactor byte,
		uptimeRequirement uint32,
		feeCalc *fees.Calculator,
		options ...common.Option,
	) (*txs.TransformSubnetTx, error)

	// NewAddPermissionlessValidatorTx creates a new validator of the specified
	// subnet.
	//
	// - [vdr] specifies all the details of the validation period such as the
	//   subnetID, startTime, endTime, stake weight, and nodeID.
	// - [signer] if the subnetID is the primary network, this is the BLS key
	//   for this validator. Otherwise, this value should be the empty signer.
	// - [assetID] specifies the asset to stake.
	// - [validationRewardsOwner] specifies the owner of all the rewards this
	//   validator earns for its validation period.
	// - [delegationRewardsOwner] specifies the owner of all the rewards this
	//   validator earns for delegations during its validation period.
	// - [shares] specifies the fraction (out of 1,000,000) that this validator
	//   will take from delegation rewards. If 1,000,000 is provided, 100% of
	//   the delegation reward will be sent to the validator's [rewardsOwner].
	NewAddPermissionlessValidatorTx(
		vdr *txs.SubnetValidator,
		signer signer.Signer,
		assetID ids.ID,
		validationRewardsOwner *secp256k1fx.OutputOwners,
		delegationRewardsOwner *secp256k1fx.OutputOwners,
		shares uint32,
		feeCalc *fees.Calculator,
		options ...common.Option,
	) (*txs.AddPermissionlessValidatorTx, error)

	// NewAddPermissionlessDelegatorTx creates a new delegator of the specified
	// subnet on the specified nodeID.
	//
	// - [vdr] specifies all the details of the delegation period such as the
	//   subnetID, startTime, endTime, stake weight, and nodeID.
	// - [assetID] specifies the asset to stake.
	// - [rewardsOwner] specifies the owner of all the rewards this delegator
	//   earns during its delegation period.
	NewAddPermissionlessDelegatorTx(
		vdr *txs.SubnetValidator,
		assetID ids.ID,
		rewardsOwner *secp256k1fx.OutputOwners,
		feeCalc *fees.Calculator,
		options ...common.Option,
	) (*txs.AddPermissionlessDelegatorTx, error)
}

// BuilderBackend specifies the required information needed to build unsigned
// P-chain transactions.
type BuilderBackend interface {
	Context
	UTXOs(ctx stdcontext.Context, sourceChainID ids.ID) ([]*avax.UTXO, error)
	GetSubnetOwner(ctx stdcontext.Context, subnetID ids.ID) (fx.Owner, error)
}

type builder struct {
	addrs   set.Set[ids.ShortID]
	backend BuilderBackend
}

// NewBuilder returns a new transaction builder.
//
//   - [addrs] is the set of addresses that the builder assumes can be used when
//     signing the transactions in the future.
//   - [backend] provides the required access to the chain's context and state
//     to build out the transactions.
func NewBuilder(addrs set.Set[ids.ShortID], backend BuilderBackend) Builder {
	return &builder{
		addrs:   addrs,
		backend: backend,
	}
}

func (b *builder) GetBalance(
	options ...common.Option,
) (map[ids.ID]uint64, error) {
	ops := common.NewOptions(options)
	return b.getBalance(constants.PlatformChainID, ops)
}

func (b *builder) GetImportableBalance(
	chainID ids.ID,
	options ...common.Option,
) (map[ids.ID]uint64, error) {
	ops := common.NewOptions(options)
	return b.getBalance(chainID, ops)
}

func (b *builder) NewBaseTx(
	outputs []*avax.TransferableOutput,
	feeCalc *fees.Calculator,
	options ...common.Option,
) (*txs.BaseTx, error) {
	// 1. Build core transaction without utxos
	ops := common.NewOptions(options)

	utx := &txs.BaseTx{
		BaseTx: avax.BaseTx{
			NetworkID:    b.backend.NetworkID(),
			BlockchainID: constants.PlatformChainID,
			Memo:         ops.Memo(),
			Outs:         outputs, // not sorted yet, we'll sort later on when we have all the outputs
		},
	}

	// 2. Finance the tx by building the utxos (inputs, outputs and stakes)
	toStake := map[ids.ID]uint64{}
	toBurn := map[ids.ID]uint64{} // fees are calculated in financeTx
	for _, out := range outputs {
		assetID := out.AssetID()
		amountToBurn, err := math.Add64(toBurn[assetID], out.Out.Amount())
		if err != nil {
			return nil, err
		}
		toBurn[assetID] = amountToBurn
	}

	// feesMan cumulates consumed units. Let's init it with utx filled so far
	if err := feeCalc.BaseTx(utx); err != nil {
		return nil, err
	}

	inputs, changeOuts, _, err := b.financeTx(toBurn, toStake, feeCalc, ops)
	if err != nil {
		return nil, err
	}

	outputs = append(outputs, changeOuts...)
	avax.SortTransferableOutputs(outputs, txs.Codec)
	utx.Ins = inputs
	utx.Outs = outputs

	return utx, b.initCtx(utx)
}

func (b *builder) newBaseTxPreEUpgrade(
	outputs []*avax.TransferableOutput,
	feeCalc *fees.Calculator,
	options ...common.Option,
) (*txs.CreateSubnetTx, error) {
	// 1. Build core transaction without utxos
	ops := common.NewOptions(options)

	utx := &txs.CreateSubnetTx{
		BaseTx: txs.BaseTx{BaseTx: avax.BaseTx{
			NetworkID:    b.backend.NetworkID(),
			BlockchainID: constants.PlatformChainID,
			Outs:         outputs, // not sorted yet, we'll sort later on when we have all the outputs
			Memo:         ops.Memo(),
		}},
		Owner: &secp256k1fx.OutputOwners{},
	}

	// 2. Finance the tx by building the utxos (inputs, outputs and stakes)
	toStake := map[ids.ID]uint64{}
	toBurn := map[ids.ID]uint64{} // fees are calculated in financeTx

	// feesMan cumulates consumed units. Let's init it with utx filled so far
	if err := feeCalc.CreateSubnetTx(utx); err != nil {
		return nil, err
	}

	inputs, changeOutputs, _, err := b.financeTx(toBurn, toStake, feeCalc, ops)
	if err != nil {
		return nil, err
	}
	outputs = append(outputs, changeOutputs...)
	avax.SortTransferableOutputs(outputs, txs.Codec) // sort the outputs

	utx.Ins = inputs
	utx.Outs = outputs

	return utx, b.initCtx(utx)
}

func (b *builder) NewAddValidatorTx(
	vdr *txs.Validator,
	rewardsOwner *secp256k1fx.OutputOwners,
	shares uint32,
	feeCalc *fees.Calculator,
	options ...common.Option,
) (*txs.AddValidatorTx, error) {
	ops := common.NewOptions(options)
	utils.Sort(rewardsOwner.Addrs)

	utx := &txs.AddValidatorTx{
		BaseTx: txs.BaseTx{BaseTx: avax.BaseTx{
			NetworkID:    b.backend.NetworkID(),
			BlockchainID: constants.PlatformChainID,
			Memo:         ops.Memo(),
		}},
		Validator:        *vdr,
		RewardsOwner:     rewardsOwner,
		DelegationShares: shares,
	}

	// 2. Finance the tx by building the utxos (inputs, outputs and stakes)
	toStake := map[ids.ID]uint64{
		b.backend.AVAXAssetID(): vdr.Wght,
	}
	toBurn := map[ids.ID]uint64{} // fees are calculated in financeTx

	// feesMan cumulates consumed units. Let's init it with utx filled so far
	if err := feeCalc.AddValidatorTx(utx); err != nil {
		return nil, err
	}

	inputs, outputs, stakeOutputs, err := b.financeTx(toBurn, toStake, feeCalc, ops)
	if err != nil {
		return nil, err
	}

	utx.Ins = inputs
	utx.Outs = outputs
	utx.StakeOuts = stakeOutputs

	return utx, b.initCtx(utx)
}

func (b *builder) NewAddSubnetValidatorTx(
	vdr *txs.SubnetValidator,
	feeCalc *fees.Calculator,
	options ...common.Option,
) (*txs.AddSubnetValidatorTx, error) {
	ops := common.NewOptions(options)

	subnetAuth, err := b.authorizeSubnet(vdr.Subnet, ops)
	if err != nil {
		return nil, err
	}

	utx := &txs.AddSubnetValidatorTx{
		BaseTx: txs.BaseTx{BaseTx: avax.BaseTx{
			NetworkID:    b.backend.NetworkID(),
			BlockchainID: constants.PlatformChainID,
			Memo:         ops.Memo(),
		}},
		SubnetValidator: *vdr,
		SubnetAuth:      subnetAuth,
	}

	// 2. Finance the tx by building the utxos (inputs, outputs and stakes)
	toStake := map[ids.ID]uint64{}
	toBurn := map[ids.ID]uint64{} // fees are calculated in financeTx

	// update fees to account for the auth credentials to be added upon tx signing
	if _, err = financeCredential(feeCalc, subnetAuth.SigIndices); err != nil {
		return nil, fmt.Errorf("account for credential fees: %w", err)
	}

	// feesMan cumulates consumed units. Let's init it with utx filled so far
	if err := feeCalc.AddSubnetValidatorTx(utx); err != nil {
		return nil, err
	}

	inputs, outputs, _, err := b.financeTx(toBurn, toStake, feeCalc, ops)
	if err != nil {
		return nil, err
	}

	utx.Ins = inputs
	utx.Outs = outputs

	return utx, b.initCtx(utx)
}

func (b *builder) NewRemoveSubnetValidatorTx(
	nodeID ids.NodeID,
	subnetID ids.ID,
	feeCalc *fees.Calculator,
	options ...common.Option,
) (*txs.RemoveSubnetValidatorTx, error) {
	ops := common.NewOptions(options)

	subnetAuth, err := b.authorizeSubnet(subnetID, ops)
	if err != nil {
		return nil, err
	}

	utx := &txs.RemoveSubnetValidatorTx{
		BaseTx: txs.BaseTx{BaseTx: avax.BaseTx{
			NetworkID:    b.backend.NetworkID(),
			BlockchainID: constants.PlatformChainID,
			Memo:         ops.Memo(),
		}},
		Subnet:     subnetID,
		NodeID:     nodeID,
		SubnetAuth: subnetAuth,
	}
	// 2. Finance the tx by building the utxos (inputs, outputs and stakes)
	toStake := map[ids.ID]uint64{}
	toBurn := map[ids.ID]uint64{} // fees are calculated in financeTx

	// update fees to account for the auth credentials to be added upon tx signing
	if _, err = financeCredential(feeCalc, subnetAuth.SigIndices); err != nil {
		return nil, fmt.Errorf("account for credential fees: %w", err)
	}

	// feesMan cumulates consumed units. Let's init it with utx filled so far
	if err := feeCalc.RemoveSubnetValidatorTx(utx); err != nil {
		return nil, err
	}

	inputs, outputs, _, err := b.financeTx(toBurn, toStake, feeCalc, ops)
	if err != nil {
		return nil, err
	}

	utx.Ins = inputs
	utx.Outs = outputs

	return utx, b.initCtx(utx)
}

func (b *builder) NewAddDelegatorTx(
	vdr *txs.Validator,
	rewardsOwner *secp256k1fx.OutputOwners,
	feeCalc *fees.Calculator,
	options ...common.Option,
) (*txs.AddDelegatorTx, error) {
	ops := common.NewOptions(options)
	utils.Sort(rewardsOwner.Addrs)

	utx := &txs.AddDelegatorTx{
		BaseTx: txs.BaseTx{BaseTx: avax.BaseTx{
			NetworkID:    b.backend.NetworkID(),
			BlockchainID: constants.PlatformChainID,
			Memo:         ops.Memo(),
		}},
		Validator:              *vdr,
		DelegationRewardsOwner: rewardsOwner,
	}

	// 2. Finance the tx by building the utxos (inputs, outputs and stakes)
	toStake := map[ids.ID]uint64{
		b.backend.AVAXAssetID(): vdr.Wght,
	}
	toBurn := map[ids.ID]uint64{} // fees are calculated in financeTx

	// feesMan cumulates consumed units. Let's init it with utx filled so far
	if err := feeCalc.AddDelegatorTx(utx); err != nil {
		return nil, err
	}

	inputs, outputs, stakeOutputs, err := b.financeTx(toBurn, toStake, feeCalc, ops)
	if err != nil {
		return nil, err
	}

	utx.Ins = inputs
	utx.Outs = outputs
	utx.StakeOuts = stakeOutputs

	return utx, b.initCtx(utx)
}

func (b *builder) NewCreateChainTx(
	subnetID ids.ID,
	genesis []byte,
	vmID ids.ID,
	fxIDs []ids.ID,
	chainName string,
	feeCalc *fees.Calculator,
	options ...common.Option,
) (*txs.CreateChainTx, error) {
	// 1. Build core transaction without utxos
	ops := common.NewOptions(options)
	subnetAuth, err := b.authorizeSubnet(subnetID, ops)
	if err != nil {
		return nil, err
	}

	utils.Sort(fxIDs)

	utx := &txs.CreateChainTx{
		BaseTx: txs.BaseTx{BaseTx: avax.BaseTx{
			NetworkID:    b.backend.NetworkID(),
			BlockchainID: constants.PlatformChainID,
			Memo:         ops.Memo(),
		}},
		SubnetID:    subnetID,
		ChainName:   chainName,
		VMID:        vmID,
		FxIDs:       fxIDs,
		GenesisData: genesis,
		SubnetAuth:  subnetAuth,
	}

	// 2. Finance the tx by building the utxos (inputs, outputs and stakes)
	toStake := map[ids.ID]uint64{}
	toBurn := map[ids.ID]uint64{} // fees are calculated in financeTx

	// update fees to account for the auth credentials to be added upon tx signing
	if _, err = financeCredential(feeCalc, subnetAuth.SigIndices); err != nil {
		return nil, fmt.Errorf("account for credential fees: %w", err)
	}

	// feesMan cumulates consumed units. Let's init it with utx filled so far
	if err = feeCalc.CreateChainTx(utx); err != nil {
		return nil, err
	}

	inputs, outputs, _, err := b.financeTx(toBurn, toStake, feeCalc, ops)
	if err != nil {
		return nil, err
	}

	utx.Ins = inputs
	utx.Outs = outputs

	return utx, b.initCtx(utx)
}

func (b *builder) NewCreateSubnetTx(
	owner *secp256k1fx.OutputOwners,
	feeCalc *fees.Calculator,
	options ...common.Option,
) (*txs.CreateSubnetTx, error) {
	// 1. Build core transaction without utxos
	ops := common.NewOptions(options)

	utx := &txs.CreateSubnetTx{
		BaseTx: txs.BaseTx{BaseTx: avax.BaseTx{
			NetworkID:    b.backend.NetworkID(),
			BlockchainID: constants.PlatformChainID,
			Memo:         ops.Memo(),
		}},
		Owner: owner,
	}

	// 2. Finance the tx by building the utxos (inputs, outputs and stakes)
	toStake := map[ids.ID]uint64{}
	toBurn := map[ids.ID]uint64{} // fees are calculated in financeTx

	// feesMan cumulates consumed units. Let's init it with utx filled so far
	if err := feeCalc.CreateSubnetTx(utx); err != nil {
		return nil, err
	}

	inputs, outputs, _, err := b.financeTx(toBurn, toStake, feeCalc, ops)
	if err != nil {
		return nil, err
	}

	utx.Ins = inputs
	utx.Outs = outputs

	return utx, b.initCtx(utx)
}

func (b *builder) NewTransferSubnetOwnershipTx(
	subnetID ids.ID,
	owner *secp256k1fx.OutputOwners,
	feeCalc *fees.Calculator,
	options ...common.Option,
) (*txs.TransferSubnetOwnershipTx, error) {
	// 1. Build core transaction without utxos
	ops := common.NewOptions(options)
	subnetAuth, err := b.authorizeSubnet(subnetID, ops)
	if err != nil {
		return nil, err
	}

	utils.Sort(owner.Addrs)
	utx := &txs.TransferSubnetOwnershipTx{
		BaseTx: txs.BaseTx{BaseTx: avax.BaseTx{
			NetworkID:    b.backend.NetworkID(),
			BlockchainID: constants.PlatformChainID,
			Memo:         ops.Memo(),
		}},
		SubnetAuth: subnetAuth,
		Owner:      owner,
	}

	// 2. Finance the tx by building the utxos (inputs, outputs and stakes)
	toStake := map[ids.ID]uint64{}
	toBurn := map[ids.ID]uint64{} // fees are calculated in financeTx

	// update fees to account for the auth credentials to be added upon tx signing
	if _, err = financeCredential(feeCalc, subnetAuth.SigIndices); err != nil {
		return nil, fmt.Errorf("account for credential fees: %w", err)
	}

	// feesMan cumulates consumed units. Let's init it with utx filled so far
	if err := feeCalc.TransferSubnetOwnershipTx(utx); err != nil {
		return nil, err
	}

	inputs, outputs, _, err := b.financeTx(toBurn, toStake, feeCalc, ops)
	if err != nil {
		return nil, err
	}

	utx.Ins = inputs
	utx.Outs = outputs

	return utx, b.initCtx(utx)
}

func (b *builder) NewImportTx(
	sourceChainID ids.ID,
	to *secp256k1fx.OutputOwners,
	feeCalc *fees.Calculator,
	options ...common.Option,
) (*txs.ImportTx, error) {
	ops := common.NewOptions(options)
	// 1. Build core transaction
	utx := &txs.ImportTx{
		BaseTx: txs.BaseTx{BaseTx: avax.BaseTx{
			NetworkID:    b.backend.NetworkID(),
			BlockchainID: constants.PlatformChainID,
			Memo:         ops.Memo(),
		}},
		SourceChain: sourceChainID,
	}

	// 2. Add imported inputs first
	importedUtxos, err := b.backend.UTXOs(ops.Context(), sourceChainID)
	if err != nil {
		return nil, err
	}

	var (
		addrs           = ops.Addresses(b.addrs)
		minIssuanceTime = ops.MinIssuanceTime()
		avaxAssetID     = b.backend.AVAXAssetID()

		importedInputs     = make([]*avax.TransferableInput, 0, len(importedUtxos))
		importedSigIndices = make([][]uint32, 0)
		importedAmounts    = make(map[ids.ID]uint64)
	)

	for _, utxo := range importedUtxos {
		out, ok := utxo.Out.(*secp256k1fx.TransferOutput)
		if !ok {
			continue
		}

		inputSigIndices, ok := common.MatchOwners(&out.OutputOwners, addrs, minIssuanceTime)
		if !ok {
			// We couldn't spend this UTXO, so we skip to the next one
			continue
		}

		importedInputs = append(importedInputs, &avax.TransferableInput{
			UTXOID: utxo.UTXOID,
			Asset:  utxo.Asset,
			In: &secp256k1fx.TransferInput{
				Amt: out.Amt,
				Input: secp256k1fx.Input{
					SigIndices: inputSigIndices,
				},
			},
		})

		assetID := utxo.AssetID()
		newImportedAmount, err := math.Add64(importedAmounts[assetID], out.Amt)
		if err != nil {
			return nil, err
		}
		importedAmounts[assetID] = newImportedAmount
		importedSigIndices = append(importedSigIndices, inputSigIndices)
	}
	if len(importedInputs) == 0 {
		return nil, fmt.Errorf(
			"%w: no UTXOs available to import",
			errInsufficientFunds,
		)
	}

	utils.Sort(importedInputs) // sort imported inputs
	utx.ImportedInputs = importedInputs

	// 3. Add an output for all non-avax denominated inputs.
	for assetID, amount := range importedAmounts {
		if assetID == avaxAssetID {
			// Avax-denominated inputs may be used to fully or partially pay fees,
			// so we'll handle them later on.
			continue
		}

		utx.Outs = append(utx.Outs, &avax.TransferableOutput{
			Asset: avax.Asset{ID: assetID},
			Out: &secp256k1fx.TransferOutput{
				Amt:          amount,
				OutputOwners: *to,
			},
		}) // we'll sort them later on
	}

	// 3. Finance fees as much as possible with imported, Avax-denominated UTXOs

	// feesMan cumulates consumed units. Let's init it with utx filled so far
	if err := feeCalc.ImportTx(utx); err != nil {
		return nil, err
	}

	for _, sigIndices := range importedSigIndices {
		if _, err = financeCredential(feeCalc, sigIndices); err != nil {
			return nil, fmt.Errorf("account for credential fees: %w", err)
		}
	}

	switch importedAVAX := importedAmounts[avaxAssetID]; {
	case importedAVAX == feeCalc.Fee:
		// imported inputs match exactly the fees to be paid
		avax.SortTransferableOutputs(utx.Outs, txs.Codec) // sort imported outputs
		return utx, b.initCtx(utx)

	case importedAVAX < feeCalc.Fee:
		// imported inputs can partially pay fees
		feeCalc.Fee -= importedAmounts[avaxAssetID]

	default:
		// imported inputs may be enough to pay taxes by themselves
		changeOut := &avax.TransferableOutput{
			Asset: avax.Asset{ID: avaxAssetID},
			Out: &secp256k1fx.TransferOutput{
				OutputOwners: *to, // we set amount after considering own fees
			},
		}

		// update fees to target given the extra output added
		outDimensions, err := commonfees.GetOutputsDimensions(txs.Codec, txs.CodecVersion, []*avax.TransferableOutput{changeOut})
		if err != nil {
			return nil, fmt.Errorf("failed calculating output size: %w", err)
		}
		if _, err := feeCalc.AddFeesFor(outDimensions); err != nil {
			return nil, fmt.Errorf("account for output fees: %w", err)
		}

		switch {
		case feeCalc.Fee < importedAVAX:
			changeOut.Out.(*secp256k1fx.TransferOutput).Amt = importedAVAX - feeCalc.Fee
			utx.Outs = append(utx.Outs, changeOut)
			avax.SortTransferableOutputs(utx.Outs, txs.Codec) // sort imported outputs
			return utx, b.initCtx(utx)

		case feeCalc.Fee == importedAVAX:
			// imported fees pays exactly the tx cost. We don't include the outputs
			avax.SortTransferableOutputs(utx.Outs, txs.Codec) // sort imported outputs
			return utx, b.initCtx(utx)

		default:
			// imported avax are not enough to pay fees
			// Drop the changeOut and finance the tx
			if _, err := feeCalc.RemoveFeesFor(outDimensions); err != nil {
				return nil, fmt.Errorf("failed reverting change output: %w", err)
			}
			feeCalc.Fee -= importedAVAX
		}
	}

	toStake := map[ids.ID]uint64{}
	toBurn := map[ids.ID]uint64{}
	inputs, changeOuts, _, err := b.financeTx(toBurn, toStake, feeCalc, ops)
	if err != nil {
		return nil, err
	}

	utx.Ins = inputs
	utx.Outs = append(utx.Outs, changeOuts...)
	avax.SortTransferableOutputs(utx.Outs, txs.Codec) // sort imported outputs
	return utx, b.initCtx(utx)
}

func (b *builder) NewExportTx(
	chainID ids.ID,
	outputs []*avax.TransferableOutput,
	feeCalc *fees.Calculator,
	options ...common.Option,
) (*txs.ExportTx, error) {
	// 1. Build core transaction without utxos
	ops := common.NewOptions(options)
	avax.SortTransferableOutputs(outputs, txs.Codec) // sort exported outputs

	utx := &txs.ExportTx{
		BaseTx: txs.BaseTx{BaseTx: avax.BaseTx{
			NetworkID:    b.backend.NetworkID(),
			BlockchainID: constants.PlatformChainID,
			Memo:         ops.Memo(),
		}},
		DestinationChain: chainID,
		ExportedOutputs:  outputs,
	}

	// 2. Finance the tx by building the utxos (inputs, outputs and stakes)
	toStake := map[ids.ID]uint64{}
	toBurn := map[ids.ID]uint64{} // fees are calculated in financeTx
	for _, out := range outputs {
		assetID := out.AssetID()
		amountToBurn, err := math.Add64(toBurn[assetID], out.Out.Amount())
		if err != nil {
			return nil, err
		}
		toBurn[assetID] = amountToBurn
	}

	// feesMan cumulates consumed units. Let's init it with utx filled so far
	if err := feeCalc.ExportTx(utx); err != nil {
		return nil, err
	}

	inputs, changeOuts, _, err := b.financeTx(toBurn, toStake, feeCalc, ops)
	if err != nil {
		return nil, err
	}

	utx.Ins = inputs
	utx.Outs = changeOuts

	return utx, b.initCtx(utx)
}

func (b *builder) NewTransformSubnetTx(
	subnetID ids.ID,
	assetID ids.ID,
	initialSupply uint64,
	maxSupply uint64,
	minConsumptionRate uint64,
	maxConsumptionRate uint64,
	minValidatorStake uint64,
	maxValidatorStake uint64,
	minStakeDuration time.Duration,
	maxStakeDuration time.Duration,
	minDelegationFee uint32,
	minDelegatorStake uint64,
	maxValidatorWeightFactor byte,
	uptimeRequirement uint32,
	feeCalc *fees.Calculator,
	options ...common.Option,
) (*txs.TransformSubnetTx, error) {
	// 1. Build core transaction without utxos
	ops := common.NewOptions(options)

	subnetAuth, err := b.authorizeSubnet(subnetID, ops)
	if err != nil {
		return nil, err
	}

	utx := &txs.TransformSubnetTx{
		BaseTx: txs.BaseTx{BaseTx: avax.BaseTx{
			NetworkID:    b.backend.NetworkID(),
			BlockchainID: constants.PlatformChainID,
			Memo:         ops.Memo(),
		}},
		Subnet:                   subnetID,
		AssetID:                  assetID,
		InitialSupply:            initialSupply,
		MaximumSupply:            maxSupply,
		MinConsumptionRate:       minConsumptionRate,
		MaxConsumptionRate:       maxConsumptionRate,
		MinValidatorStake:        minValidatorStake,
		MaxValidatorStake:        maxValidatorStake,
		MinStakeDuration:         uint32(minStakeDuration / time.Second),
		MaxStakeDuration:         uint32(maxStakeDuration / time.Second),
		MinDelegationFee:         minDelegationFee,
		MinDelegatorStake:        minDelegatorStake,
		MaxValidatorWeightFactor: maxValidatorWeightFactor,
		UptimeRequirement:        uptimeRequirement,
		SubnetAuth:               subnetAuth,
	}

	// 2. Finance the tx by building the utxos (inputs, outputs and stakes)
	toStake := map[ids.ID]uint64{}
	toBurn := map[ids.ID]uint64{
		assetID: maxSupply - initialSupply,
	} // fees are calculated in financeTx

	// update fees to account for the auth credentials to be added upon tx signing
	if _, err = financeCredential(feeCalc, subnetAuth.SigIndices); err != nil {
		return nil, fmt.Errorf("account for credential fees: %w", err)
	}

	// feesMan cumulates consumed units. Let's init it with utx filled so far
	if err := feeCalc.TransformSubnetTx(utx); err != nil {
		return nil, err
	}

	inputs, outputs, _, err := b.financeTx(toBurn, toStake, feeCalc, ops)
	if err != nil {
		return nil, err
	}

	utx.Ins = inputs
	utx.Outs = outputs

	return utx, b.initCtx(utx)
}

func (b *builder) NewAddPermissionlessValidatorTx(
	vdr *txs.SubnetValidator,
	signer signer.Signer,
	assetID ids.ID,
	validationRewardsOwner *secp256k1fx.OutputOwners,
	delegationRewardsOwner *secp256k1fx.OutputOwners,
	shares uint32,
	feeCalc *fees.Calculator,
	options ...common.Option,
) (*txs.AddPermissionlessValidatorTx, error) {
	ops := common.NewOptions(options)
	utils.Sort(validationRewardsOwner.Addrs)
	utils.Sort(delegationRewardsOwner.Addrs)

	utx := &txs.AddPermissionlessValidatorTx{
		BaseTx: txs.BaseTx{BaseTx: avax.BaseTx{
			NetworkID:    b.backend.NetworkID(),
			BlockchainID: constants.PlatformChainID,
			Memo:         ops.Memo(),
		}},
		Validator:             vdr.Validator,
		Subnet:                vdr.Subnet,
		Signer:                signer,
		ValidatorRewardsOwner: validationRewardsOwner,
		DelegatorRewardsOwner: delegationRewardsOwner,
		DelegationShares:      shares,
	}

	// 2. Finance the tx by building the utxos (inputs, outputs and stakes)
	toStake := map[ids.ID]uint64{
		assetID: vdr.Wght,
	}
	toBurn := map[ids.ID]uint64{} // fees are calculated in financeTx

	// feesMan cumulates consumed units. Let's init it with utx filled so far
	if err := feeCalc.AddPermissionlessValidatorTx(utx); err != nil {
		return nil, err
	}

	inputs, outputs, stakeOutputs, err := b.financeTx(toBurn, toStake, feeCalc, ops)
	if err != nil {
		return nil, err
	}

	utx.Ins = inputs
	utx.Outs = outputs
	utx.StakeOuts = stakeOutputs

	return utx, b.initCtx(utx)
}

func (b *builder) NewAddPermissionlessDelegatorTx(
	vdr *txs.SubnetValidator,
	assetID ids.ID,
	rewardsOwner *secp256k1fx.OutputOwners,
	feeCalc *fees.Calculator,
	options ...common.Option,
) (*txs.AddPermissionlessDelegatorTx, error) {
	ops := common.NewOptions(options)
	utils.Sort(rewardsOwner.Addrs)

	utx := &txs.AddPermissionlessDelegatorTx{
		BaseTx: txs.BaseTx{BaseTx: avax.BaseTx{
			NetworkID:    b.backend.NetworkID(),
			BlockchainID: constants.PlatformChainID,
			Memo:         ops.Memo(),
		}},
		Validator:              vdr.Validator,
		Subnet:                 vdr.Subnet,
		DelegationRewardsOwner: rewardsOwner,
	}

	// 2. Finance the tx by building the utxos (inputs, outputs and stakes)
	toStake := map[ids.ID]uint64{
		assetID: vdr.Wght,
	}
	toBurn := map[ids.ID]uint64{} // fees are calculated in financeTx

	// feesMan cumulates consumed units. Let's init it with utx filled so far
	if err := feeCalc.AddPermissionlessDelegatorTx(utx); err != nil {
		return nil, err
	}

	inputs, outputs, stakeOutputs, err := b.financeTx(toBurn, toStake, feeCalc, ops)
	if err != nil {
		return nil, err
	}

	utx.Ins = inputs
	utx.Outs = outputs
	utx.StakeOuts = stakeOutputs

	return utx, b.initCtx(utx)
}

func (b *builder) getBalance(
	chainID ids.ID,
	options *common.Options,
) (
	balance map[ids.ID]uint64,
	err error,
) {
	utxos, err := b.backend.UTXOs(options.Context(), chainID)
	if err != nil {
		return nil, err
	}

	addrs := options.Addresses(b.addrs)
	minIssuanceTime := options.MinIssuanceTime()
	balance = make(map[ids.ID]uint64)

	// Iterate over the UTXOs
	for _, utxo := range utxos {
		outIntf := utxo.Out
		if lockedOut, ok := outIntf.(*stakeable.LockOut); ok {
			if !options.AllowStakeableLocked() && lockedOut.Locktime > minIssuanceTime {
				// This output is currently locked, so this output can't be
				// burned.
				continue
			}
			outIntf = lockedOut.TransferableOut
		}

		out, ok := outIntf.(*secp256k1fx.TransferOutput)
		if !ok {
			return nil, errUnknownOutputType
		}

		_, ok = common.MatchOwners(&out.OutputOwners, addrs, minIssuanceTime)
		if !ok {
			// We couldn't spend this UTXO, so we skip to the next one
			continue
		}

		assetID := utxo.AssetID()
		balance[assetID], err = math.Add64(balance[assetID], out.Amt)
		if err != nil {
			return nil, err
		}
	}
	return balance, nil
}

// spend takes in the requested burn amounts and the requested stake amounts.
//
//   - [amountsToBurn] maps assetID to the amount of the asset to spend without
//     producing an output. This is typically used for fees. However, it can
//     also be used to consume some of an asset that will be produced in
//     separate outputs, such as ExportedOutputs. Only unlocked UTXOs are able
//     to be burned here.
//   - [amountsToStake] maps assetID to the amount of the asset to spend and
//     place into the staked outputs. First locked UTXOs are attempted to be
//     used for these funds, and then unlocked UTXOs will be attempted to be
//     used. There is no preferential ordering on the unlock times.
func (b *builder) financeTx(
	amountsToBurn map[ids.ID]uint64,
	amountsToStake map[ids.ID]uint64,
	feeCalc *fees.Calculator,
	options *common.Options,
) (
	inputs []*avax.TransferableInput,
	changeOutputs []*avax.TransferableOutput,
	stakeOutputs []*avax.TransferableOutput,
	err error,
) {
	avaxAssetID := b.backend.AVAXAssetID()
	utxos, err := b.backend.UTXOs(options.Context(), constants.PlatformChainID)
	if err != nil {
		return nil, nil, nil, err
	}

	// we can only pay fees in avax, so we sort avax-denominated UTXOs last
	// to maximize probability of being able to pay fees.
	slices.SortFunc(utxos, func(lhs, rhs *avax.UTXO) int {
		switch {
		case lhs.Asset.AssetID() == avaxAssetID && rhs.Asset.AssetID() != avaxAssetID:
			return 1
		case lhs.Asset.AssetID() != avaxAssetID && rhs.Asset.AssetID() == avaxAssetID:
			return -1
		default:
			return 0
		}
	})

	addrs := options.Addresses(b.addrs)
	minIssuanceTime := options.MinIssuanceTime()

	addr, ok := addrs.Peek()
	if !ok {
		return nil, nil, nil, errNoChangeAddress
	}
	changeOwner := options.ChangeOwner(&secp256k1fx.OutputOwners{
		Threshold: 1,
		Addrs:     []ids.ShortID{addr},
	})

	amountsToBurn[avaxAssetID] += feeCalc.Fee

	// Iterate over the locked UTXOs
	for _, utxo := range utxos {
		assetID := utxo.AssetID()

		// If we have staked enough of the asset, then we have no need burn
		// more.
		if amountsToStake[assetID] == 0 {
			continue
		}

		outIntf := utxo.Out
		lockedOut, ok := outIntf.(*stakeable.LockOut)
		if !ok {
			// This output isn't locked, so it will be handled during the next
			// iteration of the UTXO set
			continue
		}
		if minIssuanceTime >= lockedOut.Locktime {
			// This output isn't locked, so it will be handled during the next
			// iteration of the UTXO set
			continue
		}

		out, ok := lockedOut.TransferableOut.(*secp256k1fx.TransferOutput)
		if !ok {
			return nil, nil, nil, errUnknownOutputType
		}

		inputSigIndices, ok := common.MatchOwners(&out.OutputOwners, addrs, minIssuanceTime)
		if !ok {
			// We couldn't spend this UTXO, so we skip to the next one
			continue
		}

		input := &avax.TransferableInput{
			UTXOID: utxo.UTXOID,
			Asset:  utxo.Asset,
			In: &stakeable.LockIn{
				Locktime: lockedOut.Locktime,
				TransferableIn: &secp256k1fx.TransferInput{
					Amt: out.Amt,
					Input: secp256k1fx.Input{
						SigIndices: inputSigIndices,
					},
				},
			},
		}

		addedFees, err := financeInput(feeCalc, input)
		if err != nil {
			return nil, nil, nil, fmt.Errorf("account for input fees: %w", err)
		}
		amountsToBurn[avaxAssetID] += addedFees

		addedFees, err = financeCredential(feeCalc, inputSigIndices)
		if err != nil {
			return nil, nil, nil, fmt.Errorf("account for input fees: %w", err)
		}
		amountsToBurn[avaxAssetID] += addedFees

		inputs = append(inputs, input)

		// Stake any value that should be staked
<<<<<<< HEAD
		amountToStake := math.Min(
			amountsToStake[assetID], // Amount we still need to stake
			out.Amt,                 // Amount available to stake
=======
		amountToStake := min(
			remainingAmountToStake, // Amount we still need to stake
			out.Amt,                // Amount available to stake
>>>>>>> e27e9385
		)

		// Add the output to the staked outputs
		stakeOut := &avax.TransferableOutput{
			Asset: utxo.Asset,
			Out: &stakeable.LockOut{
				Locktime: lockedOut.Locktime,
				TransferableOut: &secp256k1fx.TransferOutput{
					Amt:          amountToStake,
					OutputOwners: out.OutputOwners,
				},
			},
		}

		addedFees, err = financeOutput(feeCalc, stakeOut)
		if err != nil {
			return nil, nil, nil, fmt.Errorf("account for output fees: %w", err)
		}
		amountsToBurn[avaxAssetID] += addedFees

		stakeOutputs = append(stakeOutputs, stakeOut)

		amountsToStake[assetID] -= amountToStake
		if remainingAmount := out.Amt - amountToStake; remainingAmount > 0 {
			// This input had extra value, so some of it must be returned
			changeOut := &avax.TransferableOutput{
				Asset: utxo.Asset,
				Out: &stakeable.LockOut{
					Locktime: lockedOut.Locktime,
					TransferableOut: &secp256k1fx.TransferOutput{
						Amt:          remainingAmount,
						OutputOwners: out.OutputOwners,
					},
				},
			}

			// update fees to account for the change output
			addedFees, err = financeOutput(feeCalc, changeOut)
			if err != nil {
				return nil, nil, nil, fmt.Errorf("account for output fees: %w", err)
			}
			amountsToBurn[avaxAssetID] += addedFees

			changeOutputs = append(changeOutputs, changeOut)
		}
	}

	// Iterate over the unlocked UTXOs
	for _, utxo := range utxos {
		assetID := utxo.AssetID()

		// If we have consumed enough of the asset, then we have no need burn
		// more.
		if amountsToStake[assetID] == 0 && amountsToBurn[assetID] == 0 {
			continue
		}

		outIntf := utxo.Out
		if lockedOut, ok := outIntf.(*stakeable.LockOut); ok {
			if lockedOut.Locktime > minIssuanceTime {
				// This output is currently locked, so this output can't be
				// burned.
				continue
			}
			outIntf = lockedOut.TransferableOut
		}

		out, ok := outIntf.(*secp256k1fx.TransferOutput)
		if !ok {
			return nil, nil, nil, errUnknownOutputType
		}

		inputSigIndices, ok := common.MatchOwners(&out.OutputOwners, addrs, minIssuanceTime)
		if !ok {
			// We couldn't spend this UTXO, so we skip to the next one
			continue
		}

		input := &avax.TransferableInput{
			UTXOID: utxo.UTXOID,
			Asset:  utxo.Asset,
			In: &secp256k1fx.TransferInput{
				Amt: out.Amt,
				Input: secp256k1fx.Input{
					SigIndices: inputSigIndices,
				},
			},
		}

		addedFees, err := financeInput(feeCalc, input)
		if err != nil {
			return nil, nil, nil, fmt.Errorf("account for input fees: %w", err)
		}
		amountsToBurn[avaxAssetID] += addedFees

		addedFees, err = financeCredential(feeCalc, inputSigIndices)
		if err != nil {
			return nil, nil, nil, fmt.Errorf("account for credential fees: %w", err)
		}
		amountsToBurn[avaxAssetID] += addedFees

		inputs = append(inputs, input)

		// Burn any value that should be burned
<<<<<<< HEAD
		amountToBurn := math.Min(
			amountsToBurn[assetID], // Amount we still need to burn
			out.Amt,                // Amount available to burn
=======
		amountToBurn := min(
			remainingAmountToBurn, // Amount we still need to burn
			out.Amt,               // Amount available to burn
>>>>>>> e27e9385
		)
		amountsToBurn[assetID] -= amountToBurn

		amountAvalibleToStake := out.Amt - amountToBurn
		// Burn any value that should be burned
<<<<<<< HEAD
		amountToStake := math.Min(
			amountsToStake[assetID], // Amount we still need to stake
			amountAvalibleToStake,   // Amount available to stake
=======
		amountToStake := min(
			remainingAmountToStake, // Amount we still need to stake
			amountAvalibleToStake,  // Amount available to stake
>>>>>>> e27e9385
		)
		amountsToStake[assetID] -= amountToStake
		if amountToStake > 0 {
			// Some of this input was put for staking
			stakeOut := &avax.TransferableOutput{
				Asset: utxo.Asset,
				Out: &secp256k1fx.TransferOutput{
					Amt:          amountToStake,
					OutputOwners: *changeOwner,
				},
			}

			stakeOutputs = append(stakeOutputs, stakeOut)

			addedFees, err = financeOutput(feeCalc, stakeOut)
			if err != nil {
				return nil, nil, nil, fmt.Errorf("account for output fees: %w", err)
			}
			amountsToBurn[avaxAssetID] += addedFees
		}

		if remainingAmount := amountAvalibleToStake - amountToStake; remainingAmount > 0 {
			// This input had extra value, so some of it must be returned, once fees are removed
			changeOut := &avax.TransferableOutput{
				Asset: utxo.Asset,
				Out: &secp256k1fx.TransferOutput{
					OutputOwners: *changeOwner,
				},
			}

			// update fees to account for the change output
			addedFees, err = financeOutput(feeCalc, changeOut)
			if err != nil {
				return nil, nil, nil, fmt.Errorf("account for output fees: %w", err)
			}

			if assetID != avaxAssetID {
				changeOut.Out.(*secp256k1fx.TransferOutput).Amt = remainingAmount
				amountsToBurn[avaxAssetID] += addedFees
				changeOutputs = append(changeOutputs, changeOut)
			} else {
				// here assetID == b.backend.AVAXAssetID()
				switch {
				case addedFees < remainingAmount:
					changeOut.Out.(*secp256k1fx.TransferOutput).Amt = remainingAmount - addedFees
					changeOutputs = append(changeOutputs, changeOut)
				case addedFees >= remainingAmount:
					amountsToBurn[assetID] += addedFees - remainingAmount
				}
			}
		}
	}

	for assetID, amount := range amountsToStake {
		if amount != 0 {
			return nil, nil, nil, fmt.Errorf(
				"%w: provided UTXOs need %d more units of asset %q to stake",
				errInsufficientFunds,
				amount,
				assetID,
			)
		}
	}
	for assetID, amount := range amountsToBurn {
		if amount != 0 {
			return nil, nil, nil, fmt.Errorf(
				"%w: provided UTXOs need %d more units of asset %q",
				errInsufficientFunds,
				amount,
				assetID,
			)
		}
	}

	utils.Sort(inputs)                                     // sort inputs
	avax.SortTransferableOutputs(changeOutputs, txs.Codec) // sort the change outputs
	avax.SortTransferableOutputs(stakeOutputs, txs.Codec)  // sort stake outputs
	return inputs, changeOutputs, stakeOutputs, nil
}

func financeInput(feeCalc *fees.Calculator, input *avax.TransferableInput) (uint64, error) {
	insDimensions, err := commonfees.GetInputsDimensions(txs.Codec, txs.CodecVersion, []*avax.TransferableInput{input})
	if err != nil {
		return 0, fmt.Errorf("failed calculating input size: %w", err)
	}
	addedFees, err := feeCalc.AddFeesFor(insDimensions)
	if err != nil {
		return 0, fmt.Errorf("account for input fees: %w", err)
	}
	return addedFees, nil
}

func financeOutput(feeCalc *fees.Calculator, output *avax.TransferableOutput) (uint64, error) {
	outDimensions, err := commonfees.GetOutputsDimensions(txs.Codec, txs.CodecVersion, []*avax.TransferableOutput{output})
	if err != nil {
		return 0, fmt.Errorf("failed calculating changeOut size: %w", err)
	}
	addedFees, err := feeCalc.AddFeesFor(outDimensions)
	if err != nil {
		return 0, fmt.Errorf("account for stakedOut fees: %w", err)
	}
	return addedFees, nil
}

func financeCredential(feeCalc *fees.Calculator, inputSigIndices []uint32) (uint64, error) {
	credsDimensions, err := commonfees.GetCredentialsDimensions(txs.Codec, txs.CodecVersion, inputSigIndices)
	if err != nil {
		return 0, fmt.Errorf("failed calculating input size: %w", err)
	}
	addedFees, err := feeCalc.AddFeesFor(credsDimensions)
	if err != nil {
		return 0, fmt.Errorf("account for input fees: %w", err)
	}
	return addedFees, nil
}

func (b *builder) authorizeSubnet(
	subnetID ids.ID,
	options *common.Options,
) (*secp256k1fx.Input, error) {
	ownerIntf, err := b.backend.GetSubnetOwner(options.Context(), subnetID)
	if err != nil {
		return nil, fmt.Errorf(
			"failed to fetch subnet owner for %q: %w",
			subnetID,
			err,
		)
	}
	owner, ok := ownerIntf.(*secp256k1fx.OutputOwners)
	if !ok {
		return nil, errUnknownOwnerType
	}

	addrs := options.Addresses(b.addrs)
	minIssuanceTime := options.MinIssuanceTime()
	inputSigIndices, ok := common.MatchOwners(owner, addrs, minIssuanceTime)
	if !ok {
		// We can't authorize the subnet
		return nil, errInsufficientAuthorization
	}
	return &secp256k1fx.Input{
		SigIndices: inputSigIndices,
	}, nil
}

func (b *builder) initCtx(tx txs.UnsignedTx) error {
	ctx, err := newSnowContext(b.backend)
	if err != nil {
		return err
	}

	tx.InitCtx(ctx)
	return nil
}<|MERGE_RESOLUTION|>--- conflicted
+++ resolved
@@ -1285,15 +1285,9 @@
 		inputs = append(inputs, input)
 
 		// Stake any value that should be staked
-<<<<<<< HEAD
-		amountToStake := math.Min(
+		amountToStake := min(
 			amountsToStake[assetID], // Amount we still need to stake
 			out.Amt,                 // Amount available to stake
-=======
-		amountToStake := min(
-			remainingAmountToStake, // Amount we still need to stake
-			out.Amt,                // Amount available to stake
->>>>>>> e27e9385
 		)
 
 		// Add the output to the staked outputs
@@ -1398,29 +1392,17 @@
 		inputs = append(inputs, input)
 
 		// Burn any value that should be burned
-<<<<<<< HEAD
-		amountToBurn := math.Min(
+		amountToBurn := min(
 			amountsToBurn[assetID], // Amount we still need to burn
 			out.Amt,                // Amount available to burn
-=======
-		amountToBurn := min(
-			remainingAmountToBurn, // Amount we still need to burn
-			out.Amt,               // Amount available to burn
->>>>>>> e27e9385
 		)
 		amountsToBurn[assetID] -= amountToBurn
 
 		amountAvalibleToStake := out.Amt - amountToBurn
 		// Burn any value that should be burned
-<<<<<<< HEAD
-		amountToStake := math.Min(
+		amountToStake := min(
 			amountsToStake[assetID], // Amount we still need to stake
 			amountAvalibleToStake,   // Amount available to stake
-=======
-		amountToStake := min(
-			remainingAmountToStake, // Amount we still need to stake
-			amountAvalibleToStake,  // Amount available to stake
->>>>>>> e27e9385
 		)
 		amountsToStake[assetID] -= amountToStake
 		if amountToStake > 0 {
