// Copyright (C) 2019-2024, Ava Labs, Inc. All rights reserved.
// See the file LICENSE for licensing terms.

package builder

import (
	"context"
	"errors"
	"fmt"
	"time"

	"github.com/ava-labs/avalanchego/ids"
	"github.com/ava-labs/avalanchego/utils"
	"github.com/ava-labs/avalanchego/utils/constants"
	"github.com/ava-labs/avalanchego/utils/math"
	"github.com/ava-labs/avalanchego/utils/set"
	"github.com/ava-labs/avalanchego/vms/components/avax"
	"github.com/ava-labs/avalanchego/vms/components/verify"
	"github.com/ava-labs/avalanchego/vms/platformvm/fx"
	"github.com/ava-labs/avalanchego/vms/platformvm/signer"
	"github.com/ava-labs/avalanchego/vms/platformvm/stakeable"
	"github.com/ava-labs/avalanchego/vms/platformvm/txs"
	"github.com/ava-labs/avalanchego/vms/secp256k1fx"
	"github.com/ava-labs/avalanchego/wallet/subnet/primary/common"

	feecomponent "github.com/ava-labs/avalanchego/vms/components/fee"
	txfee "github.com/ava-labs/avalanchego/vms/platformvm/txs/fee"
)

var (
	ErrNoChangeAddress           = errors.New("no possible change address")
	ErrUnknownOutputType         = errors.New("unknown output type")
	ErrUnknownOwnerType          = errors.New("unknown owner type")
	ErrInsufficientAuthorization = errors.New("insufficient authorization")
	ErrInsufficientFunds         = errors.New("insufficient funds")

	_ Builder = (*builder)(nil)
)

// Builder provides a convenient interface for building unsigned P-chain
// transactions.
type Builder interface {
	// Context returns the configuration of the chain that this builder uses to
	// create transactions.
	Context() *Context

	// GetBalance calculates the amount of each asset that this builder has
	// control over.
	GetBalance(
		options ...common.Option,
	) (map[ids.ID]uint64, error)

	// GetImportableBalance calculates the amount of each asset that this
	// builder could import from the provided chain.
	//
	// - [chainID] specifies the chain the funds are from.
	GetImportableBalance(
		chainID ids.ID,
		options ...common.Option,
	) (map[ids.ID]uint64, error)

	// NewBaseTx creates a new simple value transfer.
	//
	// - [outputs] specifies all the recipients and amounts that should be sent
	//   from this transaction.
	NewBaseTx(
		outputs []*avax.TransferableOutput,
		options ...common.Option,
	) (*txs.BaseTx, error)

	// NewAddValidatorTx creates a new validator of the primary network.
	//
	// - [vdr] specifies all the details of the validation period such as the
	//   startTime, endTime, stake weight, and nodeID.
	// - [rewardsOwner] specifies the owner of all the rewards this validator
	//   may accrue during its validation period.
	// - [shares] specifies the fraction (out of 1,000,000) that this validator
	//   will take from delegation rewards. If 1,000,000 is provided, 100% of
	//   the delegation reward will be sent to the validator's [rewardsOwner].
	NewAddValidatorTx(
		vdr *txs.Validator,
		rewardsOwner *secp256k1fx.OutputOwners,
		shares uint32,
		options ...common.Option,
	) (*txs.AddValidatorTx, error)

	// NewAddSubnetValidatorTx creates a new validator of a subnet.
	//
	// - [vdr] specifies all the details of the validation period such as the
	//   startTime, endTime, sampling weight, nodeID, and subnetID.
	NewAddSubnetValidatorTx(
		vdr *txs.SubnetValidator,
		options ...common.Option,
	) (*txs.AddSubnetValidatorTx, error)

	// NewRemoveSubnetValidatorTx removes [nodeID] from the validator
	// set [subnetID].
	NewRemoveSubnetValidatorTx(
		nodeID ids.NodeID,
		subnetID ids.ID,
		options ...common.Option,
	) (*txs.RemoveSubnetValidatorTx, error)

	// NewAddDelegatorTx creates a new delegator to a validator on the primary
	// network.
	//
	// - [vdr] specifies all the details of the delegation period such as the
	//   startTime, endTime, stake weight, and validator's nodeID.
	// - [rewardsOwner] specifies the owner of all the rewards this delegator
	//   may accrue at the end of its delegation period.
	NewAddDelegatorTx(
		vdr *txs.Validator,
		rewardsOwner *secp256k1fx.OutputOwners,
		options ...common.Option,
	) (*txs.AddDelegatorTx, error)

	// NewCreateChainTx creates a new chain in the named subnet.
	//
	// - [subnetID] specifies the subnet to launch the chain in.
	// - [genesis] specifies the initial state of the new chain.
	// - [vmID] specifies the vm that the new chain will run.
	// - [fxIDs] specifies all the feature extensions that the vm should be
	//   running with.
	// - [chainName] specifies a human readable name for the chain.
	NewCreateChainTx(
		subnetID ids.ID,
		genesis []byte,
		vmID ids.ID,
		fxIDs []ids.ID,
		chainName string,
		options ...common.Option,
	) (*txs.CreateChainTx, error)

	// NewCreateSubnetTx creates a new subnet with the specified owner.
	//
	// - [owner] specifies who has the ability to create new chains and add new
	//   validators to the subnet.
	NewCreateSubnetTx(
		owner *secp256k1fx.OutputOwners,
		options ...common.Option,
	) (*txs.CreateSubnetTx, error)

	// NewTransferSubnetOwnershipTx changes the owner of the named subnet.
	//
	// - [subnetID] specifies the subnet to be modified
	// - [owner] specifies who has the ability to create new chains and add new
	//   validators to the subnet.
	NewTransferSubnetOwnershipTx(
		subnetID ids.ID,
		owner *secp256k1fx.OutputOwners,
		options ...common.Option,
	) (*txs.TransferSubnetOwnershipTx, error)

	// NewImportTx creates an import transaction that attempts to consume all
	// the available UTXOs and import the funds to [to].
	//
	// - [chainID] specifies the chain to be importing funds from.
	// - [to] specifies where to send the imported funds to.
	NewImportTx(
		chainID ids.ID,
		to *secp256k1fx.OutputOwners,
		options ...common.Option,
	) (*txs.ImportTx, error)

	// NewExportTx creates an export transaction that attempts to send all the
	// provided [outputs] to the requested [chainID].
	//
	// - [chainID] specifies the chain to be exporting the funds to.
	// - [outputs] specifies the outputs to send to the [chainID].
	NewExportTx(
		chainID ids.ID,
		outputs []*avax.TransferableOutput,
		options ...common.Option,
	) (*txs.ExportTx, error)

	// NewTransformSubnetTx creates a transform subnet transaction that attempts
	// to convert the provided [subnetID] from a permissioned subnet to a
	// permissionless subnet. This transaction will convert
	// [maxSupply] - [initialSupply] of [assetID] to staking rewards.
	//
	// - [subnetID] specifies the subnet to transform.
	// - [assetID] specifies the asset to use to reward stakers on the subnet.
	// - [initialSupply] is the amount of [assetID] that will be in circulation
	//   after this transaction is accepted.
	// - [maxSupply] is the maximum total amount of [assetID] that should ever
	//   exist.
	// - [minConsumptionRate] is the rate that a staker will receive rewards
	//   if they stake with a duration of 0.
	// - [maxConsumptionRate] is the maximum rate that staking rewards should be
	//   consumed from the reward pool per year.
	// - [minValidatorStake] is the minimum amount of funds required to become a
	//   validator.
	// - [maxValidatorStake] is the maximum amount of funds a single validator
	//   can be allocated, including delegated funds.
	// - [minStakeDuration] is the minimum number of seconds a staker can stake
	//   for.
	// - [maxStakeDuration] is the maximum number of seconds a staker can stake
	//   for.
	// - [minValidatorStake] is the minimum amount of funds required to become a
	//   delegator.
	// - [maxValidatorWeightFactor] is the factor which calculates the maximum
	//   amount of delegation a validator can receive. A value of 1 effectively
	//   disables delegation.
	// - [uptimeRequirement] is the minimum percentage a validator must be
	//   online and responsive to receive a reward.
	NewTransformSubnetTx(
		subnetID ids.ID,
		assetID ids.ID,
		initialSupply uint64,
		maxSupply uint64,
		minConsumptionRate uint64,
		maxConsumptionRate uint64,
		minValidatorStake uint64,
		maxValidatorStake uint64,
		minStakeDuration time.Duration,
		maxStakeDuration time.Duration,
		minDelegationFee uint32,
		minDelegatorStake uint64,
		maxValidatorWeightFactor byte,
		uptimeRequirement uint32,
		options ...common.Option,
	) (*txs.TransformSubnetTx, error)

	// NewAddPermissionlessValidatorTx creates a new validator of the specified
	// subnet.
	//
	// - [vdr] specifies all the details of the validation period such as the
	//   subnetID, startTime, endTime, stake weight, and nodeID.
	// - [signer] if the subnetID is the primary network, this is the BLS key
	//   for this validator. Otherwise, this value should be the empty signer.
	// - [assetID] specifies the asset to stake.
	// - [validationRewardsOwner] specifies the owner of all the rewards this
	//   validator earns for its validation period.
	// - [delegationRewardsOwner] specifies the owner of all the rewards this
	//   validator earns for delegations during its validation period.
	// - [shares] specifies the fraction (out of 1,000,000) that this validator
	//   will take from delegation rewards. If 1,000,000 is provided, 100% of
	//   the delegation reward will be sent to the validator's [rewardsOwner].
	NewAddPermissionlessValidatorTx(
		vdr *txs.SubnetValidator,
		signer signer.Signer,
		assetID ids.ID,
		validationRewardsOwner *secp256k1fx.OutputOwners,
		delegationRewardsOwner *secp256k1fx.OutputOwners,
		shares uint32,
		options ...common.Option,
	) (*txs.AddPermissionlessValidatorTx, error)

	// NewAddPermissionlessDelegatorTx creates a new delegator of the specified
	// subnet on the specified nodeID.
	//
	// - [vdr] specifies all the details of the delegation period such as the
	//   subnetID, startTime, endTime, stake weight, and nodeID.
	// - [assetID] specifies the asset to stake.
	// - [rewardsOwner] specifies the owner of all the rewards this delegator
	//   earns during its delegation period.
	NewAddPermissionlessDelegatorTx(
		vdr *txs.SubnetValidator,
		assetID ids.ID,
		rewardsOwner *secp256k1fx.OutputOwners,
		options ...common.Option,
	) (*txs.AddPermissionlessDelegatorTx, error)
}

type Backend interface {
	UTXOs(ctx context.Context, sourceChainID ids.ID) ([]*avax.UTXO, error)
	GetSubnetOwner(ctx context.Context, subnetID ids.ID) (fx.Owner, error)
}

type builder struct {
	addrs   set.Set[ids.ShortID]
	context *Context
	backend Backend
}

// New returns a new transaction builder.
//
//   - [addrs] is the set of addresses that the builder assumes can be used when
//     signing the transactions in the future.
//   - [context] provides the chain's configuration.
//   - [backend] provides the chain's state.
func New(
	addrs set.Set[ids.ShortID],
	context *Context,
	backend Backend,
) Builder {
	return &builder{
		addrs:   addrs,
		context: context,
		backend: backend,
	}
}

func (b *builder) Context() *Context {
	return b.context
}

func (b *builder) GetBalance(
	options ...common.Option,
) (map[ids.ID]uint64, error) {
	ops := common.NewOptions(options)
	return b.getBalance(constants.PlatformChainID, ops)
}

func (b *builder) GetImportableBalance(
	chainID ids.ID,
	options ...common.Option,
) (map[ids.ID]uint64, error) {
	ops := common.NewOptions(options)
	return b.getBalance(chainID, ops)
}

func (b *builder) NewBaseTx(
	outputs []*avax.TransferableOutput,
	options ...common.Option,
) (*txs.BaseTx, error) {
	toBurn := map[ids.ID]uint64{
		b.context.AVAXAssetID: b.context.StaticFeeConfig.TxFee,
	}
	for _, out := range outputs {
		assetID := out.AssetID()
		amountToBurn, err := math.Add(toBurn[assetID], out.Out.Amount())
		if err != nil {
			return nil, err
		}
		toBurn[assetID] = amountToBurn
	}
	toStake := map[ids.ID]uint64{}

	ops := common.NewOptions(options)
	memo := ops.Memo()
	memoComplexity := feecomponent.Dimensions{
		feecomponent.Bandwidth: uint64(len(memo)),
		feecomponent.DBRead:    0,
		feecomponent.DBWrite:   0,
		feecomponent.Compute:   0,
	}
	outputComplexity, err := txfee.OutputComplexity(outputs...)
	if err != nil {
		return nil, err
	}
	complexity, err := txfee.IntrinsicBaseTxComplexities.Add(
		&memoComplexity,
		&outputComplexity,
	)
	if err != nil {
		return nil, err
	}

	inputs, changeOutputs, _, err := b.spend(toBurn, toStake, 0, complexity, nil, ops)
	if err != nil {
		return nil, err
	}
	outputs = append(outputs, changeOutputs...)
	avax.SortTransferableOutputs(outputs, txs.Codec) // sort the outputs

	tx := &txs.BaseTx{BaseTx: avax.BaseTx{
		NetworkID:    b.context.NetworkID,
		BlockchainID: constants.PlatformChainID,
		Ins:          inputs,
		Outs:         outputs,
		Memo:         memo,
	}}
	return tx, b.initCtx(tx)
}

func (b *builder) NewAddValidatorTx(
	vdr *txs.Validator,
	rewardsOwner *secp256k1fx.OutputOwners,
	shares uint32,
	options ...common.Option,
) (*txs.AddValidatorTx, error) {
	avaxAssetID := b.context.AVAXAssetID
	toBurn := map[ids.ID]uint64{
		avaxAssetID: b.context.StaticFeeConfig.AddPrimaryNetworkValidatorFee,
	}
	toStake := map[ids.ID]uint64{
		avaxAssetID: vdr.Wght,
	}
	ops := common.NewOptions(options)
	inputs, baseOutputs, stakeOutputs, err := b.spend(
		toBurn,
		toStake,
		0,
		feecomponent.Dimensions{},
		nil,
		ops,
	)
	if err != nil {
		return nil, err
	}

	utils.Sort(rewardsOwner.Addrs)
	tx := &txs.AddValidatorTx{
		BaseTx: txs.BaseTx{BaseTx: avax.BaseTx{
			NetworkID:    b.context.NetworkID,
			BlockchainID: constants.PlatformChainID,
			Ins:          inputs,
			Outs:         baseOutputs,
			Memo:         ops.Memo(),
		}},
		Validator:        *vdr,
		StakeOuts:        stakeOutputs,
		RewardsOwner:     rewardsOwner,
		DelegationShares: shares,
	}
	return tx, b.initCtx(tx)
}

func (b *builder) NewAddSubnetValidatorTx(
	vdr *txs.SubnetValidator,
	options ...common.Option,
) (*txs.AddSubnetValidatorTx, error) {
	toBurn := map[ids.ID]uint64{
		b.context.AVAXAssetID: b.context.StaticFeeConfig.AddSubnetValidatorFee,
	}
	toStake := map[ids.ID]uint64{}

	ops := common.NewOptions(options)
	subnetAuth, err := b.authorizeSubnet(vdr.Subnet, ops)
	if err != nil {
		return nil, err
	}

	memo := ops.Memo()
	memoComplexity := feecomponent.Dimensions{
		feecomponent.Bandwidth: uint64(len(memo)),
		feecomponent.DBRead:    0,
		feecomponent.DBWrite:   0,
		feecomponent.Compute:   0,
	}
	authComplexity, err := txfee.AuthComplexity(subnetAuth)
	if err != nil {
		return nil, err
	}
	complexity, err := txfee.IntrinsicAddSubnetValidatorTxComplexities.Add(
		&memoComplexity,
		&authComplexity,
	)
	if err != nil {
		return nil, err
	}

	inputs, outputs, _, err := b.spend(toBurn, toStake, 0, complexity, nil, ops)
	if err != nil {
		return nil, err
	}

	tx := &txs.AddSubnetValidatorTx{
		BaseTx: txs.BaseTx{BaseTx: avax.BaseTx{
			NetworkID:    b.context.NetworkID,
			BlockchainID: constants.PlatformChainID,
			Ins:          inputs,
			Outs:         outputs,
			Memo:         memo,
		}},
		SubnetValidator: *vdr,
		SubnetAuth:      subnetAuth,
	}
	return tx, b.initCtx(tx)
}

func (b *builder) NewRemoveSubnetValidatorTx(
	nodeID ids.NodeID,
	subnetID ids.ID,
	options ...common.Option,
) (*txs.RemoveSubnetValidatorTx, error) {
	toBurn := map[ids.ID]uint64{
		b.context.AVAXAssetID: b.context.StaticFeeConfig.TxFee,
	}
	toStake := map[ids.ID]uint64{}

	ops := common.NewOptions(options)
	subnetAuth, err := b.authorizeSubnet(subnetID, ops)
	if err != nil {
		return nil, err
	}

	memo := ops.Memo()
	memoComplexity := feecomponent.Dimensions{
		feecomponent.Bandwidth: uint64(len(memo)),
		feecomponent.DBRead:    0,
		feecomponent.DBWrite:   0,
		feecomponent.Compute:   0,
	}
	authComplexity, err := txfee.AuthComplexity(subnetAuth)
	if err != nil {
		return nil, err
	}
	complexity, err := txfee.IntrinsicRemoveSubnetValidatorTxComplexities.Add(
		&memoComplexity,
		&authComplexity,
	)
	if err != nil {
		return nil, err
	}

	inputs, outputs, _, err := b.spend(toBurn, toStake, 0, complexity, nil, ops)
	if err != nil {
		return nil, err
	}

	tx := &txs.RemoveSubnetValidatorTx{
		BaseTx: txs.BaseTx{BaseTx: avax.BaseTx{
			NetworkID:    b.context.NetworkID,
			BlockchainID: constants.PlatformChainID,
			Ins:          inputs,
			Outs:         outputs,
			Memo:         ops.Memo(),
		}},
		Subnet:     subnetID,
		NodeID:     nodeID,
		SubnetAuth: subnetAuth,
	}
	return tx, b.initCtx(tx)
}

func (b *builder) NewAddDelegatorTx(
	vdr *txs.Validator,
	rewardsOwner *secp256k1fx.OutputOwners,
	options ...common.Option,
) (*txs.AddDelegatorTx, error) {
	avaxAssetID := b.context.AVAXAssetID
	toBurn := map[ids.ID]uint64{
		avaxAssetID: b.context.StaticFeeConfig.AddPrimaryNetworkDelegatorFee,
	}
	toStake := map[ids.ID]uint64{
		avaxAssetID: vdr.Wght,
	}
	ops := common.NewOptions(options)
	inputs, baseOutputs, stakeOutputs, err := b.spend(toBurn, toStake, 0, feecomponent.Dimensions{}, nil, ops)
	if err != nil {
		return nil, err
	}

	utils.Sort(rewardsOwner.Addrs)
	tx := &txs.AddDelegatorTx{
		BaseTx: txs.BaseTx{BaseTx: avax.BaseTx{
			NetworkID:    b.context.NetworkID,
			BlockchainID: constants.PlatformChainID,
			Ins:          inputs,
			Outs:         baseOutputs,
			Memo:         ops.Memo(),
		}},
		Validator:              *vdr,
		StakeOuts:              stakeOutputs,
		DelegationRewardsOwner: rewardsOwner,
	}
	return tx, b.initCtx(tx)
}

func (b *builder) NewCreateChainTx(
	subnetID ids.ID,
	genesis []byte,
	vmID ids.ID,
	fxIDs []ids.ID,
	chainName string,
	options ...common.Option,
) (*txs.CreateChainTx, error) {
	toBurn := map[ids.ID]uint64{
		b.context.AVAXAssetID: b.context.StaticFeeConfig.CreateBlockchainTxFee,
	}
	toStake := map[ids.ID]uint64{}

	ops := common.NewOptions(options)
	subnetAuth, err := b.authorizeSubnet(subnetID, ops)
	if err != nil {
		return nil, err
	}

	memo := ops.Memo()
	bandwidth, err := math.Mul(uint64(len(fxIDs)), ids.IDLen)
	if err != nil {
		return nil, err
	}
	bandwidth, err = math.Add(bandwidth, uint64(len(chainName)))
	if err != nil {
		return nil, err
	}
	bandwidth, err = math.Add(bandwidth, uint64(len(genesis)))
	if err != nil {
		return nil, err
	}
	bandwidth, err = math.Add(bandwidth, uint64(len(memo)))
	if err != nil {
		return nil, err
	}
	dynamicComplexity := feecomponent.Dimensions{
		feecomponent.Bandwidth: bandwidth,
		feecomponent.DBRead:    0,
		feecomponent.DBWrite:   0,
		feecomponent.Compute:   0,
	}
	authComplexity, err := txfee.AuthComplexity(subnetAuth)
	if err != nil {
		return nil, err
	}
	complexity, err := txfee.IntrinsicCreateChainTxComplexities.Add(
		&dynamicComplexity,
		&authComplexity,
	)
	if err != nil {
		return nil, err
	}

	inputs, outputs, _, err := b.spend(toBurn, toStake, 0, complexity, nil, ops)
	if err != nil {
		return nil, err
	}

	utils.Sort(fxIDs)
	tx := &txs.CreateChainTx{
		BaseTx: txs.BaseTx{BaseTx: avax.BaseTx{
			NetworkID:    b.context.NetworkID,
			BlockchainID: constants.PlatformChainID,
			Ins:          inputs,
			Outs:         outputs,
			Memo:         memo,
		}},
		SubnetID:    subnetID,
		ChainName:   chainName,
		VMID:        vmID,
		FxIDs:       fxIDs,
		GenesisData: genesis,
		SubnetAuth:  subnetAuth,
	}
	return tx, b.initCtx(tx)
}

func (b *builder) NewCreateSubnetTx(
	owner *secp256k1fx.OutputOwners,
	options ...common.Option,
) (*txs.CreateSubnetTx, error) {
	toBurn := map[ids.ID]uint64{
		b.context.AVAXAssetID: b.context.StaticFeeConfig.CreateSubnetTxFee,
	}
	toStake := map[ids.ID]uint64{}

	ops := common.NewOptions(options)
	memo := ops.Memo()
	memoComplexity := feecomponent.Dimensions{
		feecomponent.Bandwidth: uint64(len(memo)),
		feecomponent.DBRead:    0,
		feecomponent.DBWrite:   0,
		feecomponent.Compute:   0,
	}
	ownerComplexity, err := txfee.OwnerComplexity(owner)
	if err != nil {
		return nil, err
	}
	complexity, err := txfee.IntrinsicCreateSubnetTxComplexities.Add(
		&memoComplexity,
		&ownerComplexity,
	)
	if err != nil {
		return nil, err
	}

	inputs, outputs, _, err := b.spend(toBurn, toStake, 0, complexity, nil, ops)
	if err != nil {
		return nil, err
	}

	utils.Sort(owner.Addrs)
	tx := &txs.CreateSubnetTx{
		BaseTx: txs.BaseTx{BaseTx: avax.BaseTx{
			NetworkID:    b.context.NetworkID,
			BlockchainID: constants.PlatformChainID,
			Ins:          inputs,
			Outs:         outputs,
			Memo:         memo,
		}},
		Owner: owner,
	}
	return tx, b.initCtx(tx)
}

func (b *builder) NewTransferSubnetOwnershipTx(
	subnetID ids.ID,
	owner *secp256k1fx.OutputOwners,
	options ...common.Option,
) (*txs.TransferSubnetOwnershipTx, error) {
	toBurn := map[ids.ID]uint64{
		b.context.AVAXAssetID: b.context.StaticFeeConfig.TxFee,
	}
	toStake := map[ids.ID]uint64{}

	ops := common.NewOptions(options)
	subnetAuth, err := b.authorizeSubnet(subnetID, ops)
	if err != nil {
		return nil, err
	}

	memo := ops.Memo()
	memoComplexity := feecomponent.Dimensions{
		feecomponent.Bandwidth: uint64(len(memo)),
		feecomponent.DBRead:    0,
		feecomponent.DBWrite:   0,
		feecomponent.Compute:   0,
	}
	authComplexity, err := txfee.AuthComplexity(subnetAuth)
	if err != nil {
		return nil, err
	}
	ownerComplexity, err := txfee.OwnerComplexity(owner)
	if err != nil {
		return nil, err
	}
	complexity, err := txfee.IntrinsicTransferSubnetOwnershipTxComplexities.Add(
		&memoComplexity,
		&authComplexity,
		&ownerComplexity,
	)
	if err != nil {
		return nil, err
	}

	inputs, outputs, _, err := b.spend(toBurn, toStake, 0, complexity, nil, ops)
	if err != nil {
		return nil, err
	}

	utils.Sort(owner.Addrs)
	tx := &txs.TransferSubnetOwnershipTx{
		BaseTx: txs.BaseTx{BaseTx: avax.BaseTx{
			NetworkID:    b.context.NetworkID,
			BlockchainID: constants.PlatformChainID,
			Ins:          inputs,
			Outs:         outputs,
			Memo:         memo,
		}},
		Subnet:     subnetID,
		Owner:      owner,
		SubnetAuth: subnetAuth,
	}
	return tx, b.initCtx(tx)
}

func (b *builder) NewImportTx(
	sourceChainID ids.ID,
	to *secp256k1fx.OutputOwners,
	options ...common.Option,
) (*txs.ImportTx, error) {
	ops := common.NewOptions(options)
	utxos, err := b.backend.UTXOs(ops.Context(), sourceChainID)
	if err != nil {
		return nil, err
	}

	var (
		addrs           = ops.Addresses(b.addrs)
		minIssuanceTime = ops.MinIssuanceTime()
		avaxAssetID     = b.context.AVAXAssetID
		txFee           = b.context.StaticFeeConfig.TxFee

		importedInputs  = make([]*avax.TransferableInput, 0, len(utxos))
		importedAmounts = make(map[ids.ID]uint64)
	)
	// Iterate over the unlocked UTXOs
	for _, utxo := range utxos {
		out, ok := utxo.Out.(*secp256k1fx.TransferOutput)
		if !ok {
			continue
		}

		inputSigIndices, ok := common.MatchOwners(&out.OutputOwners, addrs, minIssuanceTime)
		if !ok {
			// We couldn't spend this UTXO, so we skip to the next one
			continue
		}

		importedInputs = append(importedInputs, &avax.TransferableInput{
			UTXOID: utxo.UTXOID,
			Asset:  utxo.Asset,
			In: &secp256k1fx.TransferInput{
				Amt: out.Amt,
				Input: secp256k1fx.Input{
					SigIndices: inputSigIndices,
				},
			},
		})

		assetID := utxo.AssetID()
		newImportedAmount, err := math.Add(importedAmounts[assetID], out.Amt)
		if err != nil {
			return nil, err
		}
		importedAmounts[assetID] = newImportedAmount
	}
	utils.Sort(importedInputs) // sort imported inputs

	if len(importedInputs) == 0 {
		return nil, fmt.Errorf(
			"%w: no UTXOs available to import",
			ErrInsufficientFunds,
		)
	}

	outputs := make([]*avax.TransferableOutput, 0, len(importedAmounts))
	for assetID, amount := range importedAmounts {
		if assetID == avaxAssetID {
			continue
		}

		outputs = append(outputs, &avax.TransferableOutput{
			Asset: avax.Asset{ID: assetID},
			Out: &secp256k1fx.TransferOutput{
				Amt:          amount,
				OutputOwners: *to,
			},
		})
	}

	memo := ops.Memo()
	memoComplexity := feecomponent.Dimensions{
		feecomponent.Bandwidth: uint64(len(memo)),
		feecomponent.DBRead:    0,
		feecomponent.DBWrite:   0,
		feecomponent.Compute:   0,
	}
	inputComplexity, err := txfee.InputComplexity(importedInputs...)
	if err != nil {
		return nil, err
	}
	outputComplexity, err := txfee.OutputComplexity(outputs...)
	if err != nil {
		return nil, err
	}
	complexity, err := txfee.IntrinsicImportTxComplexities.Add(
		&memoComplexity,
		&inputComplexity,
		&outputComplexity,
	)
	if err != nil {
		return nil, err
	}

	var (
		toBurn    map[ids.ID]uint64
		toStake   = map[ids.ID]uint64{}
		excessFee uint64
	)
	if importedAVAX := importedAmounts[avaxAssetID]; importedAVAX > txFee {
		toBurn = map[ids.ID]uint64{}
		excessFee = importedAVAX - txFee
	} else {
		toBurn = map[ids.ID]uint64{
			avaxAssetID: txFee - importedAVAX,
		}
		excessFee = 0
	}

	inputs, changeOutputs, _, err := b.spend(toBurn, toStake, excessFee, complexity, to, ops)
	if err != nil {
		return nil, fmt.Errorf("couldn't generate tx inputs/outputs: %w", err)
	}
	outputs = append(outputs, changeOutputs...)

	avax.SortTransferableOutputs(outputs, txs.Codec) // sort imported outputs
	tx := &txs.ImportTx{
		BaseTx: txs.BaseTx{BaseTx: avax.BaseTx{
			NetworkID:    b.context.NetworkID,
			BlockchainID: constants.PlatformChainID,
			Ins:          inputs,
			Outs:         outputs,
			Memo:         memo,
		}},
		SourceChain:    sourceChainID,
		ImportedInputs: importedInputs,
	}
	return tx, b.initCtx(tx)
}

func (b *builder) NewExportTx(
	chainID ids.ID,
	outputs []*avax.TransferableOutput,
	options ...common.Option,
) (*txs.ExportTx, error) {
	toBurn := map[ids.ID]uint64{
		b.context.AVAXAssetID: b.context.StaticFeeConfig.TxFee,
	}
	for _, out := range outputs {
		assetID := out.AssetID()
		amountToBurn, err := math.Add(toBurn[assetID], out.Out.Amount())
		if err != nil {
			return nil, err
		}
		toBurn[assetID] = amountToBurn
	}

	toStake := map[ids.ID]uint64{}
	ops := common.NewOptions(options)
	memo := ops.Memo()
	memoComplexity := feecomponent.Dimensions{
		feecomponent.Bandwidth: uint64(len(memo)),
		feecomponent.DBRead:    0,
		feecomponent.DBWrite:   0,
		feecomponent.Compute:   0,
	}
	outputComplexity, err := txfee.OutputComplexity(outputs...)
	if err != nil {
		return nil, err
	}
	complexity, err := txfee.IntrinsicExportTxComplexities.Add(
		&memoComplexity,
		&outputComplexity,
	)
	if err != nil {
		return nil, err
	}

	inputs, changeOutputs, _, err := b.spend(toBurn, toStake, 0, complexity, nil, ops)
	if err != nil {
		return nil, err
	}

	avax.SortTransferableOutputs(outputs, txs.Codec) // sort exported outputs
	tx := &txs.ExportTx{
		BaseTx: txs.BaseTx{BaseTx: avax.BaseTx{
			NetworkID:    b.context.NetworkID,
			BlockchainID: constants.PlatformChainID,
			Ins:          inputs,
			Outs:         changeOutputs,
			Memo:         memo,
		}},
		DestinationChain: chainID,
		ExportedOutputs:  outputs,
	}
	return tx, b.initCtx(tx)
}

func (b *builder) NewTransformSubnetTx(
	subnetID ids.ID,
	assetID ids.ID,
	initialSupply uint64,
	maxSupply uint64,
	minConsumptionRate uint64,
	maxConsumptionRate uint64,
	minValidatorStake uint64,
	maxValidatorStake uint64,
	minStakeDuration time.Duration,
	maxStakeDuration time.Duration,
	minDelegationFee uint32,
	minDelegatorStake uint64,
	maxValidatorWeightFactor byte,
	uptimeRequirement uint32,
	options ...common.Option,
) (*txs.TransformSubnetTx, error) {
<<<<<<< HEAD
=======
	toBurn := map[ids.ID]uint64{
		b.context.AVAXAssetID: b.context.StaticFeeConfig.TransformSubnetTxFee,
		assetID:               maxSupply - initialSupply,
	}
	toStake := map[ids.ID]uint64{}
>>>>>>> 96fca08f
	ops := common.NewOptions(options)
	subnetAuth, err := b.authorizeSubnet(subnetID, ops)
	if err != nil {
		return nil, err
	}

	toBurn := map[ids.ID]uint64{
		b.context.AVAXAssetID: b.context.TransformSubnetTxFee,
		assetID:               maxSupply - initialSupply,
	}
	toStake := map[ids.ID]uint64{}
	inputs, outputs, _, err := b.spend(toBurn, toStake, 0, feecomponent.Dimensions{}, nil, ops)
	if err != nil {
		return nil, err
	}

	tx := &txs.TransformSubnetTx{
		BaseTx: txs.BaseTx{BaseTx: avax.BaseTx{
			NetworkID:    b.context.NetworkID,
			BlockchainID: constants.PlatformChainID,
			Ins:          inputs,
			Outs:         outputs,
			Memo:         ops.Memo(),
		}},
		Subnet:                   subnetID,
		AssetID:                  assetID,
		InitialSupply:            initialSupply,
		MaximumSupply:            maxSupply,
		MinConsumptionRate:       minConsumptionRate,
		MaxConsumptionRate:       maxConsumptionRate,
		MinValidatorStake:        minValidatorStake,
		MaxValidatorStake:        maxValidatorStake,
		MinStakeDuration:         uint32(minStakeDuration / time.Second),
		MaxStakeDuration:         uint32(maxStakeDuration / time.Second),
		MinDelegationFee:         minDelegationFee,
		MinDelegatorStake:        minDelegatorStake,
		MaxValidatorWeightFactor: maxValidatorWeightFactor,
		UptimeRequirement:        uptimeRequirement,
		SubnetAuth:               subnetAuth,
	}
	return tx, b.initCtx(tx)
}

func (b *builder) NewAddPermissionlessValidatorTx(
	vdr *txs.SubnetValidator,
	signer signer.Signer,
	assetID ids.ID,
	validationRewardsOwner *secp256k1fx.OutputOwners,
	delegationRewardsOwner *secp256k1fx.OutputOwners,
	shares uint32,
	options ...common.Option,
) (*txs.AddPermissionlessValidatorTx, error) {
	avaxAssetID := b.context.AVAXAssetID
	toBurn := map[ids.ID]uint64{}
	if vdr.Subnet == constants.PrimaryNetworkID {
		toBurn[avaxAssetID] = b.context.StaticFeeConfig.AddPrimaryNetworkValidatorFee
	} else {
		toBurn[avaxAssetID] = b.context.StaticFeeConfig.AddSubnetValidatorFee
	}
	toStake := map[ids.ID]uint64{
		assetID: vdr.Wght,
	}

	ops := common.NewOptions(options)
	memo := ops.Memo()
	memoComplexity := feecomponent.Dimensions{
		feecomponent.Bandwidth: uint64(len(memo)),
		feecomponent.DBRead:    0,
		feecomponent.DBWrite:   0,
		feecomponent.Compute:   0,
	}
	signerComplexity, err := txfee.SignerComplexity(signer)
	if err != nil {
		return nil, err
	}
	validatorOwnerComplexity, err := txfee.OwnerComplexity(validationRewardsOwner)
	if err != nil {
		return nil, err
	}
	delegatorOwnerComplexity, err := txfee.OwnerComplexity(delegationRewardsOwner)
	if err != nil {
		return nil, err
	}
	complexity, err := txfee.IntrinsicAddPermissionlessValidatorTxComplexities.Add(
		&memoComplexity,
		&signerComplexity,
		&validatorOwnerComplexity,
		&delegatorOwnerComplexity,
	)
	if err != nil {
		return nil, err
	}

	inputs, baseOutputs, stakeOutputs, err := b.spend(toBurn, toStake, 0, complexity, nil, ops)
	if err != nil {
		return nil, err
	}

	utils.Sort(validationRewardsOwner.Addrs)
	utils.Sort(delegationRewardsOwner.Addrs)
	tx := &txs.AddPermissionlessValidatorTx{
		BaseTx: txs.BaseTx{BaseTx: avax.BaseTx{
			NetworkID:    b.context.NetworkID,
			BlockchainID: constants.PlatformChainID,
			Ins:          inputs,
			Outs:         baseOutputs,
			Memo:         memo,
		}},
		Validator:             vdr.Validator,
		Subnet:                vdr.Subnet,
		Signer:                signer,
		StakeOuts:             stakeOutputs,
		ValidatorRewardsOwner: validationRewardsOwner,
		DelegatorRewardsOwner: delegationRewardsOwner,
		DelegationShares:      shares,
	}
	return tx, b.initCtx(tx)
}

func (b *builder) NewAddPermissionlessDelegatorTx(
	vdr *txs.SubnetValidator,
	assetID ids.ID,
	rewardsOwner *secp256k1fx.OutputOwners,
	options ...common.Option,
) (*txs.AddPermissionlessDelegatorTx, error) {
	avaxAssetID := b.context.AVAXAssetID
	toBurn := map[ids.ID]uint64{}
	if vdr.Subnet == constants.PrimaryNetworkID {
		toBurn[avaxAssetID] = b.context.StaticFeeConfig.AddPrimaryNetworkDelegatorFee
	} else {
		toBurn[avaxAssetID] = b.context.StaticFeeConfig.AddSubnetDelegatorFee
	}
	toStake := map[ids.ID]uint64{
		assetID: vdr.Wght,
	}

	ops := common.NewOptions(options)
	memo := ops.Memo()
	memoComplexity := feecomponent.Dimensions{
		feecomponent.Bandwidth: uint64(len(memo)),
		feecomponent.DBRead:    0,
		feecomponent.DBWrite:   0,
		feecomponent.Compute:   0,
	}
	ownerComplexity, err := txfee.OwnerComplexity(rewardsOwner)
	if err != nil {
		return nil, err
	}
	complexity, err := txfee.IntrinsicAddPermissionlessDelegatorTxComplexities.Add(
		&memoComplexity,
		&ownerComplexity,
	)
	if err != nil {
		return nil, err
	}
	inputs, baseOutputs, stakeOutputs, err := b.spend(toBurn, toStake, 0, complexity, nil, ops)
	if err != nil {
		return nil, err
	}

	utils.Sort(rewardsOwner.Addrs)
	tx := &txs.AddPermissionlessDelegatorTx{
		BaseTx: txs.BaseTx{BaseTx: avax.BaseTx{
			NetworkID:    b.context.NetworkID,
			BlockchainID: constants.PlatformChainID,
			Ins:          inputs,
			Outs:         baseOutputs,
			Memo:         memo,
		}},
		Validator:              vdr.Validator,
		Subnet:                 vdr.Subnet,
		StakeOuts:              stakeOutputs,
		DelegationRewardsOwner: rewardsOwner,
	}
	return tx, b.initCtx(tx)
}

func (b *builder) getBalance(
	chainID ids.ID,
	options *common.Options,
) (
	balance map[ids.ID]uint64,
	err error,
) {
	utxos, err := b.backend.UTXOs(options.Context(), chainID)
	if err != nil {
		return nil, err
	}

	addrs := options.Addresses(b.addrs)
	minIssuanceTime := options.MinIssuanceTime()
	balance = make(map[ids.ID]uint64)

	// Iterate over the UTXOs
	for _, utxo := range utxos {
		outIntf := utxo.Out
		if lockedOut, ok := outIntf.(*stakeable.LockOut); ok {
			if !options.AllowStakeableLocked() && lockedOut.Locktime > minIssuanceTime {
				// This output is currently locked, so this output can't be
				// burned.
				continue
			}
			outIntf = lockedOut.TransferableOut
		}

		out, ok := outIntf.(*secp256k1fx.TransferOutput)
		if !ok {
			return nil, ErrUnknownOutputType
		}

		_, ok = common.MatchOwners(&out.OutputOwners, addrs, minIssuanceTime)
		if !ok {
			// We couldn't spend this UTXO, so we skip to the next one
			continue
		}

		assetID := utxo.AssetID()
		balance[assetID], err = math.Add(balance[assetID], out.Amt)
		if err != nil {
			return nil, err
		}
	}
	return balance, nil
}

// spend takes in the requested burn amounts and the requested stake amounts.
//
//   - [amountsToBurn] maps assetID to the amount of the asset to spend without
//     producing an output. This is typically used for fees. However, it can
//     also be used to consume some of an asset that will be produced in
//     separate outputs, such as ExportedOutputs. Only unlocked UTXOs are able
//     to be burned here.
//   - [amountsToStake] maps assetID to the amount of the asset to spend and
//     place into the staked outputs. First locked UTXOs are attempted to be
//     used for these funds, and then unlocked UTXOs will be attempted to be
//     used. There is no preferential ordering on the unlock times.
func (b *builder) spend(
	amountsToBurn map[ids.ID]uint64,
	amountsToStake map[ids.ID]uint64,
	excessFee uint64,
	complexity feecomponent.Dimensions,
	ownerOverride *secp256k1fx.OutputOwners,
	options *common.Options,
) (
	[]*avax.TransferableInput,
	[]*avax.TransferableOutput,
	[]*avax.TransferableOutput,
	error,
) {
	utxos, err := b.backend.UTXOs(options.Context(), constants.PlatformChainID)
	if err != nil {
		return nil, nil, nil, err
	}

	addrs := options.Addresses(b.addrs)
	minIssuanceTime := options.MinIssuanceTime()

	addr, ok := addrs.Peek()
	if !ok {
		return nil, nil, nil, ErrNoChangeAddress
	}
	changeOwner := options.ChangeOwner(&secp256k1fx.OutputOwners{
		Threshold: 1,
		Addrs:     []ids.ShortID{addr},
	})
	if ownerOverride == nil {
		ownerOverride = changeOwner
	}

	s := spendHelper{
		weights:  b.context.ComplexityWeights,
		gasPrice: b.context.GasPrice,

		amountsToBurn:  amountsToBurn,
		amountsToStake: amountsToStake,
		complexity:     complexity,

		// Initialize the return values with empty slices to preserve backward
		// compatibility of the json representation of transactions with no
		// inputs or outputs.
		inputs:        make([]*avax.TransferableInput, 0),
		changeOutputs: make([]*avax.TransferableOutput, 0),
		stakeOutputs:  make([]*avax.TransferableOutput, 0),
	}

	lockedUTXOs, unlockedUTXOs := splitLockedStakeableUTXOs(utxos, minIssuanceTime)
	for _, utxo := range lockedUTXOs {
		assetID := utxo.AssetID()
		if !s.shouldConsumeLockedAsset(assetID) {
			continue
		}

		out, locktime, err := unwrapOutput(utxo.Out)
		if err != nil {
			return nil, nil, nil, err
		}

		inputSigIndices, ok := common.MatchOwners(&out.OutputOwners, addrs, minIssuanceTime)
		if !ok {
			// We couldn't spend this UTXO, so we skip to the next one
			continue
		}

		err = s.addInput(&avax.TransferableInput{
			UTXOID: utxo.UTXOID,
			Asset:  utxo.Asset,
			In: &stakeable.LockIn{
				Locktime: locktime,
				TransferableIn: &secp256k1fx.TransferInput{
					Amt: out.Amt,
					Input: secp256k1fx.Input{
						SigIndices: inputSigIndices,
					},
				},
			},
		})
		if err != nil {
			return nil, nil, nil, err
		}

		excess := s.consumeLockedAsset(assetID, out.Amt)
		err = s.addStakedOutput(&avax.TransferableOutput{
			Asset: utxo.Asset,
			Out: &stakeable.LockOut{
				Locktime: locktime,
				TransferableOut: &secp256k1fx.TransferOutput{
					Amt:          out.Amt - excess,
					OutputOwners: out.OutputOwners,
				},
			},
		})
		if err != nil {
			return nil, nil, nil, err
		}

		if excess == 0 {
			continue
		}

		// This input had extra value, so some of it must be returned
		err = s.addChangeOutput(&avax.TransferableOutput{
			Asset: utxo.Asset,
			Out: &stakeable.LockOut{
				Locktime: locktime,
				TransferableOut: &secp256k1fx.TransferOutput{
					Amt:          excess,
					OutputOwners: out.OutputOwners,
				},
			},
		})
		if err != nil {
			return nil, nil, nil, err
		}
	}

	// Add all the remaining stake amounts assuming unlocked UTXOs.
	for assetID, amount := range s.amountsToStake {
		if amount == 0 {
			continue
		}

		err = s.addStakedOutput(&avax.TransferableOutput{
			Asset: avax.Asset{
				ID: assetID,
			},
			Out: &secp256k1fx.TransferOutput{
				Amt:          amount,
				OutputOwners: *changeOwner,
			},
		})
		if err != nil {
			return nil, nil, nil, err
		}
	}

	// AVAX is handled last to account for fees.
	avaxUTXOs, nonAVAXUTXOs := splitAVAXUTXOs(unlockedUTXOs, b.context.AVAXAssetID)
	for _, utxo := range nonAVAXUTXOs {
		assetID := utxo.AssetID()
		if !s.shouldConsumeAsset(assetID) {
			continue
		}

		out, _, err := unwrapOutput(utxo.Out)
		if err != nil {
			return nil, nil, nil, err
		}

		inputSigIndices, ok := common.MatchOwners(&out.OutputOwners, addrs, minIssuanceTime)
		if !ok {
			// We couldn't spend this UTXO, so we skip to the next one
			continue
		}

		err = s.addInput(&avax.TransferableInput{
			UTXOID: utxo.UTXOID,
			Asset:  utxo.Asset,
			In: &secp256k1fx.TransferInput{
				Amt: out.Amt,
				Input: secp256k1fx.Input{
					SigIndices: inputSigIndices,
				},
			},
		})
		if err != nil {
			return nil, nil, nil, err
		}

		excess := s.consumeAsset(assetID, out.Amt)
		if excess == 0 {
			continue
		}

		// This input had extra value, so some of it must be returned
		err = s.addChangeOutput(&avax.TransferableOutput{
			Asset: utxo.Asset,
			Out: &secp256k1fx.TransferOutput{
				Amt:          excess,
				OutputOwners: *changeOwner,
			},
		})
		if err != nil {
			return nil, nil, nil, err
		}
	}

	for _, utxo := range avaxUTXOs {
		requiredFee, err := s.calculateFee()
		if err != nil {
			return nil, nil, nil, err
		}

		// If we have consumed enough of the asset, then we have no need burn
		// more.
		if !s.shouldConsumeAsset(b.context.AVAXAssetID) && excessFee >= requiredFee {
			break
		}

		out, _, err := unwrapOutput(utxo.Out)
		if err != nil {
			return nil, nil, nil, err
		}

		inputSigIndices, ok := common.MatchOwners(&out.OutputOwners, addrs, minIssuanceTime)
		if !ok {
			// We couldn't spend this UTXO, so we skip to the next one
			continue
		}

		err = s.addInput(&avax.TransferableInput{
			UTXOID: utxo.UTXOID,
			Asset:  utxo.Asset,
			In: &secp256k1fx.TransferInput{
				Amt: out.Amt,
				Input: secp256k1fx.Input{
					SigIndices: inputSigIndices,
				},
			},
		})
		if err != nil {
			return nil, nil, nil, err
		}

		excess := s.consumeAsset(b.context.AVAXAssetID, out.Amt)
		excessFee, err = math.Add(excessFee, excess)
		if err != nil {
			return nil, nil, nil, err
		}

		// If we need to consume additional AVAX, we should be returning the
		// change to the change address.
		ownerOverride = changeOwner
	}

	if err := s.verifyAssetsConsumed(); err != nil {
		return nil, nil, nil, err
	}

	requiredFee, err := s.calculateFee()
	if err != nil {
		return nil, nil, nil, err
	}
	if excessFee < requiredFee {
		return nil, nil, nil, fmt.Errorf(
			"%w: provided UTXOs need %d more units of asset %q",
			ErrInsufficientFunds,
			requiredFee-excessFee,
			b.context.AVAXAssetID,
		)
	}

	secpOutput := &secp256k1fx.TransferOutput{
		Amt:          0, // Populated later if used
		OutputOwners: *ownerOverride,
	}
	newOutput := &avax.TransferableOutput{
		Asset: avax.Asset{
			ID: b.context.AVAXAssetID,
		},
		Out: secpOutput,
	}
	if err := s.addOutputComplexity(newOutput); err != nil {
		return nil, nil, nil, err
	}

	requiredFeeWithChange, err := s.calculateFee()
	if err != nil {
		return nil, nil, nil, err
	}
	if excessFee > requiredFeeWithChange {
		// It is worth adding the change output
		secpOutput.Amt = excessFee - requiredFeeWithChange
		s.changeOutputs = append(s.changeOutputs, newOutput)
	}

	utils.Sort(s.inputs)                                     // sort inputs
	avax.SortTransferableOutputs(s.changeOutputs, txs.Codec) // sort the change outputs
	avax.SortTransferableOutputs(s.stakeOutputs, txs.Codec)  // sort stake outputs
	return s.inputs, s.changeOutputs, s.stakeOutputs, nil
}

func (b *builder) authorizeSubnet(subnetID ids.ID, options *common.Options) (*secp256k1fx.Input, error) {
	ownerIntf, err := b.backend.GetSubnetOwner(options.Context(), subnetID)
	if err != nil {
		return nil, fmt.Errorf(
			"failed to fetch subnet owner for %q: %w",
			subnetID,
			err,
		)
	}
	owner, ok := ownerIntf.(*secp256k1fx.OutputOwners)
	if !ok {
		return nil, ErrUnknownOwnerType
	}

	addrs := options.Addresses(b.addrs)
	minIssuanceTime := options.MinIssuanceTime()
	inputSigIndices, ok := common.MatchOwners(owner, addrs, minIssuanceTime)
	if !ok {
		// We can't authorize the subnet
		return nil, ErrInsufficientAuthorization
	}
	return &secp256k1fx.Input{
		SigIndices: inputSigIndices,
	}, nil
}

func (b *builder) initCtx(tx txs.UnsignedTx) error {
	ctx, err := NewSnowContext(b.context.NetworkID, b.context.AVAXAssetID)
	if err != nil {
		return err
	}

	tx.InitCtx(ctx)
	return nil
}

type spendHelper struct {
	weights  feecomponent.Dimensions
	gasPrice feecomponent.GasPrice

	amountsToBurn  map[ids.ID]uint64
	amountsToStake map[ids.ID]uint64
	complexity     feecomponent.Dimensions

	inputs        []*avax.TransferableInput
	changeOutputs []*avax.TransferableOutput
	stakeOutputs  []*avax.TransferableOutput
}

func (s *spendHelper) addInput(input *avax.TransferableInput) error {
	newInputComplexity, err := txfee.InputComplexity(input)
	if err != nil {
		return err
	}
	s.complexity, err = s.complexity.Add(&newInputComplexity)
	if err != nil {
		return err
	}

	s.inputs = append(s.inputs, input)
	return nil
}

func (s *spendHelper) addChangeOutput(output *avax.TransferableOutput) error {
	s.changeOutputs = append(s.changeOutputs, output)
	return s.addOutputComplexity(output)
}

func (s *spendHelper) addStakedOutput(output *avax.TransferableOutput) error {
	s.stakeOutputs = append(s.stakeOutputs, output)
	return s.addOutputComplexity(output)
}

func (s *spendHelper) addOutputComplexity(output *avax.TransferableOutput) error {
	newOutputComplexity, err := txfee.OutputComplexity(output)
	if err != nil {
		return err
	}
	s.complexity, err = s.complexity.Add(&newOutputComplexity)
	return err
}

func (s *spendHelper) shouldConsumeLockedAsset(assetID ids.ID) bool {
	remainingAmountToStake := s.amountsToStake[assetID]
	return remainingAmountToStake != 0
}

func (s *spendHelper) shouldConsumeAsset(assetID ids.ID) bool {
	remainingAmountToBurn := s.amountsToBurn[assetID]
	remainingAmountToStake := s.amountsToStake[assetID]
	return remainingAmountToBurn != 0 || remainingAmountToStake != 0
}

func (s *spendHelper) consumeLockedAsset(assetID ids.ID, amount uint64) uint64 {
	remainingAmountToStake := s.amountsToStake[assetID]
	// Stake any value that should be staked
	amountToStake := min(
		remainingAmountToStake, // Amount we still need to stake
		amount,                 // Amount available to stake
	)
	s.amountsToStake[assetID] -= amountToStake
	return amount - amountToStake
}

func (s *spendHelper) consumeAsset(assetID ids.ID, amount uint64) uint64 {
	remainingAmountToBurn := s.amountsToBurn[assetID]

	// Burn any value that should be burned
	amountToBurn := min(
		remainingAmountToBurn, // Amount we still need to burn
		amount,                // Amount available to burn
	)
	s.amountsToBurn[assetID] -= amountToBurn

	// Stake any remaining value that should be staked
	return s.consumeLockedAsset(assetID, amount-amountToBurn)
}

func (s *spendHelper) calculateFee() (uint64, error) {
	gas, err := s.complexity.ToGas(s.weights)
	if err != nil {
		return 0, err
	}
	return gas.Cost(s.gasPrice)
}

func (s *spendHelper) verifyAssetsConsumed() error {
	for assetID, amount := range s.amountsToStake {
		if amount != 0 {
			return fmt.Errorf(
				"%w: provided UTXOs need %d more units of asset %q to stake",
				ErrInsufficientFunds,
				amount,
				assetID,
			)
		}
	}
	for assetID, amount := range s.amountsToBurn {
		if amount != 0 {
			return fmt.Errorf(
				"%w: provided UTXOs need %d more units of asset %q",
				ErrInsufficientFunds,
				amount,
				assetID,
			)
		}
	}
	return nil
}

func splitLockedStakeableUTXOs(utxos []*avax.UTXO, minIssuanceTime uint64) ([]*avax.UTXO, []*avax.UTXO) {
	var (
		lockedUTXOs   = make([]*avax.UTXO, 0, len(utxos))
		unlockedUTXOs = make([]*avax.UTXO, 0, len(utxos))
	)
	for _, utxo := range utxos {
		lockedOut, ok := utxo.Out.(*stakeable.LockOut)
		if !ok {
			unlockedUTXOs = append(unlockedUTXOs, utxo)
			continue
		}
		if minIssuanceTime >= lockedOut.Locktime {
			unlockedUTXOs = append(unlockedUTXOs, utxo)
			continue
		}
		lockedUTXOs = append(lockedUTXOs, utxo)
	}
	return lockedUTXOs, unlockedUTXOs
}

func splitAVAXUTXOs(utxos []*avax.UTXO, avaxAssetID ids.ID) ([]*avax.UTXO, []*avax.UTXO) {
	var (
		avaxUTXOs    = make([]*avax.UTXO, 0, len(utxos))
		nonAVAXUTXOs = make([]*avax.UTXO, 0, len(utxos))
	)
	for _, utxo := range utxos {
		if utxo.AssetID() == avaxAssetID {
			avaxUTXOs = append(avaxUTXOs, utxo)
		} else {
			nonAVAXUTXOs = append(nonAVAXUTXOs, utxo)
		}
	}
	return avaxUTXOs, nonAVAXUTXOs
}

func unwrapOutput(output verify.State) (*secp256k1fx.TransferOutput, uint64, error) {
	var locktime uint64
	if lockedOut, ok := output.(*stakeable.LockOut); ok {
		output = lockedOut.TransferableOut
		locktime = lockedOut.Locktime
	}

	out, ok := output.(*secp256k1fx.TransferOutput)
	if !ok {
		return nil, 0, ErrUnknownOutputType
	}
	return out, locktime, nil
}<|MERGE_RESOLUTION|>--- conflicted
+++ resolved
@@ -946,22 +946,14 @@
 	uptimeRequirement uint32,
 	options ...common.Option,
 ) (*txs.TransformSubnetTx, error) {
-<<<<<<< HEAD
-=======
+	ops := common.NewOptions(options)
+	subnetAuth, err := b.authorizeSubnet(subnetID, ops)
+	if err != nil {
+		return nil, err
+	}
+
 	toBurn := map[ids.ID]uint64{
 		b.context.AVAXAssetID: b.context.StaticFeeConfig.TransformSubnetTxFee,
-		assetID:               maxSupply - initialSupply,
-	}
-	toStake := map[ids.ID]uint64{}
->>>>>>> 96fca08f
-	ops := common.NewOptions(options)
-	subnetAuth, err := b.authorizeSubnet(subnetID, ops)
-	if err != nil {
-		return nil, err
-	}
-
-	toBurn := map[ids.ID]uint64{
-		b.context.AVAXAssetID: b.context.TransformSubnetTxFee,
 		assetID:               maxSupply - initialSupply,
 	}
 	toStake := map[ids.ID]uint64{}
