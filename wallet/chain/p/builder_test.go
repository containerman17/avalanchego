--- conflicted
+++ resolved
@@ -4,11 +4,8 @@
 package p
 
 import (
-<<<<<<< HEAD
 	"math/rand"
-=======
 	"slices"
->>>>>>> 023aa189
 	"testing"
 	"time"
 
