--- conflicted
+++ resolved
@@ -11,11 +11,7 @@
 	"github.com/ava-labs/avalanchego/vms/propertyfx"
 	"github.com/ava-labs/avalanchego/vms/secp256k1fx"
 
-<<<<<<< HEAD
-	pchaingenesis "github.com/ava-labs/avalanchego/vms/platformvm/genesis"
-=======
 	p_api "github.com/ava-labs/avalanchego/vms/platformvm/genesis"
->>>>>>> f7e150e6
 )
 
 // Aliases returns the default aliases based on the network ID
@@ -32,11 +28,7 @@
 		constants.PlatformChainID: {"P", "platform"},
 	}
 
-<<<<<<< HEAD
-	genesis, err := pchaingenesis.New(genesisBytes) // TODO let's not re-create genesis to do aliasing
-=======
 	genesis, err := p_api.New(genesisBytes) // TODO let's not re-create genesis to do aliasing
->>>>>>> f7e150e6
 	if err != nil {
 		return nil, nil, err
 	}
