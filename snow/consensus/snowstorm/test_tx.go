--- conflicted
+++ resolved
@@ -26,14 +26,6 @@
 	BytesV           []byte
 }
 
-<<<<<<< HEAD
-func (t *TestTx) Dependencies() ([]Tx, error)                { return t.DependenciesV, t.DependenciesErrV }
-func (t *TestTx) InputIDs() []ids.ID                         { return t.InputIDsV }
-func (t *TestTx) HasWhitelist() bool                         { return t.HasWhitelistV }
-func (t *TestTx) Whitelist(context.Context) (ids.Set, error) { return t.WhitelistV, t.WhitelistErrV }
-func (t *TestTx) Verify(context.Context) error               { return t.VerifyV }
-func (t *TestTx) Bytes() []byte                              { return t.BytesV }
-=======
 func (t *TestTx) Dependencies() ([]Tx, error) {
 	return t.DependenciesV, t.DependenciesErrV
 }
@@ -46,15 +38,14 @@
 	return t.HasWhitelistV
 }
 
-func (t *TestTx) Whitelist() (ids.Set, error) {
+func (t *TestTx) Whitelist(context.Context) (ids.Set, error) {
 	return t.WhitelistV, t.WhitelistErrV
 }
 
-func (t *TestTx) Verify() error {
+func (t *TestTx) Verify(context.Context) error {
 	return t.VerifyV
 }
 
 func (t *TestTx) Bytes() []byte {
 	return t.BytesV
-}
->>>>>>> 2a76c560
+}