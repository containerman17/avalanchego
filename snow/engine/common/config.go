--- conflicted
+++ resolved
@@ -38,15 +38,9 @@
 	// Max number of containers in an ancestors message sent by this node.
 	AncestorsMaxContainersSent int
 
-<<<<<<< HEAD
-	// This node will only consider the first [MultiputMaxContainersReceived]
-	// containers in a multiput it receives.
-	MultiputMaxContainersReceived int
-=======
 	// This node will only consider the first [AncestorsMaxContainersReceived]
 	// containers in an ancestors message it receives.
 	AncestorsMaxContainersReceived int
->>>>>>> 62bd7cd5
 
 	SharedCfg *SharedConfig
 }
