--- conflicted
+++ resolved
@@ -57,13 +57,9 @@
 	SendAppRequestF              func(set.Set[ids.NodeID], uint32, []byte) error
 	SendAppResponseF             func(ids.NodeID, uint32, []byte) error
 	SendAppGossipF               func([]byte) error
-<<<<<<< HEAD
 	SendAppGossipSpecificF       func(set.Set[ids.NodeID], []byte) error
-=======
-	SendAppGossipSpecificF       func(ids.NodeIDSet, []byte) error
 	SendCrossChainAppRequestF    func(ids.ID, uint32, []byte)
 	SendCrossChainAppResponseF   func(ids.ID, uint32, []byte)
->>>>>>> faf29db5
 }
 
 // Default set the default callable value to [cant]
