--- conflicted
+++ resolved
@@ -45,21 +45,14 @@
 }
 
 // AppGossip mocks base method.
-<<<<<<< HEAD
 func (m *MockChainVM) AppGossip(arg0 context.Context, arg1 ids.NodeID, arg2 []byte) error {
 	m.ctrl.T.Helper()
 	ret := m.ctrl.Call(m, "AppGossip", arg0, arg1, arg2)
-=======
-func (m *MockChainVM) AppGossip(arg0 ids.NodeID, arg1 []byte) error {
-	m.ctrl.T.Helper()
-	ret := m.ctrl.Call(m, "AppGossip", arg0, arg1)
->>>>>>> 7356c05c
 	ret0, _ := ret[0].(error)
 	return ret0
 }
 
 // AppGossip indicates an expected call of AppGossip.
-<<<<<<< HEAD
 func (mr *MockChainVMMockRecorder) AppGossip(arg0, arg1, arg2 interface{}) *gomock.Call {
 	mr.mock.ctrl.T.Helper()
 	return mr.mock.ctrl.RecordCallWithMethodType(mr.mock, "AppGossip", reflect.TypeOf((*MockChainVM)(nil).AppGossip), arg0, arg1, arg2)
@@ -69,23 +62,11 @@
 func (m *MockChainVM) AppRequest(arg0 context.Context, arg1 ids.NodeID, arg2 uint32, arg3 time.Time, arg4 []byte) error {
 	m.ctrl.T.Helper()
 	ret := m.ctrl.Call(m, "AppRequest", arg0, arg1, arg2, arg3, arg4)
-=======
-func (mr *MockChainVMMockRecorder) AppGossip(arg0, arg1 interface{}) *gomock.Call {
-	mr.mock.ctrl.T.Helper()
-	return mr.mock.ctrl.RecordCallWithMethodType(mr.mock, "AppGossip", reflect.TypeOf((*MockChainVM)(nil).AppGossip), arg0, arg1)
-}
-
-// AppRequest mocks base method.
-func (m *MockChainVM) AppRequest(arg0 ids.NodeID, arg1 uint32, arg2 time.Time, arg3 []byte) error {
-	m.ctrl.T.Helper()
-	ret := m.ctrl.Call(m, "AppRequest", arg0, arg1, arg2, arg3)
->>>>>>> 7356c05c
 	ret0, _ := ret[0].(error)
 	return ret0
 }
 
 // AppRequest indicates an expected call of AppRequest.
-<<<<<<< HEAD
 func (mr *MockChainVMMockRecorder) AppRequest(arg0, arg1, arg2, arg3, arg4 interface{}) *gomock.Call {
 	mr.mock.ctrl.T.Helper()
 	return mr.mock.ctrl.RecordCallWithMethodType(mr.mock, "AppRequest", reflect.TypeOf((*MockChainVM)(nil).AppRequest), arg0, arg1, arg2, arg3, arg4)
@@ -95,23 +76,11 @@
 func (m *MockChainVM) AppRequestFailed(arg0 context.Context, arg1 ids.NodeID, arg2 uint32) error {
 	m.ctrl.T.Helper()
 	ret := m.ctrl.Call(m, "AppRequestFailed", arg0, arg1, arg2)
-=======
-func (mr *MockChainVMMockRecorder) AppRequest(arg0, arg1, arg2, arg3 interface{}) *gomock.Call {
-	mr.mock.ctrl.T.Helper()
-	return mr.mock.ctrl.RecordCallWithMethodType(mr.mock, "AppRequest", reflect.TypeOf((*MockChainVM)(nil).AppRequest), arg0, arg1, arg2, arg3)
-}
-
-// AppRequestFailed mocks base method.
-func (m *MockChainVM) AppRequestFailed(arg0 ids.NodeID, arg1 uint32) error {
-	m.ctrl.T.Helper()
-	ret := m.ctrl.Call(m, "AppRequestFailed", arg0, arg1)
->>>>>>> 7356c05c
 	ret0, _ := ret[0].(error)
 	return ret0
 }
 
 // AppRequestFailed indicates an expected call of AppRequestFailed.
-<<<<<<< HEAD
 func (mr *MockChainVMMockRecorder) AppRequestFailed(arg0, arg1, arg2 interface{}) *gomock.Call {
 	mr.mock.ctrl.T.Helper()
 	return mr.mock.ctrl.RecordCallWithMethodType(mr.mock, "AppRequestFailed", reflect.TypeOf((*MockChainVM)(nil).AppRequestFailed), arg0, arg1, arg2)
@@ -121,31 +90,14 @@
 func (m *MockChainVM) AppResponse(arg0 context.Context, arg1 ids.NodeID, arg2 uint32, arg3 []byte) error {
 	m.ctrl.T.Helper()
 	ret := m.ctrl.Call(m, "AppResponse", arg0, arg1, arg2, arg3)
-=======
-func (mr *MockChainVMMockRecorder) AppRequestFailed(arg0, arg1 interface{}) *gomock.Call {
-	mr.mock.ctrl.T.Helper()
-	return mr.mock.ctrl.RecordCallWithMethodType(mr.mock, "AppRequestFailed", reflect.TypeOf((*MockChainVM)(nil).AppRequestFailed), arg0, arg1)
-}
-
-// AppResponse mocks base method.
-func (m *MockChainVM) AppResponse(arg0 ids.NodeID, arg1 uint32, arg2 []byte) error {
-	m.ctrl.T.Helper()
-	ret := m.ctrl.Call(m, "AppResponse", arg0, arg1, arg2)
->>>>>>> 7356c05c
 	ret0, _ := ret[0].(error)
 	return ret0
 }
 
 // AppResponse indicates an expected call of AppResponse.
-<<<<<<< HEAD
 func (mr *MockChainVMMockRecorder) AppResponse(arg0, arg1, arg2, arg3 interface{}) *gomock.Call {
 	mr.mock.ctrl.T.Helper()
 	return mr.mock.ctrl.RecordCallWithMethodType(mr.mock, "AppResponse", reflect.TypeOf((*MockChainVM)(nil).AppResponse), arg0, arg1, arg2, arg3)
-=======
-func (mr *MockChainVMMockRecorder) AppResponse(arg0, arg1, arg2 interface{}) *gomock.Call {
-	mr.mock.ctrl.T.Helper()
-	return mr.mock.ctrl.RecordCallWithMethodType(mr.mock, "AppResponse", reflect.TypeOf((*MockChainVM)(nil).AppResponse), arg0, arg1, arg2)
->>>>>>> 7356c05c
 }
 
 // BuildBlock mocks base method.
@@ -208,21 +160,14 @@
 }
 
 // CrossChainAppRequest mocks base method.
-<<<<<<< HEAD
 func (m *MockChainVM) CrossChainAppRequest(arg0 context.Context, arg1 ids.ID, arg2 uint32, arg3 time.Time, arg4 []byte) error {
 	m.ctrl.T.Helper()
 	ret := m.ctrl.Call(m, "CrossChainAppRequest", arg0, arg1, arg2, arg3, arg4)
-=======
-func (m *MockChainVM) CrossChainAppRequest(arg0 ids.ID, arg1 uint32, arg2 time.Time, arg3 []byte) error {
-	m.ctrl.T.Helper()
-	ret := m.ctrl.Call(m, "CrossChainAppRequest", arg0, arg1, arg2, arg3)
->>>>>>> 7356c05c
 	ret0, _ := ret[0].(error)
 	return ret0
 }
 
 // CrossChainAppRequest indicates an expected call of CrossChainAppRequest.
-<<<<<<< HEAD
 func (mr *MockChainVMMockRecorder) CrossChainAppRequest(arg0, arg1, arg2, arg3, arg4 interface{}) *gomock.Call {
 	mr.mock.ctrl.T.Helper()
 	return mr.mock.ctrl.RecordCallWithMethodType(mr.mock, "CrossChainAppRequest", reflect.TypeOf((*MockChainVM)(nil).CrossChainAppRequest), arg0, arg1, arg2, arg3, arg4)
@@ -232,23 +177,11 @@
 func (m *MockChainVM) CrossChainAppRequestFailed(arg0 context.Context, arg1 ids.ID, arg2 uint32) error {
 	m.ctrl.T.Helper()
 	ret := m.ctrl.Call(m, "CrossChainAppRequestFailed", arg0, arg1, arg2)
-=======
-func (mr *MockChainVMMockRecorder) CrossChainAppRequest(arg0, arg1, arg2, arg3 interface{}) *gomock.Call {
-	mr.mock.ctrl.T.Helper()
-	return mr.mock.ctrl.RecordCallWithMethodType(mr.mock, "CrossChainAppRequest", reflect.TypeOf((*MockChainVM)(nil).CrossChainAppRequest), arg0, arg1, arg2, arg3)
-}
-
-// CrossChainAppRequestFailed mocks base method.
-func (m *MockChainVM) CrossChainAppRequestFailed(arg0 ids.ID, arg1 uint32) error {
-	m.ctrl.T.Helper()
-	ret := m.ctrl.Call(m, "CrossChainAppRequestFailed", arg0, arg1)
->>>>>>> 7356c05c
 	ret0, _ := ret[0].(error)
 	return ret0
 }
 
 // CrossChainAppRequestFailed indicates an expected call of CrossChainAppRequestFailed.
-<<<<<<< HEAD
 func (mr *MockChainVMMockRecorder) CrossChainAppRequestFailed(arg0, arg1, arg2 interface{}) *gomock.Call {
 	mr.mock.ctrl.T.Helper()
 	return mr.mock.ctrl.RecordCallWithMethodType(mr.mock, "CrossChainAppRequestFailed", reflect.TypeOf((*MockChainVM)(nil).CrossChainAppRequestFailed), arg0, arg1, arg2)
@@ -258,31 +191,14 @@
 func (m *MockChainVM) CrossChainAppResponse(arg0 context.Context, arg1 ids.ID, arg2 uint32, arg3 []byte) error {
 	m.ctrl.T.Helper()
 	ret := m.ctrl.Call(m, "CrossChainAppResponse", arg0, arg1, arg2, arg3)
-=======
-func (mr *MockChainVMMockRecorder) CrossChainAppRequestFailed(arg0, arg1 interface{}) *gomock.Call {
-	mr.mock.ctrl.T.Helper()
-	return mr.mock.ctrl.RecordCallWithMethodType(mr.mock, "CrossChainAppRequestFailed", reflect.TypeOf((*MockChainVM)(nil).CrossChainAppRequestFailed), arg0, arg1)
-}
-
-// CrossChainAppResponse mocks base method.
-func (m *MockChainVM) CrossChainAppResponse(arg0 ids.ID, arg1 uint32, arg2 []byte) error {
-	m.ctrl.T.Helper()
-	ret := m.ctrl.Call(m, "CrossChainAppResponse", arg0, arg1, arg2)
->>>>>>> 7356c05c
 	ret0, _ := ret[0].(error)
 	return ret0
 }
 
 // CrossChainAppResponse indicates an expected call of CrossChainAppResponse.
-<<<<<<< HEAD
 func (mr *MockChainVMMockRecorder) CrossChainAppResponse(arg0, arg1, arg2, arg3 interface{}) *gomock.Call {
 	mr.mock.ctrl.T.Helper()
 	return mr.mock.ctrl.RecordCallWithMethodType(mr.mock, "CrossChainAppResponse", reflect.TypeOf((*MockChainVM)(nil).CrossChainAppResponse), arg0, arg1, arg2, arg3)
-=======
-func (mr *MockChainVMMockRecorder) CrossChainAppResponse(arg0, arg1, arg2 interface{}) *gomock.Call {
-	mr.mock.ctrl.T.Helper()
-	return mr.mock.ctrl.RecordCallWithMethodType(mr.mock, "CrossChainAppResponse", reflect.TypeOf((*MockChainVM)(nil).CrossChainAppResponse), arg0, arg1, arg2)
->>>>>>> 7356c05c
 }
 
 // Disconnected mocks base method.
