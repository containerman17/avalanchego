--- conflicted
+++ resolved
@@ -261,18 +261,14 @@
 		b.tipHeight = blkHeight
 	}
 	for status == choices.Processing {
-<<<<<<< HEAD
+		if b.Halted() {
+			return nil
+		}
+
 		b.Blocked.RemoveMissingID(blkID)
 
 		pushed, err := b.Blocked.Push(&blockJob{
 			parser:      b.parser,
-=======
-		if b.Halted() {
-			return nil
-		}
-
-		if err := b.Blocked.Push(&blockJob{
->>>>>>> 836dd998
 			numAccepted: b.numAccepted,
 			numDropped:  b.numDropped,
 			blk:         blk,
@@ -336,13 +332,8 @@
 		b.Ctx.Log.Debug("bootstrapping fetched %d blocks. Executing state transitions...", b.NumFetched)
 	}
 
-<<<<<<< HEAD
-	executedBlocks, err := b.Blocked.ExecuteAll(b.Ctx, b.Restarted, b.Ctx.ConsensusDispatcher, b.Ctx.DecisionDispatcher)
-	if err != nil {
-=======
-	executedBlocks, err := b.executeAll(b.Blocked)
+	executedBlocks, err := b.Blocked.ExecuteAll(b.Ctx, b, b.Restarted, b.Ctx.ConsensusDispatcher, b.Ctx.DecisionDispatcher)
 	if err != nil || b.Halted() {
->>>>>>> 836dd998
 		return err
 	}
 
@@ -400,50 +391,6 @@
 	return nil
 }
 
-<<<<<<< HEAD
-=======
-func (b *Bootstrapper) executeAll(jobs *queue.Jobs) (int, error) {
-	numExecuted := 0
-	for job, err := jobs.Pop(); err == nil; job, err = jobs.Pop() {
-		jobID := job.ID()
-		jobBytes := job.Bytes()
-		// Note that ConsensusDispatcher.Accept / DecisionDispatcher.Accept must be
-		// called before job.Execute to honor EventDispatcher.Accept's invariant.
-		if err := b.Ctx.ConsensusDispatcher.Accept(b.Ctx, jobID, jobBytes); err != nil {
-			return numExecuted, err
-		}
-		if err := b.Ctx.DecisionDispatcher.Accept(b.Ctx, jobID, jobBytes); err != nil {
-			return numExecuted, err
-		}
-
-		if err := jobs.Execute(job); err != nil {
-			return numExecuted, err
-		}
-		if err := jobs.Commit(); err != nil {
-			return numExecuted, err
-		}
-		numExecuted++
-		if numExecuted%common.StatusUpdateFrequency == 0 { // Periodically print progress
-			if !b.Restarted {
-				b.Ctx.Log.Info("executed %d of %d blocks", numExecuted, b.tipHeight-b.startingHeight)
-			} else {
-				b.Ctx.Log.Debug("executed %d of %d blocks", numExecuted, b.tipHeight-b.startingHeight)
-			}
-		}
-
-		if b.Halted() {
-			break
-		}
-	}
-	if !b.Restarted {
-		b.Ctx.Log.Info("executed %d blocks", numExecuted)
-	} else {
-		b.Ctx.Log.Debug("executed %d blocks", numExecuted)
-	}
-	return numExecuted, nil
-}
-
->>>>>>> 836dd998
 // Connected implements the Engine interface.
 func (b *Bootstrapper) Connected(validatorID ids.ShortID) error {
 	if connector, ok := b.VM.(validators.Connector); ok {
