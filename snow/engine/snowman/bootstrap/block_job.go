--- conflicted
+++ resolved
@@ -52,18 +52,12 @@
 	vm                      block.Getter
 }
 
-<<<<<<< HEAD
-func (b *blockJob) ID() ids.ID { return b.blk.ID() }
-func (b *blockJob) MissingDependencies() (set.Set[ids.ID], error) {
-	missing := set.Set[ids.ID]{}
-=======
 func (b *blockJob) ID() ids.ID {
 	return b.blk.ID()
 }
 
-func (b *blockJob) MissingDependencies(ctx context.Context) (ids.Set, error) {
-	missing := ids.Set{}
->>>>>>> 3cdcd771
+func (b *blockJob) MissingDependencies(ctx context.Context) (set.Set[ids.ID], error) {
+	missing := set.Set[ids.ID]{}
 	parentID := b.blk.Parent()
 	if parent, err := b.vm.GetBlock(ctx, parentID); err != nil || parent.Status() != choices.Accepted {
 		missing.Add(parentID)
