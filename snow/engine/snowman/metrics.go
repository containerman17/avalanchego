// Copyright (C) 2019-2023, Ava Labs, Inc. All rights reserved.
// See the file LICENSE for licensing terms.

package snowman

import (
	"github.com/prometheus/client_golang/prometheus"

	"github.com/ava-labs/avalanchego/utils/metric"
	"github.com/ava-labs/avalanchego/utils/wrappers"
)

const (
	pullGossipSource = "pullGossip"
	pushGossipSource = "pushGossip"
	putGossipSource  = "putGossip"
	builtSource      = "built"
	unknownSource    = "unknown"
)

type metrics struct {
	bootstrapFinished                     prometheus.Gauge
	numRequests                           prometheus.Gauge
	numBlocked                            prometheus.Gauge
	numBlockers                           prometheus.Gauge
	numNonVerifieds                       prometheus.Gauge
	numBuilt                              prometheus.Counter
	numBuildsFailed                       prometheus.Counter
	numUselessPutBytes                    prometheus.Counter
	numUselessPushQueryBytes              prometheus.Counter
	numMissingAcceptedBlocks              prometheus.Counter
	numProcessingAncestorFetchesFailed    prometheus.Counter
	numProcessingAncestorFetchesDropped   prometheus.Counter
	numProcessingAncestorFetchesSucceeded prometheus.Counter
	numProcessingAncestorFetchesUnneeded  prometheus.Counter
	getAncestorsBlks                      metric.Averager
	selectedVoteIndex                     metric.Averager
	providerSource                        *prometheus.CounterVec
<<<<<<< HEAD
	providerStake                         metric.Averager
=======
>>>>>>> bcdb9e90
}

func (m *metrics) Initialize(namespace string, reg prometheus.Registerer) error {
	errs := wrappers.Errs{}
	m.bootstrapFinished = prometheus.NewGauge(prometheus.GaugeOpts{
		Namespace: namespace,
		Name:      "bootstrap_finished",
		Help:      "Whether or not bootstrap process has completed. 1 is success, 0 is fail or ongoing.",
	})
	m.numRequests = prometheus.NewGauge(prometheus.GaugeOpts{
		Namespace: namespace,
		Name:      "requests",
		Help:      "Number of outstanding block requests",
	})
	m.numBlocked = prometheus.NewGauge(prometheus.GaugeOpts{
		Namespace: namespace,
		Name:      "blocked",
		Help:      "Number of blocks that are pending issuance",
	})
	m.numBlockers = prometheus.NewGauge(prometheus.GaugeOpts{
		Namespace: namespace,
		Name:      "blockers",
		Help:      "Number of blocks that are blocking other blocks from being issued because they haven't been issued",
	})
	m.numNonVerifieds = prometheus.NewGauge(prometheus.GaugeOpts{
		Namespace: namespace,
		Name:      "non_verified_blks",
		Help:      "Number of non-verified blocks in the memory",
	})
	m.numBuilt = prometheus.NewCounter(prometheus.CounterOpts{
		Namespace: namespace,
		Name:      "blks_built",
		Help:      "Number of blocks that have been built locally",
	})
	m.numBuildsFailed = prometheus.NewCounter(prometheus.CounterOpts{
		Namespace: namespace,
		Name:      "blk_builds_failed",
		Help:      "Number of BuildBlock calls that have failed",
	})
	m.numUselessPutBytes = prometheus.NewCounter(prometheus.CounterOpts{
		Namespace: namespace,
		Name:      "num_useless_put_bytes",
		Help:      "Amount of useless bytes received in Put messages",
	})
	m.numUselessPushQueryBytes = prometheus.NewCounter(prometheus.CounterOpts{
		Namespace: namespace,
		Name:      "num_useless_push_query_bytes",
		Help:      "Amount of useless bytes received in PushQuery messages",
	})
	m.numMissingAcceptedBlocks = prometheus.NewCounter(prometheus.CounterOpts{
		Namespace: namespace,
		Name:      "num_missing_accepted_blocks",
		Help:      "Number of times an accepted block height was referenced and it wasn't locally available",
	})
	m.numProcessingAncestorFetchesFailed = prometheus.NewCounter(prometheus.CounterOpts{
		Namespace: namespace,
		Name:      "num_processing_ancestor_fetches_failed",
		Help:      "Number of votes that were dropped due to unknown blocks",
	})
	m.numProcessingAncestorFetchesDropped = prometheus.NewCounter(prometheus.CounterOpts{
		Namespace: namespace,
		Name:      "num_processing_ancestor_fetches_dropped",
		Help:      "Number of votes that were dropped due to decided blocks",
	})
	m.numProcessingAncestorFetchesSucceeded = prometheus.NewCounter(prometheus.CounterOpts{
		Namespace: namespace,
		Name:      "num_processing_ancestor_fetches_succeeded",
		Help:      "Number of votes that were applied to ancestor blocks",
	})
	m.numProcessingAncestorFetchesUnneeded = prometheus.NewCounter(prometheus.CounterOpts{
		Namespace: namespace,
		Name:      "num_processing_ancestor_fetches_unneeded",
		Help:      "Number of votes that were directly applied to blocks",
	})
	m.getAncestorsBlks = metric.NewAveragerWithErrs(
		namespace,
		"get_ancestors_blks",
		"blocks fetched in a call to GetAncestors",
		reg,
		&errs,
	)
	m.selectedVoteIndex = metric.NewAveragerWithErrs(
		namespace,
		"selected_vote_index",
		"index of the voteID that was passed into consensus",
		reg,
		&errs,
	)
	m.providerSource = prometheus.NewCounterVec(prometheus.CounterOpts{
		Namespace: namespace,
		Name:      "blks_issued",
		Help:      "number of blocks that have been issued into consensus broken down by how they were discovered",
	}, []string{"source"})
<<<<<<< HEAD
	m.providerStake = metric.NewAveragerWithErrs(
		namespace,
		"provider_stake",
		"stake weight of the peer who provided a block that was issued into consensus",
		reg,
		&errs,
	)
=======

	// Register the labels
	m.providerSource.WithLabelValues(pullGossipSource)
	m.providerSource.WithLabelValues(pushGossipSource)
	m.providerSource.WithLabelValues(putGossipSource)
	m.providerSource.WithLabelValues(builtSource)
	m.providerSource.WithLabelValues(unknownSource)
>>>>>>> bcdb9e90

	errs.Add(
		reg.Register(m.bootstrapFinished),
		reg.Register(m.numRequests),
		reg.Register(m.numBlocked),
		reg.Register(m.numBlockers),
		reg.Register(m.numNonVerifieds),
		reg.Register(m.numBuilt),
		reg.Register(m.numBuildsFailed),
		reg.Register(m.numUselessPutBytes),
		reg.Register(m.numUselessPushQueryBytes),
		reg.Register(m.numMissingAcceptedBlocks),
		reg.Register(m.numProcessingAncestorFetchesFailed),
		reg.Register(m.numProcessingAncestorFetchesDropped),
		reg.Register(m.numProcessingAncestorFetchesSucceeded),
		reg.Register(m.numProcessingAncestorFetchesUnneeded),
		reg.Register(m.providerSource),
	)
	return errs.Err
}<|MERGE_RESOLUTION|>--- conflicted
+++ resolved
@@ -36,10 +36,7 @@
 	getAncestorsBlks                      metric.Averager
 	selectedVoteIndex                     metric.Averager
 	providerSource                        *prometheus.CounterVec
-<<<<<<< HEAD
 	providerStake                         metric.Averager
-=======
->>>>>>> bcdb9e90
 }
 
 func (m *metrics) Initialize(namespace string, reg prometheus.Registerer) error {
@@ -133,7 +130,6 @@
 		Name:      "blks_issued",
 		Help:      "number of blocks that have been issued into consensus broken down by how they were discovered",
 	}, []string{"source"})
-<<<<<<< HEAD
 	m.providerStake = metric.NewAveragerWithErrs(
 		namespace,
 		"provider_stake",
@@ -141,7 +137,6 @@
 		reg,
 		&errs,
 	)
-=======
 
 	// Register the labels
 	m.providerSource.WithLabelValues(pullGossipSource)
@@ -149,7 +144,6 @@
 	m.providerSource.WithLabelValues(putGossipSource)
 	m.providerSource.WithLabelValues(builtSource)
 	m.providerSource.WithLabelValues(unknownSource)
->>>>>>> bcdb9e90
 
 	errs.Add(
 		reg.Register(m.bootstrapFinished),
