// Copyright (C) 2019-2021, Ava Labs, Inc. All rights reserved.
// See the file LICENSE for licensing terms.

package snowman

import (
	"fmt"
	"time"

	"github.com/ava-labs/avalanchego/ids"
	"github.com/ava-labs/avalanchego/snow"
	"github.com/ava-labs/avalanchego/snow/choices"
	"github.com/ava-labs/avalanchego/snow/consensus/snowman"
	"github.com/ava-labs/avalanchego/snow/consensus/snowman/poll"
	"github.com/ava-labs/avalanchego/snow/engine/common"
	"github.com/ava-labs/avalanchego/snow/events"
	"github.com/ava-labs/avalanchego/utils/formatting"
	"github.com/ava-labs/avalanchego/utils/wrappers"
	"github.com/ava-labs/avalanchego/version"
)

var _ Engine = &Transitive{}

func New(config Config) (Engine, error) {
	return newTransitive(config)
}

// Transitive implements the Engine interface by attempting to fetch all
// Transitive dependencies.
type Transitive struct {
	Config
	metrics

	// list of NoOpsHandler for messages dropped by engine
<<<<<<< HEAD
	common.StateSyncHandler
=======
	common.StateSummaryFrontierHandler
	common.AcceptedStateSummaryHandler
>>>>>>> 170696f0
	common.AcceptedFrontierHandler
	common.AcceptedHandler
	common.AncestorsHandler

	RequestID uint32

	// track outstanding preference requests
	polls poll.Set

	// blocks that have we have sent get requests for but haven't yet received
	blkReqs common.Requests

	// blocks that are queued to be issued to consensus once missing dependencies are fetched
	// Block ID --> Block
	pending map[ids.ID]snowman.Block

	// Block ID --> Parent ID
	nonVerifieds AncestorTree

	// operations that are blocked on a block being issued. This could be
	// issuing another block, responding to a query, or applying votes to consensus
	blocked events.Blocker

	// number of times build block needs to be called once the number of
	// processing blocks has gone below the optimal number.
	pendingBuildBlocks int

	// errs tracks if an error has occurred in a callback
	errs wrappers.Errs
}

func newTransitive(config Config) (*Transitive, error) {
	config.Ctx.Log.Info("initializing consensus engine")

	factory := poll.NewEarlyTermNoTraversalFactory(config.Params.Alpha)
	t := &Transitive{
<<<<<<< HEAD
		Config:                  config,
		StateSyncHandler:        common.NewNoOpStateSyncHandler(config.Ctx.Log),
		AcceptedFrontierHandler: common.NewNoOpAcceptedFrontierHandler(config.Ctx.Log),
		AcceptedHandler:         common.NewNoOpAcceptedHandler(config.Ctx.Log),
		AncestorsHandler:        common.NewNoOpAncestorsHandler(config.Ctx.Log),
		pending:                 make(map[ids.ID]snowman.Block),
		nonVerifieds:            NewAncestorTree(),
=======
		Config:                      config,
		StateSummaryFrontierHandler: common.NewNoOpStateSummaryFrontierHandler(config.Ctx.Log),
		AcceptedStateSummaryHandler: common.NewNoOpAcceptedStateSummaryHandler(config.Ctx.Log),
		AcceptedFrontierHandler:     common.NewNoOpAcceptedFrontierHandler(config.Ctx.Log),
		AcceptedHandler:             common.NewNoOpAcceptedHandler(config.Ctx.Log),
		AncestorsHandler:            common.NewNoOpAncestorsHandler(config.Ctx.Log),
		pending:                     make(map[ids.ID]snowman.Block),
		nonVerifieds:                NewAncestorTree(),
>>>>>>> 170696f0
		polls: poll.NewSet(factory,
			config.Ctx.Log,
			"",
			config.Ctx.Registerer,
		),
	}

	return t, t.metrics.Initialize("", config.Ctx.Registerer)
}

func (t *Transitive) Put(vdr ids.ShortID, requestID uint32, blkBytes []byte) error {
	blk, err := t.VM.ParseBlock(blkBytes)
	if err != nil {
		t.Ctx.Log.Debug("failed to parse block: %s", err)
		t.Ctx.Log.Verbo("block:\n%s", formatting.DumpBytes(blkBytes))
		// because GetFailed doesn't utilize the assumption that we actually
		// sent a Get message, we can safely call GetFailed here to potentially
		// abandon the request.
		return t.GetFailed(vdr, requestID)
	}

	if t.wasIssued(blk) {
		t.metrics.numUselessPutBytes.Add(float64(len(blkBytes)))
	}

	// issue the block into consensus. If the block has already been issued,
	// this will be a noop. If this block has missing dependencies, vdr will
	// receive requests to fill the ancestry. dependencies that have already
	// been fetched, but with missing dependencies themselves won't be requested
	// from the vdr.
	if _, err := t.issueFrom(vdr, blk); err != nil {
		return err
	}
	return t.buildBlocks()
}

func (t *Transitive) GetFailed(vdr ids.ShortID, requestID uint32) error {
	// We don't assume that this function is called after a failed Get message.
	// Check to see if we have an outstanding request and also get what the request was for if it exists.
	blkID, ok := t.blkReqs.Remove(vdr, requestID)
	if !ok {
		t.Ctx.Log.Debug("getFailed(%s, %d) called without having sent corresponding Get", vdr, requestID)
		return nil
	}

	// Because the get request was dropped, we no longer expect blkID to be issued.
	t.blocked.Abandon(blkID)
	t.metrics.numBlockers.Set(float64(t.blocked.Len()))
	return t.buildBlocks()
}

func (t *Transitive) PullQuery(vdr ids.ShortID, requestID uint32, blkID ids.ID) error {
	// Will send chits once we've issued block [blkID] into consensus
	c := &convincer{
		consensus: t.Consensus,
		sender:    t.Sender,
		vdr:       vdr,
		requestID: requestID,
		errs:      &t.errs,
	}

	// Try to issue [blkID] to consensus.
	// If we're missing an ancestor, request it from [vdr]
	added, err := t.issueFromByID(vdr, blkID)
	if err != nil {
		return err
	}

	// Wait until we've issued block [blkID] before sending chits.
	if !added {
		c.deps.Add(blkID)
	}

	t.blocked.Register(c)
	t.metrics.numBlockers.Set(float64(t.blocked.Len()))
	return t.buildBlocks()
}

func (t *Transitive) PushQuery(vdr ids.ShortID, requestID uint32, blkBytes []byte) error {
	blk, err := t.VM.ParseBlock(blkBytes)
	// If parsing fails, we just drop the request, as we didn't ask for it
	if err != nil {
		t.Ctx.Log.Debug("failed to parse block: %s", err)
		t.Ctx.Log.Verbo("block:\n%s", formatting.DumpBytes(blkBytes))
		return nil
	}

	if t.wasIssued(blk) {
		t.metrics.numUselessPushQueryBytes.Add(float64(len(blkBytes)))
	}

	// issue the block into consensus. If the block has already been issued,
	// this will be a noop. If this block has missing dependencies, vdr will
	// receive requests to fill the ancestry. dependencies that have already
	// been fetched, but with missing dependencies themselves won't be requested
	// from the vdr.
	if _, err := t.issueFrom(vdr, blk); err != nil {
		return err
	}

	// register the chit request
	return t.PullQuery(vdr, requestID, blk.ID())
}

func (t *Transitive) Chits(vdr ids.ShortID, requestID uint32, votes []ids.ID) error {
	// Since this is a linear chain, there should only be one ID in the vote set
	if len(votes) != 1 {
		t.Ctx.Log.Debug("Chits(%s, %d) was called with %d votes (expected 1)", vdr, requestID, len(votes))
		// because QueryFailed doesn't utilize the assumption that we actually
		// sent a Query message, we can safely call QueryFailed here to
		// potentially abandon the request.
		return t.QueryFailed(vdr, requestID)
	}
	blkID := votes[0]

	t.Ctx.Log.Verbo("Chits(%s, %d) contains vote for %s", vdr, requestID, blkID)

	// Will record chits once [blkID] has been issued into consensus
	v := &voter{
		t:         t,
		vdr:       vdr,
		requestID: requestID,
		response:  blkID,
	}

	added, err := t.issueFromByID(vdr, blkID)
	if err != nil {
		return err
	}
	// Wait until [blkID] has been issued to consensus before applying this chit.
	if !added {
		v.deps.Add(blkID)
	}

	t.blocked.Register(v)
	t.metrics.numBlockers.Set(float64(t.blocked.Len()))
	return t.buildBlocks()
}

func (t *Transitive) QueryFailed(vdr ids.ShortID, requestID uint32) error {
	t.blocked.Register(&voter{
		t:         t,
		vdr:       vdr,
		requestID: requestID,
	})
	t.metrics.numBlockers.Set(float64(t.blocked.Len()))
	return t.buildBlocks()
}

func (t *Transitive) AppRequest(nodeID ids.ShortID, requestID uint32, deadline time.Time, request []byte) error {
	// Notify the VM of this request
	return t.VM.AppRequest(nodeID, requestID, deadline, request)
}

func (t *Transitive) AppRequestFailed(nodeID ids.ShortID, requestID uint32) error {
	// Notify the VM that a request it made failed
	return t.VM.AppRequestFailed(nodeID, requestID)
}

func (t *Transitive) AppResponse(nodeID ids.ShortID, requestID uint32, response []byte) error {
	// Notify the VM of a response to its request
	return t.VM.AppResponse(nodeID, requestID, response)
}

func (t *Transitive) AppGossip(nodeID ids.ShortID, msg []byte) error {
	// Notify the VM of this message which has been gossiped to it
	return t.VM.AppGossip(nodeID, msg)
}

func (t *Transitive) Connected(nodeID ids.ShortID, nodeVersion version.Application) error {
	return t.VM.Connected(nodeID, nodeVersion)
}

func (t *Transitive) Disconnected(nodeID ids.ShortID) error {
	return t.VM.Disconnected(nodeID)
}

func (t *Transitive) Timeout() error { return nil }

func (t *Transitive) Gossip() error {
	blkID, err := t.VM.LastAccepted()
	if err != nil {
		return err
	}
	blk, err := t.GetBlock(blkID)
	if err != nil {
		t.Ctx.Log.Warn("dropping gossip request as %s couldn't be loaded due to %s", blkID, err)
		return nil
	}
	t.Ctx.Log.Verbo("gossiping %s as accepted to the network", blkID)
	t.Sender.SendGossip(blkID, blk.Bytes())
	return nil
}

func (t *Transitive) Halt() {}

func (t *Transitive) Shutdown() error {
	t.Ctx.Log.Info("shutting down consensus engine")
	return t.VM.Shutdown()
}

func (t *Transitive) Notify(msg common.Message) error {
	t.Ctx.Log.Verbo("snowman engine notified of %s from the vm", msg)
	switch msg {
	case common.PendingTxs:
		// the pending txs message means we should attempt to build a block.
		t.pendingBuildBlocks++
		return t.buildBlocks()
	default:
		t.Ctx.Log.Warn("unexpected message from the VM: %s", msg)
	}
	return nil
}

func (t *Transitive) Context() *snow.ConsensusContext {
	return t.Ctx
}

func (t *Transitive) Start(startReqID uint32) error {
	t.RequestID = startReqID
	lastAcceptedID, err := t.VM.LastAccepted()
	if err != nil {
		return err
	}
	lastAccepted, err := t.GetBlock(lastAcceptedID)
	if err != nil {
		t.Ctx.Log.Error("failed to get last accepted block due to: %s", err)
		return err
	}

	// initialize consensus to the last accepted blockID
	if err := t.Consensus.Initialize(t.Ctx, t.Params, lastAcceptedID, lastAccepted.Height()); err != nil {
		return err
	}

	// to maintain the invariant that oracle blocks are issued in the correct
	// preferences, we need to handle the case that we are bootstrapping into an oracle block
	if oracleBlk, ok := lastAccepted.(snowman.OracleBlock); ok {
		options, err := oracleBlk.Options()
		switch {
		case err == snowman.ErrNotOracle:
			// if there aren't blocks we need to deliver on startup, we need to set
			// the preference to the last accepted block
			if err := t.VM.SetPreference(lastAcceptedID); err != nil {
				return err
			}
		case err != nil:
			return err
		default:
			for _, blk := range options {
				// note that deliver will set the VM's preference
				if err := t.deliver(blk); err != nil {
					return err
				}
			}
		}
	} else if err := t.VM.SetPreference(lastAcceptedID); err != nil {
		return err
	}

	t.Ctx.Log.Info("bootstrapping finished with %s as the last accepted block", lastAcceptedID)
	t.metrics.bootstrapFinished.Set(1)
	t.Ctx.SetState(snow.NormalOp)
	return nil
}

func (t *Transitive) HealthCheck() (interface{}, error) {
	consensusIntf, consensusErr := t.Consensus.HealthCheck()
	vmIntf, vmErr := t.VM.HealthCheck()
	intf := map[string]interface{}{
		"consensus": consensusIntf,
		"vm":        vmIntf,
	}
	if consensusErr == nil {
		return intf, vmErr
	}
	if vmErr == nil {
		return intf, consensusErr
	}
	return intf, fmt.Errorf("vm: %s ; consensus: %s", vmErr, consensusErr)
}

func (t *Transitive) GetVM() common.VM {
	return t.VM
}

func (t *Transitive) GetBlock(blkID ids.ID) (snowman.Block, error) {
	if blk, ok := t.pending[blkID]; ok {
		return blk, nil
	}
	return t.VM.GetBlock(blkID)
}

// Build blocks if they have been requested and the number of processing blocks
// is less than optimal.
func (t *Transitive) buildBlocks() error {
	if err := t.errs.Err; err != nil {
		return err
	}
	for t.pendingBuildBlocks > 0 && t.Consensus.NumProcessing() < t.Params.OptimalProcessing {
		t.pendingBuildBlocks--

		blk, err := t.VM.BuildBlock()
		if err != nil {
			t.Ctx.Log.Debug("VM.BuildBlock errored with: %s", err)
			t.numBuildsFailed.Inc()
			return nil
		}
		t.numBuilt.Inc()

		// a newly created block is expected to be processing. If this check
		// fails, there is potentially an error in the VM this engine is running
		if status := blk.Status(); status != choices.Processing {
			t.Ctx.Log.Warn("attempting to issue a block with status: %s, expected Processing", status)
		}

		// The newly created block should be built on top of the preferred block.
		// Otherwise, the new block doesn't have the best chance of being confirmed.
		parentID := blk.Parent()
		if pref := t.Consensus.Preference(); parentID != pref {
			t.Ctx.Log.Warn("built block with parent: %s, expected %s", parentID, pref)
		}

		added, err := t.issueWithAncestors(blk)
		if err != nil {
			return err
		}

		// issuing the block shouldn't have any missing dependencies
		if added {
			t.Ctx.Log.Verbo("successfully issued new block from the VM")
		} else {
			t.Ctx.Log.Warn("VM.BuildBlock returned a block with unissued ancestors")
		}
	}
	return nil
}

// Issue another poll to the network, asking what it prefers given the block we prefer.
// Helps move consensus along.
func (t *Transitive) repoll() {
	// if we are issuing a repoll, we should gossip our current preferences to
	// propagate the most likely branch as quickly as possible
	prefID := t.Consensus.Preference()

	for i := t.polls.Len(); i < t.Params.ConcurrentRepolls; i++ {
		t.pullQuery(prefID)
	}
}

// issueFromByID attempts to issue the branch ending with a block [blkID] into consensus.
// If we do not have [blkID], request it.
// Returns true if the block is processing in consensus or is decided.
func (t *Transitive) issueFromByID(vdr ids.ShortID, blkID ids.ID) (bool, error) {
	blk, err := t.GetBlock(blkID)
	if err != nil {
		t.sendRequest(vdr, blkID)
		return false, nil
	}
	return t.issueFrom(vdr, blk)
}

// issueFrom attempts to issue the branch ending with block [blkID] to consensus.
// Returns true if the block is processing in consensus or is decided.
// If a dependency is missing, request it from [vdr].
func (t *Transitive) issueFrom(vdr ids.ShortID, blk snowman.Block) (bool, error) {
	blkID := blk.ID()
	// issue [blk] and its ancestors to consensus.
	for !t.wasIssued(blk) {
		if err := t.issue(blk); err != nil {
			return false, err
		}

		blkID = blk.Parent()
		var err error
		blk, err = t.GetBlock(blkID)

		// If we don't have this ancestor, request it from [vdr]
		if err != nil || !blk.Status().Fetched() {
			t.sendRequest(vdr, blkID)
			return false, nil
		}
	}

	// Remove any outstanding requests for this block
	t.blkReqs.RemoveAny(blkID)

	issued := t.Consensus.Decided(blk) || t.Consensus.Processing(blkID)
	if issued {
		// A dependency should never be waiting on a decided or processing
		// block. However, if the block was marked as rejected by the VM, the
		// dependencies may still be waiting. Therefore, they should abandoned.
		t.blocked.Abandon(blkID)
	}

	// Tracks performance statistics
	t.metrics.numRequests.Set(float64(t.blkReqs.Len()))
	t.metrics.numBlockers.Set(float64(t.blocked.Len()))
	return issued, t.errs.Err
}

// issueWithAncestors attempts to issue the branch ending with [blk] to consensus.
// Returns true if the block is processing in consensus or is decided.
// If a dependency is missing and the dependency hasn't been requested, the issuance will be abandoned.
func (t *Transitive) issueWithAncestors(blk snowman.Block) (bool, error) {
	blkID := blk.ID()
	// issue [blk] and its ancestors into consensus
	status := blk.Status()
	for status.Fetched() && !t.wasIssued(blk) {
		if err := t.issue(blk); err != nil {
			return false, err
		}
		blkID = blk.Parent()
		var err error
		if blk, err = t.GetBlock(blkID); err != nil {
			status = choices.Unknown
			break
		}
		status = blk.Status()
	}

	// The block was issued into consensus. This is the happy path.
	if status != choices.Unknown && (t.Consensus.Decided(blk) || t.Consensus.Processing(blkID)) {
		return true, nil
	}

	// There's an outstanding request for this block.
	// We can just wait for that request to succeed or fail.
	if t.blkReqs.Contains(blkID) {
		return false, nil
	}

	// We don't have this block and have no reason to expect that we will get it.
	// Abandon the block to avoid a memory leak.
	t.blocked.Abandon(blkID)
	t.metrics.numBlockers.Set(float64(t.blocked.Len()))
	return false, t.errs.Err
}

// If the block has been decided, then it is marked as having been issued.
// If the block is processing, then it was issued.
// If the block is queued to be added to consensus, then it was issued.
func (t *Transitive) wasIssued(blk snowman.Block) bool {
	blkID := blk.ID()
	return t.Consensus.Decided(blk) || t.Consensus.Processing(blkID) || t.pendingContains(blkID)
}

// Issue [blk] to consensus once its ancestors have been issued.
func (t *Transitive) issue(blk snowman.Block) error {
	blkID := blk.ID()

	// mark that the block is queued to be added to consensus once its ancestors have been
	t.pending[blkID] = blk

	// Remove any outstanding requests for this block
	t.blkReqs.RemoveAny(blkID)

	// Will add [blk] to consensus once its ancestors have been
	i := &issuer{
		t:   t,
		blk: blk,
	}

	// block on the parent if needed
	parentID := blk.Parent()
	if parent, err := t.GetBlock(parentID); err != nil || !(t.Consensus.Decided(parent) || t.Consensus.Processing(parentID)) {
		t.Ctx.Log.Verbo("block %s waiting for parent %s to be issued", blkID, parentID)
		i.deps.Add(parentID)
	}

	t.blocked.Register(i)

	// Tracks performance statistics
	t.metrics.numRequests.Set(float64(t.blkReqs.Len()))
	t.metrics.numBlocked.Set(float64(len(t.pending)))
	t.metrics.numBlockers.Set(float64(t.blocked.Len()))
	return t.errs.Err
}

// Request that [vdr] send us block [blkID]
func (t *Transitive) sendRequest(vdr ids.ShortID, blkID ids.ID) {
	// There is already an outstanding request for this block
	if t.blkReqs.Contains(blkID) {
		return
	}

	t.RequestID++
	t.blkReqs.Add(vdr, t.RequestID, blkID)
	t.Ctx.Log.Verbo("sending Get(%s, %d, %s)", vdr, t.RequestID, blkID)
	t.Sender.SendGet(vdr, t.RequestID, blkID)

	// Tracks performance statistics
	t.metrics.numRequests.Set(float64(t.blkReqs.Len()))
}

// send a pull query for this block ID
func (t *Transitive) pullQuery(blkID ids.ID) {
	t.Ctx.Log.Verbo("about to sample from: %s", t.Validators)
	// The validators we will query
	vdrs, err := t.Validators.Sample(t.Params.K)
	if err != nil {
		t.Ctx.Log.Error("query for %s was dropped due to an insufficient number of validators", blkID)
		return
	}

	vdrBag := ids.ShortBag{}
	for _, vdr := range vdrs {
		vdrBag.Add(vdr.ID())
	}

	t.RequestID++
	if t.polls.Add(t.RequestID, vdrBag) {
		vdrList := vdrBag.List()
		vdrSet := ids.NewShortSet(len(vdrList))
		vdrSet.Add(vdrList...)
		t.Sender.SendPullQuery(vdrSet, t.RequestID, blkID)
	}
}

// send a push query for this block
func (t *Transitive) pushQuery(blk snowman.Block) {
	t.Ctx.Log.Verbo("about to sample from: %s", t.Validators)
	vdrs, err := t.Validators.Sample(t.Params.K)
	if err != nil {
		t.Ctx.Log.Error("query for %s was dropped due to an insufficient number of validators", blk.ID())
		return
	}

	vdrBag := ids.ShortBag{}
	for _, vdr := range vdrs {
		vdrBag.Add(vdr.ID())
	}

	t.RequestID++
	if t.polls.Add(t.RequestID, vdrBag) {
		vdrList := vdrBag.List()
		vdrSet := ids.NewShortSet(len(vdrList))
		vdrSet.Add(vdrList...)

		t.Sender.SendPushQuery(vdrSet, t.RequestID, blk.ID(), blk.Bytes())
	}
}

// issue [blk] to consensus
func (t *Transitive) deliver(blk snowman.Block) error {
	blkID := blk.ID()
	if t.Consensus.Decided(blk) || t.Consensus.Processing(blkID) {
		return nil
	}

	// we are no longer waiting on adding the block to consensus, so it is no
	// longer pending
	t.removeFromPending(blk)
	parentID := blk.Parent()
	parent, err := t.GetBlock(parentID)
	// Because the dependency must have been fulfilled by the time this function
	// is called - we don't expect [err] to be non-nil. But it is handled for
	// completness and future proofing.
	if err != nil || !(parent.Status() == choices.Accepted || t.Consensus.Processing(parentID)) {
		// if the parent isn't processing or the last accepted block, then this
		// block is effectively rejected
		t.blocked.Abandon(blkID)
		t.metrics.numBlocked.Set(float64(len(t.pending))) // Tracks performance statistics
		t.metrics.numBlockers.Set(float64(t.blocked.Len()))
		return t.errs.Err
	}

	// By ensuring that the parent is either processing or accepted, it is
	// guaranteed that the parent was successfully verified. This means that
	// calling Verify on this block is allowed.

	// make sure this block is valid
	if err := blk.Verify(); err != nil {
		t.Ctx.Log.Debug("block failed verification due to %s, dropping block", err)

		// if verify fails, then all descendants are also invalid
		t.addToNonVerifieds(blk)
		t.blocked.Abandon(blkID)
		t.metrics.numBlocked.Set(float64(len(t.pending))) // Tracks performance statistics
		t.metrics.numBlockers.Set(float64(t.blocked.Len()))
		return t.errs.Err
	}
	t.nonVerifieds.Remove(blkID)
	t.metrics.numNonVerifieds.Set(float64(t.nonVerifieds.Len()))
	t.Ctx.Log.Verbo("adding block to consensus: %s", blkID)
	wrappedBlk := &memoryBlock{
		Block:   blk,
		metrics: &t.metrics,
		tree:    t.nonVerifieds,
	}
	if err := t.Consensus.Add(wrappedBlk); err != nil {
		return err
	}

	// Add all the oracle blocks if they exist. We call verify on all the blocks
	// and add them to consensus before marking anything as fulfilled to avoid
	// any potential reentrant bugs.
	added := []snowman.Block{}
	dropped := []snowman.Block{}
	if blk, ok := blk.(snowman.OracleBlock); ok {
		options, err := blk.Options()
		if err != snowman.ErrNotOracle {
			if err != nil {
				return err
			}

			for _, blk := range options {
				if err := blk.Verify(); err != nil {
					t.Ctx.Log.Debug("block failed verification due to %s, dropping block", err)
					dropped = append(dropped, blk)
					// block fails verification, hold this in memory for bubbling
					t.addToNonVerifieds(blk)
				} else {
					// correctly verified will be passed to consensus as processing block
					// no need to keep it anymore
					t.nonVerifieds.Remove(blk.ID())
					t.metrics.numNonVerifieds.Set(float64(t.nonVerifieds.Len()))
					wrappedBlk := &memoryBlock{
						Block:   blk,
						metrics: &t.metrics,
						tree:    t.nonVerifieds,
					}
					if err := t.Consensus.Add(wrappedBlk); err != nil {
						return err
					}
					added = append(added, blk)
				}
			}
		}
	}

	if err := t.VM.SetPreference(t.Consensus.Preference()); err != nil {
		return err
	}

	// If the block is now preferred, query the network for its preferences
	// with this new block.
	if t.Consensus.IsPreferred(blk) {
		t.pushQuery(blk)
	}

	t.blocked.Fulfill(blkID)
	for _, blk := range added {
		if t.Consensus.IsPreferred(blk) {
			t.pushQuery(blk)
		}

		blkID := blk.ID()
		t.removeFromPending(blk)
		t.blocked.Fulfill(blkID)
		t.blkReqs.RemoveAny(blkID)
	}
	for _, blk := range dropped {
		blkID := blk.ID()
		t.removeFromPending(blk)
		t.blocked.Abandon(blkID)
		t.blkReqs.RemoveAny(blkID)
	}

	// If we should issue multiple queries at the same time, we need to repoll
	t.repoll()

	// Tracks performance statistics
	t.metrics.numRequests.Set(float64(t.blkReqs.Len()))
	t.metrics.numBlocked.Set(float64(len(t.pending)))
	t.metrics.numBlockers.Set(float64(t.blocked.Len()))
	return t.errs.Err
}

// Returns true if the block whose ID is [blkID] is waiting to be issued to consensus
func (t *Transitive) pendingContains(blkID ids.ID) bool {
	_, ok := t.pending[blkID]
	return ok
}

func (t *Transitive) removeFromPending(blk snowman.Block) {
	delete(t.pending, blk.ID())
}

func (t *Transitive) addToNonVerifieds(blk snowman.Block) {
	// don't add this blk if it's decided or processing.
	blkID := blk.ID()
	if t.Consensus.Decided(blk) || t.Consensus.Processing(blkID) {
		return
	}
	parentID := blk.Parent()
	// we might still need this block so we can bubble votes to the parent
	// only add blocks with parent already in the tree or processing.
	// decided parents should not be in this map.
	if t.nonVerifieds.Has(parentID) || t.Consensus.Processing(parentID) {
		t.nonVerifieds.Add(blkID, parentID)
		t.metrics.numNonVerifieds.Set(float64(t.nonVerifieds.Len()))
	}
}<|MERGE_RESOLUTION|>--- conflicted
+++ resolved
@@ -32,12 +32,8 @@
 	metrics
 
 	// list of NoOpsHandler for messages dropped by engine
-<<<<<<< HEAD
-	common.StateSyncHandler
-=======
 	common.StateSummaryFrontierHandler
 	common.AcceptedStateSummaryHandler
->>>>>>> 170696f0
 	common.AcceptedFrontierHandler
 	common.AcceptedHandler
 	common.AncestorsHandler
@@ -74,15 +70,6 @@
 
 	factory := poll.NewEarlyTermNoTraversalFactory(config.Params.Alpha)
 	t := &Transitive{
-<<<<<<< HEAD
-		Config:                  config,
-		StateSyncHandler:        common.NewNoOpStateSyncHandler(config.Ctx.Log),
-		AcceptedFrontierHandler: common.NewNoOpAcceptedFrontierHandler(config.Ctx.Log),
-		AcceptedHandler:         common.NewNoOpAcceptedHandler(config.Ctx.Log),
-		AncestorsHandler:        common.NewNoOpAncestorsHandler(config.Ctx.Log),
-		pending:                 make(map[ids.ID]snowman.Block),
-		nonVerifieds:            NewAncestorTree(),
-=======
 		Config:                      config,
 		StateSummaryFrontierHandler: common.NewNoOpStateSummaryFrontierHandler(config.Ctx.Log),
 		AcceptedStateSummaryHandler: common.NewNoOpAcceptedStateSummaryHandler(config.Ctx.Log),
@@ -91,7 +78,6 @@
 		AncestorsHandler:            common.NewNoOpAncestorsHandler(config.Ctx.Log),
 		pending:                     make(map[ids.ID]snowman.Block),
 		nonVerifieds:                NewAncestorTree(),
->>>>>>> 170696f0
 		polls: poll.NewSet(factory,
 			config.Ctx.Log,
 			"",
