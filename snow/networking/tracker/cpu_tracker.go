--- conflicted
+++ resolved
@@ -106,15 +106,6 @@
 ) {
 	ct.lock.Lock()
 	defer func() {
-<<<<<<< HEAD
-		usage := cpu.Usage()
-		ct.metrics.cumulativeMetric.Set(usage)
-		trackedAmount := ct.cumulativeMeter.Read(startTime)
-		if trackedAmount == 0 {
-			ct.metrics.cumulativeAtLargeMetric.Set(0)
-		} else {
-			ct.metrics.cumulativeAtLargeMetric.Set(ct.cumulativeAtLargeMeter.Read(startTime) * usage / trackedAmount)
-=======
 		realCPUUsage := ct.cpu.Usage()
 		ct.metrics.cumulativeMetric.Set(realCPUUsage)
 		measuredCPUUsage := ct.cumulativeMeter.Read(now)
@@ -122,7 +113,6 @@
 			ct.metrics.cumulativeAtLargeMetric.Set(0)
 		} else {
 			ct.metrics.cumulativeAtLargeMetric.Set(ct.cumulativeAtLargeMeter.Read(now) * realCPUUsage / measuredCPUUsage)
->>>>>>> 4d37a127
 		}
 		ct.lock.Unlock()
 	}()
@@ -140,15 +130,6 @@
 ) {
 	ct.lock.Lock()
 	defer func() {
-<<<<<<< HEAD
-		usage := cpu.Usage()
-		ct.metrics.cumulativeMetric.Set(usage)
-		trackedAmount := ct.cumulativeMeter.Read(endTime)
-		if trackedAmount == 0 {
-			ct.metrics.cumulativeAtLargeMetric.Set(0)
-		} else {
-			ct.metrics.cumulativeAtLargeMetric.Set(ct.cumulativeAtLargeMeter.Read(endTime) * usage / trackedAmount)
-=======
 		realCPUUsage := ct.cpu.Usage()
 		ct.metrics.cumulativeMetric.Set(realCPUUsage)
 		measuredCPUUsage := ct.cumulativeMeter.Read(now)
@@ -156,7 +137,6 @@
 			ct.metrics.cumulativeAtLargeMetric.Set(0)
 		} else {
 			ct.metrics.cumulativeAtLargeMetric.Set(ct.cumulativeAtLargeMeter.Read(now) * realCPUUsage / measuredCPUUsage)
->>>>>>> 4d37a127
 		}
 		ct.lock.Unlock()
 	}()
@@ -177,19 +157,11 @@
 	if !exists {
 		return 0
 	}
-<<<<<<< HEAD
-	trackedAmount := ct.cumulativeMeter.Read(now)
-	if trackedAmount == 0 {
-		return 0
-	}
-	scale := cpu.Usage() / trackedAmount
-=======
 	measuredCPUUsage := ct.cumulativeMeter.Read(now)
 	if measuredCPUUsage == 0 {
 		return 0
 	}
 	scale := ct.cpu.Usage() / measuredCPUUsage
->>>>>>> 4d37a127
 	return m.(meter.Meter).Read(now) * scale
 }
 
@@ -199,19 +171,11 @@
 
 	ct.prune(now)
 
-<<<<<<< HEAD
-	trackedAmount := ct.cumulativeMeter.Read(now)
-	if trackedAmount == 0 {
-		return 0
-	}
-	scale := cpu.Usage() / trackedAmount
-=======
 	measuredCPUUsage := ct.cumulativeMeter.Read(now)
 	if measuredCPUUsage == 0 {
 		return 0
 	}
 	scale := ct.cpu.Usage() / measuredCPUUsage
->>>>>>> 4d37a127
 	return ct.cumulativeAtLargeMeter.Read(now) * scale
 }
 
@@ -229,19 +193,11 @@
 	if !exists {
 		return 0
 	}
-<<<<<<< HEAD
-	trackedAmount := ct.cumulativeMeter.Read(now)
-	if trackedAmount == 0 {
-		return 0
-	}
-	scale := cpu.Usage() / trackedAmount
-=======
 	measuredCPUUsage := ct.cumulativeMeter.Read(now)
 	if measuredCPUUsage == 0 {
 		return 0
 	}
 	scale := ct.cpu.Usage() / measuredCPUUsage
->>>>>>> 4d37a127
 	if scale == 0 {
 		return 0
 	}
