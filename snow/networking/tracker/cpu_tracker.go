--- conflicted
+++ resolved
@@ -105,21 +105,7 @@
 	atLargePortion float64,
 ) {
 	ct.lock.Lock()
-<<<<<<< HEAD
-	defer func() {
-		realCPUUsage := ct.cpu.Usage()
-		ct.metrics.cumulativeMetric.Set(realCPUUsage)
-		measuredCPUUsage := ct.cumulativeMeter.Read(now)
-		if measuredCPUUsage == 0 {
-			ct.metrics.cumulativeAtLargeMetric.Set(0)
-		} else {
-			ct.metrics.cumulativeAtLargeMetric.Set(ct.cumulativeAtLargeMeter.Read(now) * realCPUUsage / measuredCPUUsage)
-		}
-		ct.lock.Unlock()
-	}()
-=======
-	defer ct.lock.Unlock()
->>>>>>> 4de34ead
+	defer ct.lock.Unlock()
 
 	meter := ct.getMeter(nodeID)
 	meter.Inc(now, 1)
@@ -133,21 +119,7 @@
 	atLargePortion float64,
 ) {
 	ct.lock.Lock()
-<<<<<<< HEAD
-	defer func() {
-		realCPUUsage := ct.cpu.Usage()
-		ct.metrics.cumulativeMetric.Set(realCPUUsage)
-		measuredCPUUsage := ct.cumulativeMeter.Read(now)
-		if measuredCPUUsage == 0 {
-			ct.metrics.cumulativeAtLargeMetric.Set(0)
-		} else {
-			ct.metrics.cumulativeAtLargeMetric.Set(ct.cumulativeAtLargeMeter.Read(now) * realCPUUsage / measuredCPUUsage)
-		}
-		ct.lock.Unlock()
-	}()
-=======
-	defer ct.lock.Unlock()
->>>>>>> 4de34ead
+	defer ct.lock.Unlock()
 
 	meter := ct.getMeter(nodeID)
 	meter.Dec(now, 1)
@@ -181,14 +153,6 @@
 	if !exists {
 		return 0
 	}
-<<<<<<< HEAD
-	measuredCPUUsage := ct.cumulativeMeter.Read(now)
-	if measuredCPUUsage == 0 {
-		return 0
-	}
-	scale := ct.cpu.Usage() / measuredCPUUsage
-=======
->>>>>>> 4de34ead
 	return m.(meter.Meter).Read(now) * scale
 }
 
@@ -198,14 +162,6 @@
 
 	ct.prune(now)
 
-<<<<<<< HEAD
-	measuredCPUUsage := ct.cumulativeMeter.Read(now)
-	if measuredCPUUsage == 0 {
-		return 0
-	}
-	scale := ct.cpu.Usage() / measuredCPUUsage
-	return ct.cumulativeAtLargeMeter.Read(now) * scale
-=======
 	realCPUUsage := ct.cpu.Usage()
 	ct.metrics.realCumulativeMetric.Set(realCPUUsage)
 
@@ -223,7 +179,6 @@
 	ct.metrics.realCumulativeAtLargeMetric.Set(scaledAtLargeCPUUsage)
 	ct.metrics.cumulativeAtLargeMetric.Set(measuredAtLargeCPUUsage)
 	return scaledAtLargeCPUUsage
->>>>>>> 4de34ead
 }
 
 func (ct *cpuTracker) TimeUntilUtilization(
