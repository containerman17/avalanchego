--- conflicted
+++ resolved
@@ -71,11 +71,7 @@
 	externalSender := &ExternalSenderTest{TB: t}
 	externalSender.Default(false)
 
-<<<<<<< HEAD
-	sender, err := New(ctx, mc, mcProto, time.Now().Add(time.Hour) /* TODO: test with banff accepted */, externalSender, &chainRouter, tm, defaultGossipConfig)
-=======
-	sender, err := New(context, mc, externalSender, &chainRouter, tm, defaultGossipConfig)
->>>>>>> 50c60741
+	sender, err := New(ctx, mc, externalSender, &chainRouter, tm, defaultGossipConfig)
 	require.NoError(t, err)
 
 	wg := sync.WaitGroup{}
@@ -168,11 +164,7 @@
 	externalSender := &ExternalSenderTest{TB: t}
 	externalSender.Default(false)
 
-<<<<<<< HEAD
-	sender, err := New(ctx, mc, mcProto, time.Now().Add(time.Hour) /* TODO: test with banff accepted */, externalSender, &chainRouter, tm, defaultGossipConfig)
-=======
-	sender, err := New(context, mc, externalSender, &chainRouter, tm, defaultGossipConfig)
->>>>>>> 50c60741
+	sender, err := New(ctx, mc, externalSender, &chainRouter, tm, defaultGossipConfig)
 	require.NoError(t, err)
 
 	ctx2 := snow.DefaultConsensusContextTest()
@@ -269,11 +261,7 @@
 	externalSender := &ExternalSenderTest{TB: t}
 	externalSender.Default(false)
 
-<<<<<<< HEAD
-	sender, err := New(ctx, mc, mcProto, time.Now().Add(time.Hour) /* TODO: test with banff accepted */, externalSender, &chainRouter, tm, defaultGossipConfig)
-=======
-	sender, err := New(context, mc, externalSender, &chainRouter, tm, defaultGossipConfig)
->>>>>>> 50c60741
+	sender, err := New(ctx, mc, externalSender, &chainRouter, tm, defaultGossipConfig)
 	require.NoError(t, err)
 
 	ctx2 := snow.DefaultConsensusContextTest()
