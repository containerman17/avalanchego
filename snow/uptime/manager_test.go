--- conflicted
+++ resolved
@@ -28,11 +28,7 @@
 	s.AddNode(nodeID0, subnetID, startTime)
 
 	clk := mockable.Clock{}
-<<<<<<< HEAD
-	up := NewManager(s, &clk).(*manager)
-=======
-	up := NewManager(s, &clk)
->>>>>>> f79d6099
+	up := NewManager(s, &clk)
 
 	currentTime := startTime.Add(time.Second)
 	clk.Set(currentTime)
@@ -57,11 +53,7 @@
 	s.AddNode(nodeID0, subnetID, startTime)
 
 	clk := mockable.Clock{}
-<<<<<<< HEAD
-	up := NewManager(s, &clk).(*manager)
-=======
-	up := NewManager(s, &clk)
->>>>>>> f79d6099
+	up := NewManager(s, &clk)
 
 	currentTime := startTime.Add(time.Second)
 	clk.Set(currentTime)
@@ -75,11 +67,7 @@
 
 	s := NewTestState()
 	clk := mockable.Clock{}
-<<<<<<< HEAD
-	up := NewManager(s, &clk).(*manager)
-=======
-	up := NewManager(s, &clk)
->>>>>>> f79d6099
+	up := NewManager(s, &clk)
 
 	nodeID0 := ids.GenerateTestNodeID()
 	subnetID := ids.GenerateTestID()
@@ -99,11 +87,7 @@
 	s.AddNode(nodeID0, subnetID, startTime)
 
 	clk := mockable.Clock{}
-<<<<<<< HEAD
-	up := NewManager(s, &clk).(*manager)
-=======
-	up := NewManager(s, &clk)
->>>>>>> f79d6099
+	up := NewManager(s, &clk)
 
 	currentTime := startTime.Add(-time.Second)
 	clk.Set(currentTime)
@@ -128,11 +112,7 @@
 	s.AddNode(nodeID0, subnetID, startTime)
 
 	clk := mockable.Clock{}
-<<<<<<< HEAD
-	up := NewManager(s, &clk).(*manager)
-=======
-	up := NewManager(s, &clk)
->>>>>>> f79d6099
+	up := NewManager(s, &clk)
 	clk.Set(currentTime)
 
 	require.NoError(up.StartTracking([]ids.NodeID{nodeID0}, subnetID))
@@ -142,11 +122,7 @@
 
 	require.NoError(up.StopTracking([]ids.NodeID{nodeID0}, subnetID))
 
-<<<<<<< HEAD
-	up = NewManager(s, &clk).(*manager)
-=======
 	up = NewManager(s, &clk)
->>>>>>> f79d6099
 
 	require.NoError(up.StartTracking([]ids.NodeID{nodeID0}, subnetID))
 
@@ -168,11 +144,7 @@
 	s.AddNode(nodeID0, subnetID, startTime)
 
 	clk := mockable.Clock{}
-<<<<<<< HEAD
-	up := NewManager(s, &clk).(*manager)
-=======
-	up := NewManager(s, &clk)
->>>>>>> f79d6099
+	up := NewManager(s, &clk)
 	clk.Set(currentTime)
 
 	require.NoError(up.StartTracking([]ids.NodeID{nodeID0}, subnetID))
@@ -184,11 +156,7 @@
 
 	require.NoError(up.StopTracking([]ids.NodeID{nodeID0}, subnetID))
 
-<<<<<<< HEAD
-	up = NewManager(s, &clk).(*manager)
-=======
 	up = NewManager(s, &clk)
->>>>>>> f79d6099
 
 	require.NoError(up.StartTracking([]ids.NodeID{nodeID0}, subnetID))
 
@@ -206,11 +174,7 @@
 
 	s := NewTestState()
 	clk := mockable.Clock{}
-<<<<<<< HEAD
-	up := NewManager(s, &clk).(*manager)
-=======
-	up := NewManager(s, &clk)
->>>>>>> f79d6099
+	up := NewManager(s, &clk)
 
 	require.NoError(up.StartTracking(nil, subnetID))
 
@@ -228,11 +192,7 @@
 	s := NewTestState()
 	s.AddNode(nodeID0, subnetID, startTime)
 	clk := mockable.Clock{}
-<<<<<<< HEAD
-	up := NewManager(s, &clk).(*manager)
-=======
-	up := NewManager(s, &clk)
->>>>>>> f79d6099
+	up := NewManager(s, &clk)
 
 	require.NoError(up.StartTracking(nil, subnetID))
 
@@ -254,11 +214,7 @@
 	s := NewTestState()
 	s.AddNode(nodeID0, subnetID, startTime)
 	clk := mockable.Clock{}
-<<<<<<< HEAD
-	up := NewManager(s, &clk).(*manager)
-=======
-	up := NewManager(s, &clk)
->>>>>>> f79d6099
+	up := NewManager(s, &clk)
 	clk.Set(currentTime)
 
 	require.NoError(up.StartTracking([]ids.NodeID{nodeID0}, subnetID))
@@ -285,11 +241,7 @@
 	s := NewTestState()
 	s.AddNode(nodeID0, subnetID, startTime)
 	clk := mockable.Clock{}
-<<<<<<< HEAD
-	up := NewManager(s, &clk).(*manager)
-=======
-	up := NewManager(s, &clk)
->>>>>>> f79d6099
+	up := NewManager(s, &clk)
 	clk.Set(currentTime)
 
 	require.NoError(up.StartTracking([]ids.NodeID{nodeID0}, subnetID))
@@ -326,11 +278,7 @@
 
 			s := NewTestState()
 			clk := mockable.Clock{}
-<<<<<<< HEAD
-			up := NewManager(s, &clk).(*manager)
-=======
 			up := NewManager(s, &clk)
->>>>>>> f79d6099
 			clk.Set(currentTime)
 
 			for _, subnetID := range tt.subnetIDs {
@@ -397,11 +345,7 @@
 	s.AddNode(nodeID0, subnetID, startTime)
 
 	clk := mockable.Clock{}
-<<<<<<< HEAD
-	up := NewManager(s, &clk).(*manager)
-=======
-	up := NewManager(s, &clk)
->>>>>>> f79d6099
+	up := NewManager(s, &clk)
 	currentTime = currentTime.Add(time.Second)
 	clk.Set(currentTime)
 
@@ -433,11 +377,7 @@
 	s.AddNode(nodeID0, subnetID, startTime)
 
 	clk := mockable.Clock{}
-<<<<<<< HEAD
-	up := NewManager(s, &clk).(*manager)
-=======
-	up := NewManager(s, &clk)
->>>>>>> f79d6099
+	up := NewManager(s, &clk)
 	clk.Set(currentTime)
 
 	require.NoError(up.StartTracking([]ids.NodeID{nodeID0}, subnetID))
@@ -481,11 +421,7 @@
 	s.AddNode(nodeID0, subnetID, startTime)
 
 	clk := mockable.Clock{}
-<<<<<<< HEAD
-	up := NewManager(s, &clk).(*manager)
-=======
-	up := NewManager(s, &clk)
->>>>>>> f79d6099
+	up := NewManager(s, &clk)
 
 	currentTime := startTime.Add(time.Second)
 	clk.Set(currentTime)
@@ -510,11 +446,7 @@
 	s := NewTestState()
 
 	clk := mockable.Clock{}
-<<<<<<< HEAD
-	up := NewManager(s, &clk).(*manager)
-=======
-	up := NewManager(s, &clk)
->>>>>>> f79d6099
+	up := NewManager(s, &clk)
 
 	require.NoError(up.StartTracking([]ids.NodeID{}, subnetID))
 
@@ -545,11 +477,7 @@
 	s.AddNode(nodeID0, subnetID, startTime)
 
 	clk := mockable.Clock{}
-<<<<<<< HEAD
-	up := NewManager(s, &clk).(*manager)
-=======
-	up := NewManager(s, &clk)
->>>>>>> f79d6099
+	up := NewManager(s, &clk)
 	clk.Set(currentTime)
 
 	require.NoError(up.Connect(nodeID0, subnetID))
@@ -580,11 +508,7 @@
 	s.AddNode(nodeID0, subnetID, startTime)
 
 	clk := mockable.Clock{}
-<<<<<<< HEAD
-	up := NewManager(s, &clk).(*manager)
-=======
-	up := NewManager(s, &clk)
->>>>>>> f79d6099
+	up := NewManager(s, &clk)
 	clk.Set(currentTime)
 
 	require.NoError(up.StartTracking([]ids.NodeID{nodeID0}, subnetID))
@@ -613,11 +537,7 @@
 	s := NewTestState()
 
 	clk := mockable.Clock{}
-<<<<<<< HEAD
-	up := NewManager(s, &clk).(*manager)
-=======
-	up := NewManager(s, &clk)
->>>>>>> f79d6099
+	up := NewManager(s, &clk)
 
 	_, err := up.CalculateUptimePercentFrom(nodeID0, subnetID, startTime)
 	require.ErrorIs(err, database.ErrNotFound)
@@ -635,11 +555,7 @@
 	s.AddNode(nodeID0, subnetID, startTime)
 
 	clk := mockable.Clock{}
-<<<<<<< HEAD
-	up := NewManager(s, &clk).(*manager)
-=======
-	up := NewManager(s, &clk)
->>>>>>> f79d6099
+	up := NewManager(s, &clk)
 	clk.Set(currentTime)
 
 	uptime, err := up.CalculateUptimePercentFrom(nodeID0, subnetID, startTime.Truncate(time.Second))
@@ -659,11 +575,7 @@
 	s.AddNode(nodeID0, subnetID, startTime)
 
 	clk := mockable.Clock{}
-<<<<<<< HEAD
-	up := NewManager(s, &clk).(*manager)
-=======
-	up := NewManager(s, &clk)
->>>>>>> f79d6099
+	up := NewManager(s, &clk)
 
 	require.NoError(up.StartTracking([]ids.NodeID{nodeID0}, subnetID))
 
@@ -687,11 +599,7 @@
 	s.AddNode(nodeID0, subnetID, startTime)
 
 	clk := mockable.Clock{}
-<<<<<<< HEAD
-	up := NewManager(s, &clk).(*manager)
-=======
-	up := NewManager(s, &clk)
->>>>>>> f79d6099
+	up := NewManager(s, &clk)
 	clk.Set(currentTime)
 
 	require.NoError(up.StartTracking([]ids.NodeID{nodeID0}, subnetID))
@@ -706,11 +614,7 @@
 	currentTime = startTime.Add(time.Second)
 	clk.Set(currentTime)
 
-<<<<<<< HEAD
-	up = NewManager(s, &clk).(*manager)
-=======
 	up = NewManager(s, &clk)
->>>>>>> f79d6099
 
 	currentTime = startTime.Add(time.Second)
 	clk.Set(currentTime)
