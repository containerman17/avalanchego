// Copyright (C) 2019-2024, Ava Labs, Inc. All rights reserved.
// See the file LICENSE for licensing terms.

package p

import (
	"time"

	"github.com/stretchr/testify/require"

	"github.com/ava-labs/avalanchego/api/info"
	"github.com/ava-labs/avalanchego/ids"
	"github.com/ava-labs/avalanchego/tests"
	"github.com/ava-labs/avalanchego/tests/fixture/e2e"
	"github.com/ava-labs/avalanchego/utils"
	"github.com/ava-labs/avalanchego/utils/constants"
	"github.com/ava-labs/avalanchego/utils/crypto/bls"
	"github.com/ava-labs/avalanchego/utils/units"
	"github.com/ava-labs/avalanchego/vms/avm"
	"github.com/ava-labs/avalanchego/vms/avm/config"
	"github.com/ava-labs/avalanchego/vms/avm/txs/fees"
	"github.com/ava-labs/avalanchego/vms/components/avax"
	"github.com/ava-labs/avalanchego/vms/platformvm"
	"github.com/ava-labs/avalanchego/vms/platformvm/signer"
	"github.com/ava-labs/avalanchego/vms/platformvm/txs"
	"github.com/ava-labs/avalanchego/vms/secp256k1fx"

	commonfees "github.com/ava-labs/avalanchego/vms/components/fees"
	xbuilder "github.com/ava-labs/avalanchego/wallet/chain/x/builder"
	ginkgo "github.com/onsi/ginkgo/v2"
)

// PChainWorkflow is an integration test for normal P-Chain operations
// - Issues an Add Validator and an Add Delegator using the funding address
// - Exports AVAX from the P-Chain funding address to the X-Chain created address
// - Exports AVAX from the X-Chain created address to the P-Chain created address
// - Checks the expected value of the funding address

var _ = e2e.DescribePChain("[Workflow]", func() {
	require := require.New(ginkgo.GinkgoT())

	ginkgo.It("P-chain main operations",
		func() {
			nodeURI := e2e.Env.GetRandomNodeURI()
			keychain := e2e.Env.NewKeychain(2)
			baseWallet := e2e.NewWallet(keychain, nodeURI)

			pWallet := baseWallet.P()
			pBuilder := pWallet.Builder()
			pContext := pBuilder.Context()
			avaxAssetID := pContext.AVAXAssetID
			xWallet := baseWallet.X()
			xBuilder := xWallet.Builder()
			xContext := xBuilder.Context()
			pChainClient := platformvm.NewClient(nodeURI.URI)
			xChainClient := avm.NewClient(nodeURI.URI, "X")

			tests.Outf("{{blue}} fetching minimal stake amounts {{/}}\n")
			minValStake, minDelStake, err := pChainClient.GetMinStake(e2e.DefaultContext(), constants.PlatformChainID)
			require.NoError(err)
			tests.Outf("{{green}} minimal validator stake: %d {{/}}\n", minValStake)
			tests.Outf("{{green}} minimal delegator stake: %d {{/}}\n", minDelStake)

			tests.Outf("{{blue}} fetching X-chain tx fee {{/}}\n")
			infoClient := info.NewClient(nodeURI.URI)
			pchainFees, err := infoClient.GetTxFee(e2e.DefaultContext())
			require.NoError(err)
			pChainTxFees := uint64(pchainFees.TxFee)
			tests.Outf("{{green}} P-chain TxFee: %d {{/}}\n", pChainTxFees)

			// amount to transfer from P to X chain
			toTransfer := 1 * units.Avax

			pShortAddr := keychain.Keys[0].Address()
			xTargetAddr := keychain.Keys[1].Address()
			ginkgo.By("check selected keys have sufficient funds", func() {
				pBalances, err := pWallet.Builder().GetBalance()
				pBalance := pBalances[avaxAssetID]
				minBalance := minValStake + pChainTxFees + minDelStake + pChainTxFees + toTransfer + pChainTxFees
				require.NoError(err)
				require.GreaterOrEqual(pBalance, minBalance)
			})

			// Use a random node ID to ensure that repeated test runs
			// will succeed against a network that persists across runs.
			validatorID, err := ids.ToNodeID(utils.RandomBytes(ids.NodeIDLen))
			require.NoError(err)

			vdr := &txs.SubnetValidator{
				Validator: txs.Validator{
					NodeID: validatorID,
					End:    uint64(time.Now().Add(72 * time.Hour).Unix()),
					Wght:   minValStake,
				},
				Subnet: constants.PrimaryNetworkID,
			}
			rewardOwner := &secp256k1fx.OutputOwners{
				Threshold: 1,
				Addrs:     []ids.ShortID{pShortAddr},
			}
			shares := uint32(20000) // TODO: retrieve programmatically

			sk, err := bls.NewSecretKey()
			require.NoError(err)
			pop := signer.NewProofOfPossession(sk)

			ginkgo.By("issue add validator tx", func() {
				_, err := pWallet.IssueAddPermissionlessValidatorTx(
					vdr,
					pop,
					avaxAssetID,
					rewardOwner,
					rewardOwner,
					shares,
					e2e.WithDefaultContext(),
				)
				require.NoError(err)
			})

			ginkgo.By("issue add delegator tx", func() {
				_, err := pWallet.IssueAddPermissionlessDelegatorTx(
					vdr,
					avaxAssetID,
					rewardOwner,
					e2e.WithDefaultContext(),
				)
				require.NoError(err)
			})

			// retrieve initial balances
			pBalances, err := pWallet.Builder().GetBalance()
			require.NoError(err)
			pStartBalance := pBalances[avaxAssetID]
			tests.Outf("{{blue}} P-chain balance before P->X export: %d {{/}}\n", pStartBalance)

			xBalances, err := xWallet.Builder().GetFTBalance()
			require.NoError(err)
			xStartBalance := xBalances[avaxAssetID]
			tests.Outf("{{blue}} X-chain balance before P->X export: %d {{/}}\n", xStartBalance)

			outputOwner := secp256k1fx.OutputOwners{
				Threshold: 1,
				Addrs: []ids.ShortID{
					xTargetAddr,
				},
			}
			output := &secp256k1fx.TransferOutput{
				Amt:          toTransfer,
				OutputOwners: outputOwner,
			}

			ginkgo.By("export avax from P to X chain", func() {
				_, err := pWallet.IssueExportTx(
					xContext.BlockchainID,
					[]*avax.TransferableOutput{
						{
							Asset: avax.Asset{
								ID: avaxAssetID,
							},
							Out: output,
						},
					},
					e2e.WithDefaultContext(),
				)
				require.NoError(err)
			})

			// check balances post export
			pBalances, err = pWallet.Builder().GetBalance()
			require.NoError(err)
			pPreImportBalance := pBalances[avaxAssetID]
			tests.Outf("{{blue}} P-chain balance after P->X export: %d {{/}}\n", pPreImportBalance)

			xBalances, err = xWallet.Builder().GetFTBalance()
			require.NoError(err)
			xPreImportBalance := xBalances[avaxAssetID]
			tests.Outf("{{blue}} X-chain balance after P->X export: %d {{/}}\n", xPreImportBalance)

			require.Equal(xPreImportBalance, xStartBalance) // import not performed yet
			require.Equal(pPreImportBalance, pStartBalance-toTransfer-pChainTxFees)

			xChainExportFee := uint64(0)
			ginkgo.By("import avax from P into X chain", func() {
				tx, err := xWallet.IssueImportTx(
					constants.PlatformChainID,
					&outputOwner,
					e2e.WithDefaultContext(),
				)
				require.NoError(err)

				// retrieve fees paid for the tx
				feeCfg := config.GetDynamicFeesConfig(true /*isEActive*/)
				_, feeRates, err := xChainClient.GetFeeRates(e2e.DefaultContext())
				require.NoError(err)

				feeCalc := fees.Calculator{
<<<<<<< HEAD
					IsEUpgradeActive:   true,
					FeeManager:         commonfees.NewManager(feeRates),
=======
					IsEActive:          true,
					FeeManager:         commonfees.NewManager(feeCfg.FeeRate),
>>>>>>> 7972d926
					BlockMaxComplexity: feeCfg.BlockMaxComplexity,
					Codec:              xbuilder.Parser.Codec(),
					Credentials:        tx.Creds,
				}

				require.NoError(tx.Unsigned.Visit(&feeCalc))
				xChainExportFee = feeCalc.Fee
			})

			// check balances post import
			pBalances, err = pWallet.Builder().GetBalance()
			require.NoError(err)
			pFinalBalance := pBalances[avaxAssetID]
			tests.Outf("{{blue}} P-chain balance after P->X import: %d {{/}}\n", pFinalBalance)

			xBalances, err = xWallet.Builder().GetFTBalance()
			require.NoError(err)
			xFinalBalance := xBalances[avaxAssetID]
			tests.Outf("{{blue}} X-chain balance after P->X import: %d {{/}}\n", xFinalBalance)

			require.Equal(xFinalBalance, xPreImportBalance+toTransfer-xChainExportFee) // import not performed yet
			require.Equal(pFinalBalance, pPreImportBalance)
		})
})<|MERGE_RESOLUTION|>--- conflicted
+++ resolved
@@ -194,13 +194,8 @@
 				require.NoError(err)
 
 				feeCalc := fees.Calculator{
-<<<<<<< HEAD
-					IsEUpgradeActive:   true,
+					IsEActive:          true,
 					FeeManager:         commonfees.NewManager(feeRates),
-=======
-					IsEActive:          true,
-					FeeManager:         commonfees.NewManager(feeCfg.FeeRate),
->>>>>>> 7972d926
 					BlockMaxComplexity: feeCfg.BlockMaxComplexity,
 					Codec:              xbuilder.Parser.Codec(),
 					Credentials:        tx.Creds,
