--- conflicted
+++ resolved
@@ -31,8 +31,17 @@
 	// maxUserPassLen is the maximum length of the username or password allowed
 	maxUserPassLen = 1024
 
-	// requiredPassScore defines the score a password must achieve to be accepted
-	// as a password with strong characteristics by the zxcvbn package
+	// maxCheckedPassLen limits the length of the password that should be
+	// strength checked.
+	//
+	// As per issue https://github.com/ava-labs/gecko/issues/195 it was found
+	// the longer the length of password the slower zxcvbn.PasswordStrength()
+	// performs. To avoid performance issues and a DoS vector, we only check the
+	// first 50 characters of the password.
+	maxCheckedPassLen = 50
+
+	// requiredPassScore defines the score a password must achieve to be
+	// accepted as a password with strong characteristics by the zxcvbn package
 	//
 	// The scoring mechanism defined is as follows;
 	//
@@ -138,38 +147,10 @@
 	defer ks.lock.Unlock()
 
 	ks.log.Verbo("CreateUser called with %.*s", maxUserPassLen, args.Username)
-
-<<<<<<< HEAD
-	if len(args.Username) > maxUserPassLen || len(args.Password) > maxUserPassLen {
-		return errUserPassMaxLength
-	}
-
-	if args.Username == "" {
-		return errEmptyUsername
-	}
-	if usr, err := ks.getUser(args.Username); err == nil || usr != nil {
-		return fmt.Errorf("user already exists: %s", args.Username)
-	}
-
-	// As per issue https://github.com/ava-labs/gecko/issues/195 it was found the longer the length of password the slower zxcvbn.PasswordStrength() performs.
-	// To avoid performance issues and DOS vector we only check the first 50 characters of the password.
-	checkPass := args.Password
-
-	if len(args.Password) > 50 {
-		checkPass = args.Password[:50]
-	}
-
-	if zxcvbn.PasswordStrength(checkPass, nil).Score < requiredPassScore {
-		return errWeakPassword
-	}
-
-	usr := &User{}
-	if err := usr.Initialize(args.Password); err != nil {
-=======
 	if err := ks.AddUser(args.Username, args.Password); err != nil {
->>>>>>> 6abf3a8c
-		return err
-	}
+		return err
+	}
+
 	reply.Success = true
 	return nil
 }
@@ -408,6 +389,8 @@
 	return encDB, nil
 }
 
+// AddUser attempts to register this username and password as a new user of the
+// keystore.
 func (ks *Keystore) AddUser(username, password string) error {
 	if len(username) > maxUserPassLen || len(password) > maxUserPassLen {
 		return errUserPassMaxLength
@@ -420,7 +403,12 @@
 		return fmt.Errorf("user already exists: %s", username)
 	}
 
-	if zxcvbn.PasswordStrength(password, nil).Score < requiredPassScore {
+	checkPass := password
+	if len(password) > maxCheckedPassLen {
+		checkPass = password[:maxCheckedPassLen]
+	}
+
+	if zxcvbn.PasswordStrength(checkPass, nil).Score < requiredPassScore {
 		return errWeakPassword
 	}
 
@@ -442,6 +430,7 @@
 	return nil
 }
 
+// CreateTestKeystore returns a new keystore that can be utilized for testing
 func CreateTestKeystore(t *testing.T) *Keystore {
 	ks := &Keystore{}
 	ks.Initialize(logging.NoLog{}, memdb.New())
