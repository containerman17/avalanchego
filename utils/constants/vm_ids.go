--- conflicted
+++ resolved
@@ -18,9 +18,6 @@
 	AVMID        = ids.ID{'a', 'v', 'm'}
 	EVMID        = ids.ID{'e', 'v', 'm'}
 	SubnetEVMID  = ids.ID{'s', 'u', 'b', 'n', 'e', 't', 'e', 'v', 'm'}
-<<<<<<< HEAD
-)
-=======
 	XSVMID       = ids.ID{'x', 's', 'v', 'm'}
 )
 
@@ -41,5 +38,4 @@
 	default:
 		return vmID.String()
 	}
-}
->>>>>>> 3fce9d91
+}