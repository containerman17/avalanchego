// Copyright (C) 2019-2021, Ava Labs, Inc. All rights reserved.
// See the file LICENSE for licensing terms.

package metervm

import (
	"github.com/ava-labs/avalanchego/ids"
	"github.com/ava-labs/avalanchego/snow/engine/common"
)

func (vm *blockVM) StateSyncEnabled() (bool, error) {
	if vm.ssVM == nil {
		return false, common.ErrStateSyncableVMNotImplemented
	}
	// Note: we intentionally omit adding metrics for StateSyncEnabled

	return vm.ssVM.StateSyncEnabled()
}

func (vm *blockVM) StateSyncGetLastSummary() (common.Summary, error) {
	if vm.ssVM == nil {
		return nil, common.ErrStateSyncableVMNotImplemented
	}

	start := vm.clock.Time()
	summary, err := vm.ssVM.StateSyncGetLastSummary()
	end := vm.clock.Time()
	vm.stateSummaryMetrics.lastSummary.Observe(float64(end.Sub(start)))

	return summary, err
}

func (vm *blockVM) StateSyncParseSummary(summaryBytes []byte) (common.Summary, error) {
	if vm.ssVM == nil {
		return nil, common.ErrStateSyncableVMNotImplemented
	}
	start := vm.clock.Time()
	summary, err := vm.ssVM.ParseSummary(summaryBytes)
	end := vm.clock.Time()
	vm.stateSummaryMetrics.parseSummary.Observe(float64(end.Sub(start)))

<<<<<<< HEAD
	return summary, err
=======
	return vm.ssVM.StateSyncParseSummary(summaryBytes)
>>>>>>> ef54f0d8
}

func (vm *blockVM) StateSyncGetSummary(key uint64) (common.Summary, error) {
	if vm.ssVM == nil {
		return nil, common.ErrStateSyncableVMNotImplemented
	}

	start := vm.clock.Time()
	summary, err := vm.ssVM.StateSyncGetSummary(key)
	end := vm.clock.Time()
	vm.stateSummaryMetrics.isSummaryAccepted.Observe(float64(end.Sub(start)))

	return summary, err
}

func (vm *blockVM) StateSync(accepted []common.Summary) error {
	if vm.ssVM == nil {
		return common.ErrStateSyncableVMNotImplemented
	}

	start := vm.clock.Time()
	err := vm.ssVM.StateSync(accepted)
	end := vm.clock.Time()
	vm.stateSummaryMetrics.syncState.Observe(float64(end.Sub(start)))

	return err
}

func (vm *blockVM) StateSyncGetOngoingSummary() (common.Summary, error) {
	if vm.ssVM == nil {
		return nil, common.ErrStateSyncableVMNotImplemented
	}
	start := vm.clock.Time()
	summary, err := vm.ssVM.GetOngoingStateSyncSummary()
	end := vm.clock.Time()
	vm.stateSummaryMetrics.getOngoingStateSyncSummary.Observe(float64(end.Sub(start)))

<<<<<<< HEAD
	return summary, err
=======
	return vm.ssVM.StateSyncGetOngoingSummary()
>>>>>>> ef54f0d8
}

func (vm *blockVM) StateSyncGetResult() (ids.ID, uint64, error) {
	if vm.ssVM == nil {
		return ids.Empty, 0, common.ErrStateSyncableVMNotImplemented
	}

	start := vm.clock.Time()
	blkID, height, err := vm.ssVM.StateSyncGetResult()
	end := vm.clock.Time()
	vm.stateSummaryMetrics.lastSummaryBlockID.Observe(float64(end.Sub(start)))

	return blkID, height, err
}

func (vm *blockVM) StateSyncSetLastSummaryBlock(blkBytes []byte) error {
	if vm.ssVM == nil {
		return common.ErrStateSyncableVMNotImplemented
	}

	start := vm.clock.Time()
	err := vm.ssVM.StateSyncSetLastSummaryBlock(blkBytes)
	end := vm.clock.Time()
	vm.stateSummaryMetrics.setLastSummaryBlockID.Observe(float64(end.Sub(start)))

	return err
}<|MERGE_RESOLUTION|>--- conflicted
+++ resolved
@@ -35,15 +35,11 @@
 		return nil, common.ErrStateSyncableVMNotImplemented
 	}
 	start := vm.clock.Time()
-	summary, err := vm.ssVM.ParseSummary(summaryBytes)
+	summary, err := vm.ssVM.StateSyncParseSummary(summaryBytes)
 	end := vm.clock.Time()
 	vm.stateSummaryMetrics.parseSummary.Observe(float64(end.Sub(start)))
 
-<<<<<<< HEAD
 	return summary, err
-=======
-	return vm.ssVM.StateSyncParseSummary(summaryBytes)
->>>>>>> ef54f0d8
 }
 
 func (vm *blockVM) StateSyncGetSummary(key uint64) (common.Summary, error) {
@@ -77,15 +73,11 @@
 		return nil, common.ErrStateSyncableVMNotImplemented
 	}
 	start := vm.clock.Time()
-	summary, err := vm.ssVM.GetOngoingStateSyncSummary()
+	summary, err := vm.ssVM.StateSyncGetOngoingSummary()
 	end := vm.clock.Time()
 	vm.stateSummaryMetrics.getOngoingStateSyncSummary.Observe(float64(end.Sub(start)))
 
-<<<<<<< HEAD
 	return summary, err
-=======
-	return vm.ssVM.StateSyncGetOngoingSummary()
->>>>>>> ef54f0d8
 }
 
 func (vm *blockVM) StateSyncGetResult() (ids.ID, uint64, error) {
