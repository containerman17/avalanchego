--- conflicted
+++ resolved
@@ -177,13 +177,6 @@
 		targetComplexity = math.MaxUint64
 	}
 
-<<<<<<< HEAD
-	switch {
-	case parentBlkComplexity > targetComplexity:
-		exp := 1442 * coeff * (parentBlkComplexity - targetComplexity) / targetComplexity / 1000 / 10_000
-		exp = min(exp, 62) // we cap the exponent to avoid an overflow of uint64 type
-		res, over := safemath.Mul64(currentFeeRate, 1<<exp)
-=======
 	if parentBlkComplexity == targetComplexity {
 		return currentFeeRate // complexity matches target, nothing to update
 	}
@@ -206,21 +199,11 @@
 
 	if increaseFee {
 		res, over := safemath.Mul64(currentFeeRate, denom+num)
->>>>>>> e5d7e8c5
 		if over != nil {
 			res = math.MaxUint64
 		}
-<<<<<<< HEAD
-		return res
-
-	case parentBlkComplexity < targetComplexity:
-		exp := 1442 * coeff * (targetComplexity - parentBlkComplexity) / targetComplexity / 1000 / 10_000
-		exp = min(exp, 62) // we cap the exponent to avoid an overflow of uint64 type
-		return currentFeeRate / (1 << exp)
-=======
 		return res / denom
 	}
->>>>>>> e5d7e8c5
 
 	res, over := safemath.Mul64(currentFeeRate, denom)
 	if over != nil {
