--- conflicted
+++ resolved
@@ -218,13 +218,9 @@
 				onAcceptState, err := state.NewDiffOn(env.state)
 				require.NoError(t, err)
 
-<<<<<<< HEAD
-				feeCalculator, err := state.PickFeeCalculator(env.backend.Config, onAcceptState, onAcceptState.GetTimestamp())
-				require.NoError(t, err)
-
-=======
-				feeCalculator := config.PickFeeCalculator(env.config, onAcceptState.GetTimestamp())
->>>>>>> 520ef720
+				feeCalculator, err := state.PickFeeCalculator(env.config, onAcceptState, onAcceptState.GetTimestamp())
+				require.NoError(t, err)
+
 				require.NoError(t, subnetValTx.Unsigned.Visit(&executor.StandardTxExecutor{
 					Backend:       env.backend,
 					State:         onAcceptState,
