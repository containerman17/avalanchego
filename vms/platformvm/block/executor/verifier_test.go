// Copyright (C) 2019-2024, Ava Labs, Inc. All rights reserved.
// See the file LICENSE for licensing terms.

package executor

import (
	"context"
	"testing"
	"time"

	"github.com/stretchr/testify/require"
	"go.uber.org/mock/gomock"

	"github.com/ava-labs/avalanchego/chains/atomic"
	"github.com/ava-labs/avalanchego/database"
	"github.com/ava-labs/avalanchego/ids"
	"github.com/ava-labs/avalanchego/snow"
	"github.com/ava-labs/avalanchego/utils/constants"
	"github.com/ava-labs/avalanchego/utils/crypto/bls"
	"github.com/ava-labs/avalanchego/utils/logging"
	"github.com/ava-labs/avalanchego/utils/set"
	"github.com/ava-labs/avalanchego/utils/timer/mockable"
	"github.com/ava-labs/avalanchego/utils/units"
	"github.com/ava-labs/avalanchego/vms/components/avax"
	"github.com/ava-labs/avalanchego/vms/components/verify"
	"github.com/ava-labs/avalanchego/vms/platformvm/block"
	"github.com/ava-labs/avalanchego/vms/platformvm/config"
	"github.com/ava-labs/avalanchego/vms/platformvm/reward"
	"github.com/ava-labs/avalanchego/vms/platformvm/signer"
	"github.com/ava-labs/avalanchego/vms/platformvm/state"
	"github.com/ava-labs/avalanchego/vms/platformvm/status"
	"github.com/ava-labs/avalanchego/vms/platformvm/txs"
	"github.com/ava-labs/avalanchego/vms/platformvm/txs/executor"
	"github.com/ava-labs/avalanchego/vms/platformvm/txs/mempool"
	"github.com/ava-labs/avalanchego/vms/platformvm/upgrade"
	"github.com/ava-labs/avalanchego/vms/secp256k1fx"
	"github.com/ava-labs/avalanchego/wallet/subnet/primary/common"

	commonfees "github.com/ava-labs/avalanchego/vms/components/fees"
	walletsigner "github.com/ava-labs/avalanchego/wallet/chain/p/signer"
)

// Check that gas consumed by a standard blocks is duly calculated once block is verified
// Only transactions active post E upgrade are considered and tested pre and post E upgrade.
func TestStandardBlockGas(t *testing.T) {
	type test struct {
		name      string
		setupTest func(env *environment) *txs.Tx
	}

	tests := []test{
		{
			name: "AddPermissionlessValidatorTx",
			setupTest: func(env *environment) *txs.Tx {
				var (
					nodeID    = ids.GenerateTestNodeID()
					chainTime = env.state.GetTimestamp()
					endTime   = chainTime.Add(defaultMaxStakingDuration)
				)
				sk, err := bls.NewSecretKey()
				require.NoError(t, err)

				builder, s, feeCalc, err := env.factory.NewWallet(preFundedKeys...)
				require.NoError(t, err)
				utx, err := builder.NewAddPermissionlessValidatorTx(
					&txs.SubnetValidator{
						Validator: txs.Validator{
							NodeID: nodeID,
							End:    uint64(endTime.Unix()),
							Wght:   env.config.MinValidatorStake,
						},
						Subnet: constants.PrimaryNetworkID,
					},
					signer.NewProofOfPossession(sk),
					env.ctx.AVAXAssetID,
					&secp256k1fx.OutputOwners{
						Threshold: 1,
						Addrs:     []ids.ShortID{ids.ShortEmpty},
					},
					&secp256k1fx.OutputOwners{
						Threshold: 1,
						Addrs:     []ids.ShortID{ids.ShortEmpty},
					},
					reward.PercentDenominator,
					feeCalc,
					common.WithChangeOwner(&secp256k1fx.OutputOwners{
						Threshold: 1,
						Addrs: []ids.ShortID{
							preFundedKeys[0].PublicKey().Address(),
						},
					}),
				)
				require.NoError(t, err)
				tx, err := walletsigner.SignUnsigned(context.Background(), s, utx)
				require.NoError(t, err)

				return tx
			},
		},
		{
			name: "AddPermissionlessDelegatorTx",
			setupTest: func(env *environment) *txs.Tx {
				var primaryValidator *state.Staker
				it, err := env.state.GetCurrentStakerIterator()
				require.NoError(t, err)
				for it.Next() {
					staker := it.Value()
					if staker.Priority != txs.PrimaryNetworkValidatorCurrentPriority {
						continue
					}
					primaryValidator = staker
					break
				}
				it.Release()

				builder, signer, feeCalc, err := env.factory.NewWallet(preFundedKeys...)
				require.NoError(t, err)
				utx, err := builder.NewAddPermissionlessDelegatorTx(
					&txs.SubnetValidator{
						Validator: txs.Validator{
							NodeID: primaryValidator.NodeID,
							End:    uint64(primaryValidator.EndTime.Unix()),
							Wght:   env.config.MinDelegatorStake,
						},
						Subnet: constants.PrimaryNetworkID,
					},
					env.ctx.AVAXAssetID,
					&secp256k1fx.OutputOwners{
						Threshold: 1,
						Addrs:     []ids.ShortID{ids.ShortEmpty},
					},
					feeCalc,
					common.WithChangeOwner(&secp256k1fx.OutputOwners{
						Threshold: 1,
						Addrs: []ids.ShortID{
							preFundedKeys[0].PublicKey().Address(),
						},
					}),
				)
				require.NoError(t, err)
				tx, err := walletsigner.SignUnsigned(context.Background(), signer, utx)
				require.NoError(t, err)

				return tx
			},
		},
		{
			name: "AddSubnetValidatorTx",
			setupTest: func(env *environment) *txs.Tx {
				var primaryValidator *state.Staker
				it, err := env.state.GetCurrentStakerIterator()
				require.NoError(t, err)
				for it.Next() {
					staker := it.Value()
					if staker.Priority != txs.PrimaryNetworkValidatorCurrentPriority {
						continue
					}
					primaryValidator = staker
					break
				}
				it.Release()

				builder, signer, feeCalc, err := env.factory.NewWallet(preFundedKeys...)
				require.NoError(t, err)
				utx, err := builder.NewAddSubnetValidatorTx(
					&txs.SubnetValidator{
						Validator: txs.Validator{
							NodeID: primaryValidator.NodeID,
							End:    uint64(primaryValidator.EndTime.Unix()),
							Wght:   defaultMinValidatorStake,
						},
						Subnet: testSubnet1.TxID,
					},
					feeCalc,
					common.WithChangeOwner(&secp256k1fx.OutputOwners{
						Threshold: 1,
						Addrs: []ids.ShortID{
							preFundedKeys[0].PublicKey().Address(),
						},
					}),
				)
				require.NoError(t, err)
				tx, err := walletsigner.SignUnsigned(context.Background(), signer, utx)
				require.NoError(t, err)

				return tx
			},
		},
		{
			name: "CreateChainTx",
			setupTest: func(env *environment) *txs.Tx {
				builder, signer, feeCalc, err := env.factory.NewWallet(preFundedKeys...)
				require.NoError(t, err)
				utx, err := builder.NewCreateChainTx(
					testSubnet1.TxID,
					[]byte{},             // genesisData
					ids.GenerateTestID(), // vmID
					[]ids.ID{},           // fxIDs
					"aaa",                // chain name
					feeCalc,
					common.WithChangeOwner(&secp256k1fx.OutputOwners{
						Threshold: 1,
						Addrs: []ids.ShortID{
							preFundedKeys[0].PublicKey().Address(),
						},
					}),
				)
				require.NoError(t, err)
				tx, err := walletsigner.SignUnsigned(context.Background(), signer, utx)
				require.NoError(t, err)
				return tx
			},
		},
		{
			name: "CreateSubnetTx",
			setupTest: func(env *environment) *txs.Tx {
				builder, signer, feeCalc, err := env.factory.NewWallet(preFundedKeys...)
				require.NoError(t, err)
				utx, err := builder.NewCreateSubnetTx(
					&secp256k1fx.OutputOwners{
						Threshold: 1,
						Addrs:     []ids.ShortID{ids.GenerateTestShortID()},
					},
					feeCalc,
					common.WithChangeOwner(&secp256k1fx.OutputOwners{
						Threshold: 1,
						Addrs: []ids.ShortID{
							preFundedKeys[0].PublicKey().Address(),
						},
					}),
				)
				require.NoError(t, err)
				tx, err := walletsigner.SignUnsigned(context.Background(), signer, utx)
				require.NoError(t, err)
				return tx
			},
		},
		{
			name: "RemoveSubnetValidatorTx",
			setupTest: func(env *environment) *txs.Tx {
				var primaryValidator *state.Staker
				it, err := env.state.GetCurrentStakerIterator()
				require.NoError(t, err)
				for it.Next() {
					staker := it.Value()
					if staker.Priority != txs.PrimaryNetworkValidatorCurrentPriority {
						continue
					}
					primaryValidator = staker
					break
				}
				it.Release()

				endTime := primaryValidator.EndTime

				builder, signer, feeCalc, err := env.factory.NewWallet(preFundedKeys...)
				require.NoError(t, err)
				uSubnetValTx, err := builder.NewAddSubnetValidatorTx(
					&txs.SubnetValidator{
						Validator: txs.Validator{
							NodeID: primaryValidator.NodeID,
							Start:  0,
							End:    uint64(endTime.Unix()),
							Wght:   defaultWeight,
						},
						Subnet: testSubnet1.ID(),
					},
					feeCalc,
					common.WithChangeOwner(&secp256k1fx.OutputOwners{
						Threshold: 1,
						Addrs: []ids.ShortID{
							preFundedKeys[0].PublicKey().Address(),
						},
					}),
				)
				require.NoError(t, err)
				subnetValTx, err := walletsigner.SignUnsigned(context.Background(), signer, uSubnetValTx)
				require.NoError(t, err)

				onAcceptState, err := state.NewDiffOn(env.state)
				require.NoError(t, err)

				feeCalculator, err := state.PickFeeCalculator(env.config, onAcceptState, onAcceptState.GetTimestamp())
				require.NoError(t, err)

				require.NoError(t, subnetValTx.Unsigned.Visit(&executor.StandardTxExecutor{
					Backend:       env.backend,
					State:         onAcceptState,
					FeeCalculator: feeCalculator,
					Tx:            subnetValTx,
				}))

				require.NoError(t, onAcceptState.Apply(env.state))
				require.NoError(t, env.state.Commit())

				utx, err := builder.NewRemoveSubnetValidatorTx(
					primaryValidator.NodeID,
					testSubnet1.ID(),
					feeCalc,
					common.WithChangeOwner(&secp256k1fx.OutputOwners{
						Threshold: 1,
						Addrs: []ids.ShortID{
							preFundedKeys[0].PublicKey().Address(),
						},
					}),
				)
				require.NoError(t, err)
				tx, err := walletsigner.SignUnsigned(context.Background(), signer, utx)
				require.NoError(t, err)

				return tx
			},
		},
		{
			name: "TransformSubnetTx",
			setupTest: func(env *environment) *txs.Tx {
				builder, signer, feeCalc, err := env.factory.NewWallet(preFundedKeys...)
				require.NoError(t, err)
				utx, err := builder.NewTransformSubnetTx(
					testSubnet1.TxID,          // subnetID
					ids.GenerateTestID(),      // assetID
					10,                        // initial supply
					10,                        // max supply
					0,                         // min consumption rate
					reward.PercentDenominator, // max consumption rate
					2,                         // min validator stake
					10,                        // max validator stake
					time.Minute,               // min stake duration
					time.Hour,                 // max stake duration
					1,                         // min delegation fees
					10,                        // min delegator stake
					1,                         // max validator weight factor
					80,                        // uptime requirement
					feeCalc,
					common.WithChangeOwner(&secp256k1fx.OutputOwners{
						Threshold: 1,
						Addrs: []ids.ShortID{
							preFundedKeys[0].PublicKey().Address(),
						},
					}),
				)
				require.NoError(t, err)
				tx, err := walletsigner.SignUnsigned(context.Background(), signer, utx)
				require.NoError(t, err)
				return tx
			},
		},
		{
			name: "TransferSubnetOwnershipTx",
			setupTest: func(env *environment) *txs.Tx {
				builder, signer, feeCalc, err := env.factory.NewWallet(preFundedKeys...)
				require.NoError(t, err)
				utx, err := builder.NewTransferSubnetOwnershipTx(
					testSubnet1.TxID,
					&secp256k1fx.OutputOwners{
						Threshold: 1,
						Addrs:     []ids.ShortID{ids.ShortEmpty},
					},
					feeCalc,
					common.WithChangeOwner(&secp256k1fx.OutputOwners{
						Threshold: 1,
						Addrs: []ids.ShortID{
							preFundedKeys[0].PublicKey().Address(),
						},
					}),
				)
				require.NoError(t, err)
				tx, err := walletsigner.SignUnsigned(context.Background(), signer, utx)
				require.NoError(t, err)

				return tx
			},
		},
		{
			name: "ImportTx",
			setupTest: func(env *environment) *txs.Tx {
				// Skip shared memory checks
				env.backend.Bootstrapped.Set(false)

				var (
					sourceChain  = env.ctx.XChainID
					sourceKey    = preFundedKeys[1]
					sourceAmount = 10 * units.Avax
				)

				sharedMemory := fundedSharedMemory(
					t,
					env,
					sourceKey,
					sourceChain,
					map[ids.ID]uint64{
						env.ctx.AVAXAssetID: sourceAmount,
					},
				)
				env.msm.SharedMemory = sharedMemory

				builder, signer, feeCalc, err := env.factory.NewWallet(preFundedKeys...)
				require.NoError(t, err)
				utx, err := builder.NewImportTx(
					sourceChain,
					&secp256k1fx.OutputOwners{
						Locktime:  0,
						Threshold: 1,
						Addrs:     []ids.ShortID{sourceKey.PublicKey().Address()},
					},
					feeCalc,
					common.WithChangeOwner(&secp256k1fx.OutputOwners{
						Threshold: 1,
						Addrs: []ids.ShortID{
							preFundedKeys[0].PublicKey().Address(),
						},
					}),
				)
				require.NoError(t, err)
				tx, err := walletsigner.SignUnsigned(context.Background(), signer, utx)
				require.NoError(t, err)

				// reactivate checks
				env.backend.Bootstrapped.Set(true)
				return tx
			},
		},
		{
			name: "ExportTx",
			setupTest: func(env *environment) *txs.Tx {
				builder, signer, feeCalc, err := env.factory.NewWallet(preFundedKeys...)
				require.NoError(t, err)
				utx, err := builder.NewExportTx(
					env.ctx.XChainID,
					[]*avax.TransferableOutput{{
						Asset: avax.Asset{ID: env.ctx.AVAXAssetID},
						Out: &secp256k1fx.TransferOutput{
							Amt: units.Avax,
							OutputOwners: secp256k1fx.OutputOwners{
								Locktime:  0,
								Threshold: 1,
								Addrs:     []ids.ShortID{ids.GenerateTestShortID()},
							},
						},
					}},
					feeCalc,
					common.WithChangeOwner(&secp256k1fx.OutputOwners{
						Threshold: 1,
						Addrs: []ids.ShortID{
							preFundedKeys[0].PublicKey().Address(),
						},
					}),
				)
				require.NoError(t, err)
				tx, err := walletsigner.SignUnsigned(context.Background(), signer, utx)
				require.NoError(t, err)

				return tx
			},
		},
		{
			name: "BaseTx",
			setupTest: func(env *environment) *txs.Tx {
				builder, signer, feeCalc, err := env.factory.NewWallet(preFundedKeys...)
				require.NoError(t, err)
				utx, err := builder.NewBaseTx(
					[]*avax.TransferableOutput{
						{
							Asset: avax.Asset{ID: env.ctx.AVAXAssetID},
							Out: &secp256k1fx.TransferOutput{
								Amt: 1,
								OutputOwners: secp256k1fx.OutputOwners{
									Threshold: 1,
									Addrs:     []ids.ShortID{ids.ShortEmpty},
								},
							},
						},
					},
					feeCalc,
					common.WithChangeOwner(&secp256k1fx.OutputOwners{
						Threshold: 1,
						Addrs: []ids.ShortID{
							preFundedKeys[0].PublicKey().Address(),
						},
					}),
				)
				require.NoError(t, err)
				tx, err := walletsigner.SignUnsigned(context.Background(), signer, utx)
				require.NoError(t, err)
				return tx
			},
		},
	}

	for _, tt := range tests {
		for _, dynamicFeesActive := range []bool{false, true} {
			t.Run(tt.name, func(t *testing.T) {
				require := require.New(t)

				f := latestFork
				if !dynamicFeesActive {
					f = durango
				}
				env := newEnvironment(t, nil, f)
				env.ctx.Lock.Lock()
				defer env.ctx.Lock.Unlock()

				tx := tt.setupTest(env)

				nextBlkTime, _, err := state.NextBlockTime(env.state, env.clk)
				require.NoError(err)

				parentBlkID := env.state.GetLastAccepted()
				parentBlk, err := env.state.GetStatelessBlock(parentBlkID)
				require.NoError(err)

				statelessBlk, err := block.NewBanffStandardBlock(
					nextBlkTime,
					parentBlkID,
					parentBlk.Height()+1,
					[]*txs.Tx{tx},
				)
				require.NoError(err)

				blk := env.blkManager.NewBlock(statelessBlk)
				require.NoError(blk.Verify(context.Background()))

				// check that metered complexity is non-zero post E upgrade and zero pre E upgrade
				blkState, found := env.blkManager.(*manager).blkIDToState[blk.ID()]
				require.True(found)

				if dynamicFeesActive {
<<<<<<< HEAD
					require.NotEqual(commonfees.Empty, blkState.excessComplexity)
				} else {
					require.Equal(commonfees.Empty, blkState.excessComplexity)
=======
					require.NotEqual(commonfees.ZeroGas, blkState.blockGas)
				} else {
					require.Equal(commonfees.ZeroGas, blkState.blockGas)
>>>>>>> bb4c5918
				}
			})
		}
	}
}

func TestVerifierVisitProposalBlock(t *testing.T) {
	require := require.New(t)
	ctrl := gomock.NewController(t)

	s := state.NewMockState(ctrl)
	mempool := mempool.NewMockMempool(ctrl)
	parentID := ids.GenerateTestID()
	parentStatelessBlk := block.NewMockBlock(ctrl)
	parentOnAcceptState := state.NewMockDiff(ctrl)
	timestamp := time.Now()
	// One call for each of onCommitState and onAbortState.
	parentOnAcceptState.EXPECT().GetTimestamp().Return(timestamp).Times(2)
	parentOnAcceptState.EXPECT().GetCurrentGasCap().Return(commonfees.Gas(1_000_000), nil)

	backend := &backend{
		lastAccepted: parentID,
		blkIDToState: map[ids.ID]*blockState{
			parentID: {
				statelessBlock: parentStatelessBlk,
				onAcceptState:  parentOnAcceptState,
			},
		},
		Mempool: mempool,
		state:   s,
		ctx: &snow.Context{
			Log: logging.NoLog{},
		},
	}
	verifier := &verifier{
		txExecutorBackend: &executor.Backend{
			Config: &config.Config{
				UpgradeConfig: upgrade.Config{
					BanffTime: mockable.MaxTime, // banff is not activated
				},
			},
			Clk: &mockable.Clock{},
		},
		backend: backend,
	}
	manager := &manager{
		backend:  backend,
		verifier: verifier,
	}

	blkTx := txs.NewMockUnsignedTx(ctrl)
	blkTx.EXPECT().Visit(gomock.AssignableToTypeOf(&executor.ProposalTxExecutor{})).Return(nil).Times(1)

	// We can't serialize [blkTx] because it isn't
	// registered with the blocks.Codec.
	// Serialize this block with a dummy tx
	// and replace it after creation with the mock tx.
	// TODO allow serialization of mock txs.
	apricotBlk, err := block.NewApricotProposalBlock(
		parentID,
		2,
		&txs.Tx{
			Unsigned: &txs.AdvanceTimeTx{},
			Creds:    []verify.Verifiable{},
		},
	)
	require.NoError(err)
	apricotBlk.Tx.Unsigned = blkTx

	// Set expectations for dependencies.
	tx := apricotBlk.Txs()[0]
	parentStatelessBlk.EXPECT().Height().Return(uint64(1)).Times(1)
	mempool.EXPECT().Remove([]*txs.Tx{tx}).Times(1)

	// Visit the block
	blk := manager.NewBlock(apricotBlk)
	require.NoError(blk.Verify(context.Background()))
	require.Contains(verifier.backend.blkIDToState, apricotBlk.ID())
	gotBlkState := verifier.backend.blkIDToState[apricotBlk.ID()]
	require.Equal(apricotBlk, gotBlkState.statelessBlock)
	require.Equal(timestamp, gotBlkState.timestamp)

	// Assert that the expected tx statuses are set.
	_, gotStatus, err := gotBlkState.onCommitState.GetTx(tx.ID())
	require.NoError(err)
	require.Equal(status.Committed, gotStatus)

	_, gotStatus, err = gotBlkState.onAbortState.GetTx(tx.ID())
	require.NoError(err)
	require.Equal(status.Aborted, gotStatus)

	// Visiting again should return nil without using dependencies.
	require.NoError(blk.Verify(context.Background()))
}

func TestVerifierVisitAtomicBlock(t *testing.T) {
	require := require.New(t)
	ctrl := gomock.NewController(t)

	// Create mocked dependencies.
	s := state.NewMockState(ctrl)
	mempool := mempool.NewMockMempool(ctrl)
	parentID := ids.GenerateTestID()
	parentStatelessBlk := block.NewMockBlock(ctrl)
	grandparentID := ids.GenerateTestID()
	parentState := state.NewMockDiff(ctrl)

	backend := &backend{
		blkIDToState: map[ids.ID]*blockState{
			parentID: {
				statelessBlock: parentStatelessBlk,
				onAcceptState:  parentState,
			},
		},
		Mempool: mempool,
		state:   s,
		ctx: &snow.Context{
			Log: logging.NoLog{},
		},
	}
	verifier := &verifier{
		txExecutorBackend: &executor.Backend{
			Config: &config.Config{
				UpgradeConfig: upgrade.Config{
					ApricotPhase5Time: time.Now().Add(time.Hour),
					BanffTime:         mockable.MaxTime, // banff is not activated
				},
			},
			Clk: &mockable.Clock{},
		},
		backend: backend,
	}
	manager := &manager{
		backend:  backend,
		verifier: verifier,
	}

	onAccept := state.NewMockDiff(ctrl)
	blkTx := txs.NewMockUnsignedTx(ctrl)
	inputs := set.Of(ids.GenerateTestID())
	blkTx.EXPECT().Visit(gomock.AssignableToTypeOf(&executor.AtomicTxExecutor{})).DoAndReturn(
		func(e *executor.AtomicTxExecutor) error {
			e.OnAccept = onAccept
			e.Inputs = inputs
			return nil
		},
	).Times(1)

	// We can't serialize [blkTx] because it isn't registered with blocks.Codec.
	// Serialize this block with a dummy tx and replace it after creation with
	// the mock tx.
	// TODO allow serialization of mock txs.
	apricotBlk, err := block.NewApricotAtomicBlock(
		parentID,
		2,
		&txs.Tx{
			Unsigned: &txs.AdvanceTimeTx{},
			Creds:    []verify.Verifiable{},
		},
	)
	require.NoError(err)
	apricotBlk.Tx.Unsigned = blkTx

	// Set expectations for dependencies.
	timestamp := time.Now()
	parentStatelessBlk.EXPECT().Height().Return(uint64(1)).Times(1)
	parentStatelessBlk.EXPECT().Parent().Return(grandparentID).Times(1)
	mempool.EXPECT().Remove([]*txs.Tx{apricotBlk.Tx}).Times(1)
	onAccept.EXPECT().AddTx(apricotBlk.Tx, status.Committed).Times(1)
	onAccept.EXPECT().GetTimestamp().Return(timestamp).Times(1)

	blk := manager.NewBlock(apricotBlk)
	require.NoError(blk.Verify(context.Background()))

	require.Contains(verifier.backend.blkIDToState, apricotBlk.ID())
	gotBlkState := verifier.backend.blkIDToState[apricotBlk.ID()]
	require.Equal(apricotBlk, gotBlkState.statelessBlock)
	require.Equal(onAccept, gotBlkState.onAcceptState)
	require.Equal(inputs, gotBlkState.inputs)
	require.Equal(timestamp, gotBlkState.timestamp)

	// Visiting again should return nil without using dependencies.
	require.NoError(blk.Verify(context.Background()))
}

func TestVerifierVisitStandardBlock(t *testing.T) {
	require := require.New(t)
	ctrl := gomock.NewController(t)

	// Create mocked dependencies.
	s := state.NewMockState(ctrl)
	mempool := mempool.NewMockMempool(ctrl)
	parentID := ids.GenerateTestID()
	parentStatelessBlk := block.NewMockBlock(ctrl)
	parentState := state.NewMockDiff(ctrl)

	backend := &backend{
		blkIDToState: map[ids.ID]*blockState{
			parentID: {
				statelessBlock: parentStatelessBlk,
				onAcceptState:  parentState,
			},
		},
		Mempool: mempool,
		state:   s,
		ctx: &snow.Context{
			Log: logging.NoLog{},
		},
	}
	verifier := &verifier{
		txExecutorBackend: &executor.Backend{
			Config: &config.Config{
				UpgradeConfig: upgrade.Config{
					ApricotPhase5Time: time.Now().Add(time.Hour),
					BanffTime:         mockable.MaxTime, // banff is not activated
					CortinaTime:       mockable.MaxTime,
					DurangoTime:       mockable.MaxTime,
					EUpgradeTime:      mockable.MaxTime,
				},
			},
			Clk: &mockable.Clock{},
		},
		backend: backend,
	}
	manager := &manager{
		backend:  backend,
		verifier: verifier,
	}

	blkTx := txs.NewMockUnsignedTx(ctrl)
	atomicRequests := map[ids.ID]*atomic.Requests{
		ids.GenerateTestID(): {
			RemoveRequests: [][]byte{{1}, {2}},
			PutRequests: []*atomic.Element{
				{
					Key:    []byte{3},
					Value:  []byte{4},
					Traits: [][]byte{{5}, {6}},
				},
			},
		},
	}
	blkTx.EXPECT().Visit(gomock.AssignableToTypeOf(&executor.StandardTxExecutor{})).DoAndReturn(
		func(e *executor.StandardTxExecutor) error {
			e.OnAccept = func() {}
			e.Inputs = set.Set[ids.ID]{}
			e.AtomicRequests = atomicRequests
			return nil
		},
	).Times(1)

	// We can't serialize [blkTx] because it isn't
	// registered with the blocks.Codec.
	// Serialize this block with a dummy tx
	// and replace it after creation with the mock tx.
	// TODO allow serialization of mock txs.
	apricotBlk, err := block.NewApricotStandardBlock(
		parentID,
		2, /*height*/
		[]*txs.Tx{
			{
				Unsigned: &txs.AdvanceTimeTx{},
				Creds:    []verify.Verifiable{},
			},
		},
	)
	require.NoError(err)
	apricotBlk.Transactions[0].Unsigned = blkTx

	// Set expectations for dependencies.
	timestamp := time.Now()
	parentState.EXPECT().GetTimestamp().Return(timestamp)
	parentState.EXPECT().GetCurrentGasCap().Return(commonfees.Gas(1_000_000), nil)
	parentStatelessBlk.EXPECT().Height().Return(uint64(1))
	mempool.EXPECT().Remove(apricotBlk.Txs()).Times(1)

	blk := manager.NewBlock(apricotBlk)
	require.NoError(blk.Verify(context.Background()))

	// Assert expected state.
	require.Contains(verifier.backend.blkIDToState, apricotBlk.ID())
	gotBlkState := verifier.backend.blkIDToState[apricotBlk.ID()]
	require.Equal(apricotBlk, gotBlkState.statelessBlock)
	require.Equal(set.Set[ids.ID]{}, gotBlkState.inputs)
	require.Equal(timestamp, gotBlkState.timestamp)

	// Visiting again should return nil without using dependencies.
	require.NoError(blk.Verify(context.Background()))
}

func TestVerifierVisitCommitBlock(t *testing.T) {
	require := require.New(t)
	ctrl := gomock.NewController(t)

	// Create mocked dependencies.
	s := state.NewMockState(ctrl)
	mempool := mempool.NewMockMempool(ctrl)
	parentID := ids.GenerateTestID()
	parentStatelessBlk := block.NewMockBlock(ctrl)
	parentOnDecisionState := state.NewMockDiff(ctrl)
	parentOnCommitState := state.NewMockDiff(ctrl)
	parentOnAbortState := state.NewMockDiff(ctrl)

	backend := &backend{
		blkIDToState: map[ids.ID]*blockState{
			parentID: {
				statelessBlock: parentStatelessBlk,
				proposalBlockState: proposalBlockState{
					onDecisionState: parentOnDecisionState,
					onCommitState:   parentOnCommitState,
					onAbortState:    parentOnAbortState,
				},
			},
		},
		Mempool: mempool,
		state:   s,
		ctx: &snow.Context{
			Log: logging.NoLog{},
		},
	}
	verifier := &verifier{
		txExecutorBackend: &executor.Backend{
			Config: &config.Config{
				UpgradeConfig: upgrade.Config{
					BanffTime: mockable.MaxTime, // banff is not activated
				},
			},
			Clk: &mockable.Clock{},
		},
		backend: backend,
	}
	manager := &manager{
		backend:  backend,
		verifier: verifier,
	}

	apricotBlk, err := block.NewApricotCommitBlock(
		parentID,
		2,
	)
	require.NoError(err)

	// Set expectations for dependencies.
	timestamp := time.Now()
	gomock.InOrder(
		parentStatelessBlk.EXPECT().Height().Return(uint64(1)).Times(1),
		parentOnCommitState.EXPECT().GetTimestamp().Return(timestamp).Times(1),
	)

	// Verify the block.
	blk := manager.NewBlock(apricotBlk)
	require.NoError(blk.Verify(context.Background()))

	// Assert expected state.
	require.Contains(verifier.backend.blkIDToState, apricotBlk.ID())
	gotBlkState := verifier.backend.blkIDToState[apricotBlk.ID()]
	require.Equal(parentOnAbortState, gotBlkState.onAcceptState)
	require.Equal(timestamp, gotBlkState.timestamp)

	// Visiting again should return nil without using dependencies.
	require.NoError(blk.Verify(context.Background()))
}

func TestVerifierVisitAbortBlock(t *testing.T) {
	require := require.New(t)
	ctrl := gomock.NewController(t)

	// Create mocked dependencies.
	s := state.NewMockState(ctrl)
	mempool := mempool.NewMockMempool(ctrl)
	parentID := ids.GenerateTestID()
	parentStatelessBlk := block.NewMockBlock(ctrl)
	parentOnDecisionState := state.NewMockDiff(ctrl)
	parentOnCommitState := state.NewMockDiff(ctrl)
	parentOnAbortState := state.NewMockDiff(ctrl)

	backend := &backend{
		blkIDToState: map[ids.ID]*blockState{
			parentID: {
				statelessBlock: parentStatelessBlk,
				proposalBlockState: proposalBlockState{
					onDecisionState: parentOnDecisionState,
					onCommitState:   parentOnCommitState,
					onAbortState:    parentOnAbortState,
				},
			},
		},
		Mempool: mempool,
		state:   s,
		ctx: &snow.Context{
			Log: logging.NoLog{},
		},
	}
	verifier := &verifier{
		txExecutorBackend: &executor.Backend{
			Config: &config.Config{
				UpgradeConfig: upgrade.Config{
					BanffTime: mockable.MaxTime, // banff is not activated
				},
			},
			Clk: &mockable.Clock{},
		},
		backend: backend,
	}
	manager := &manager{
		backend:  backend,
		verifier: verifier,
	}

	apricotBlk, err := block.NewApricotAbortBlock(
		parentID,
		2,
	)
	require.NoError(err)

	// Set expectations for dependencies.
	timestamp := time.Now()
	gomock.InOrder(
		parentStatelessBlk.EXPECT().Height().Return(uint64(1)).Times(1),
		parentOnAbortState.EXPECT().GetTimestamp().Return(timestamp).Times(1),
	)

	// Verify the block.
	blk := manager.NewBlock(apricotBlk)
	require.NoError(blk.Verify(context.Background()))

	// Assert expected state.
	require.Contains(verifier.backend.blkIDToState, apricotBlk.ID())
	gotBlkState := verifier.backend.blkIDToState[apricotBlk.ID()]
	require.Equal(parentOnAbortState, gotBlkState.onAcceptState)
	require.Equal(timestamp, gotBlkState.timestamp)

	// Visiting again should return nil without using dependencies.
	require.NoError(blk.Verify(context.Background()))
}

// Assert that a block with an unverified parent fails verification.
func TestVerifyUnverifiedParent(t *testing.T) {
	require := require.New(t)
	ctrl := gomock.NewController(t)

	// Create mocked dependencies.
	s := state.NewMockState(ctrl)
	mempool := mempool.NewMockMempool(ctrl)
	parentID := ids.GenerateTestID()

	backend := &backend{
		blkIDToState: map[ids.ID]*blockState{},
		Mempool:      mempool,
		state:        s,
		ctx: &snow.Context{
			Log: logging.NoLog{},
		},
	}
	verifier := &verifier{
		txExecutorBackend: &executor.Backend{
			Config: &config.Config{
				UpgradeConfig: upgrade.Config{
					BanffTime: mockable.MaxTime, // banff is not activated
				},
			},
			Clk: &mockable.Clock{},
		},
		backend: backend,
	}

	blk, err := block.NewApricotAbortBlock(parentID /*not in memory or persisted state*/, 2 /*height*/)
	require.NoError(err)

	// Set expectations for dependencies.
	s.EXPECT().GetTimestamp().Return(time.Now()).Times(1)
	s.EXPECT().GetStatelessBlock(parentID).Return(nil, database.ErrNotFound).Times(1)

	// Verify the block.
	err = blk.Visit(verifier)
	require.ErrorIs(err, database.ErrNotFound)
}

func TestBanffAbortBlockTimestampChecks(t *testing.T) {
	ctrl := gomock.NewController(t)

	now := defaultGenesisTime.Add(time.Hour)

	tests := []struct {
		description string
		parentTime  time.Time
		childTime   time.Time
		result      error
	}{
		{
			description: "abort block timestamp matching parent's one",
			parentTime:  now,
			childTime:   now,
			result:      nil,
		},
		{
			description: "abort block timestamp before parent's one",
			childTime:   now.Add(-1 * time.Second),
			parentTime:  now,
			result:      errOptionBlockTimestampNotMatchingParent,
		},
		{
			description: "abort block timestamp after parent's one",
			parentTime:  now,
			childTime:   now.Add(time.Second),
			result:      errOptionBlockTimestampNotMatchingParent,
		},
	}

	for _, test := range tests {
		t.Run(test.description, func(t *testing.T) {
			require := require.New(t)

			// Create mocked dependencies.
			s := state.NewMockState(ctrl)
			mempool := mempool.NewMockMempool(ctrl)
			parentID := ids.GenerateTestID()
			parentStatelessBlk := block.NewMockBlock(ctrl)
			parentHeight := uint64(1)

			backend := &backend{
				blkIDToState: make(map[ids.ID]*blockState),
				Mempool:      mempool,
				state:        s,
				ctx: &snow.Context{
					Log: logging.NoLog{},
				},
			}
			verifier := &verifier{
				txExecutorBackend: &executor.Backend{
					Config: &config.Config{
						UpgradeConfig: upgrade.Config{
							BanffTime: time.Time{}, // banff is activated
						},
					},
					Clk: &mockable.Clock{},
				},
				backend: backend,
			}

			// build and verify child block
			childHeight := parentHeight + 1
			statelessAbortBlk, err := block.NewBanffAbortBlock(test.childTime, parentID, childHeight)
			require.NoError(err)

			// setup parent state
			parentTime := defaultGenesisTime
			s.EXPECT().GetLastAccepted().Return(parentID).Times(3)
			s.EXPECT().GetTimestamp().Return(parentTime).Times(3)

			onDecisionState, err := state.NewDiff(parentID, backend)
			require.NoError(err)
			onCommitState, err := state.NewDiff(parentID, backend)
			require.NoError(err)
			onAbortState, err := state.NewDiff(parentID, backend)
			require.NoError(err)
			backend.blkIDToState[parentID] = &blockState{
				timestamp:      test.parentTime,
				statelessBlock: parentStatelessBlk,
				proposalBlockState: proposalBlockState{
					onDecisionState: onDecisionState,
					onCommitState:   onCommitState,
					onAbortState:    onAbortState,
				},
			}

			// Set expectations for dependencies.
			parentStatelessBlk.EXPECT().Height().Return(uint64(1)).Times(1)

			err = statelessAbortBlk.Visit(verifier)
			require.ErrorIs(err, test.result)
		})
	}
}

// TODO combine with TestApricotCommitBlockTimestampChecks
func TestBanffCommitBlockTimestampChecks(t *testing.T) {
	ctrl := gomock.NewController(t)

	now := defaultGenesisTime.Add(time.Hour)

	tests := []struct {
		description string
		parentTime  time.Time
		childTime   time.Time
		result      error
	}{
		{
			description: "commit block timestamp matching parent's one",
			parentTime:  now,
			childTime:   now,
			result:      nil,
		},
		{
			description: "commit block timestamp before parent's one",
			childTime:   now.Add(-1 * time.Second),
			parentTime:  now,
			result:      errOptionBlockTimestampNotMatchingParent,
		},
		{
			description: "commit block timestamp after parent's one",
			parentTime:  now,
			childTime:   now.Add(time.Second),
			result:      errOptionBlockTimestampNotMatchingParent,
		},
	}

	for _, test := range tests {
		t.Run(test.description, func(t *testing.T) {
			require := require.New(t)

			// Create mocked dependencies.
			s := state.NewMockState(ctrl)
			mempool := mempool.NewMockMempool(ctrl)
			parentID := ids.GenerateTestID()
			parentStatelessBlk := block.NewMockBlock(ctrl)
			parentHeight := uint64(1)

			backend := &backend{
				blkIDToState: make(map[ids.ID]*blockState),
				Mempool:      mempool,
				state:        s,
				ctx: &snow.Context{
					Log: logging.NoLog{},
				},
			}
			verifier := &verifier{
				txExecutorBackend: &executor.Backend{
					Config: &config.Config{
						UpgradeConfig: upgrade.Config{
							BanffTime: time.Time{}, // banff is activated
						},
					},
					Clk: &mockable.Clock{},
				},
				backend: backend,
			}

			// build and verify child block
			childHeight := parentHeight + 1
			statelessCommitBlk, err := block.NewBanffCommitBlock(test.childTime, parentID, childHeight)
			require.NoError(err)

			// setup parent state
			parentTime := defaultGenesisTime
			s.EXPECT().GetLastAccepted().Return(parentID).Times(3)
			s.EXPECT().GetTimestamp().Return(parentTime).Times(3)

			onDecisionState, err := state.NewDiff(parentID, backend)
			require.NoError(err)
			onCommitState, err := state.NewDiff(parentID, backend)
			require.NoError(err)
			onAbortState, err := state.NewDiff(parentID, backend)
			require.NoError(err)
			backend.blkIDToState[parentID] = &blockState{
				timestamp:      test.parentTime,
				statelessBlock: parentStatelessBlk,
				proposalBlockState: proposalBlockState{
					onDecisionState: onDecisionState,
					onCommitState:   onCommitState,
					onAbortState:    onAbortState,
				},
			}

			// Set expectations for dependencies.
			parentStatelessBlk.EXPECT().Height().Return(uint64(1)).Times(1)

			err = statelessCommitBlk.Visit(verifier)
			require.ErrorIs(err, test.result)
		})
	}
}

func TestVerifierVisitStandardBlockWithDuplicateInputs(t *testing.T) {
	require := require.New(t)
	ctrl := gomock.NewController(t)

	// Create mocked dependencies.
	s := state.NewMockState(ctrl)
	mempool := mempool.NewMockMempool(ctrl)

	grandParentID := ids.GenerateTestID()
	grandParentStatelessBlk := block.NewMockBlock(ctrl)
	grandParentState := state.NewMockDiff(ctrl)
	parentID := ids.GenerateTestID()
	parentStatelessBlk := block.NewMockBlock(ctrl)
	parentState := state.NewMockDiff(ctrl)
	atomicInputs := set.Of(ids.GenerateTestID())

	backend := &backend{
		blkIDToState: map[ids.ID]*blockState{
			grandParentID: {
				statelessBlock: grandParentStatelessBlk,
				onAcceptState:  grandParentState,
				inputs:         atomicInputs,
			},
			parentID: {
				statelessBlock: parentStatelessBlk,
				onAcceptState:  parentState,
			},
		},
		Mempool: mempool,
		state:   s,
		ctx: &snow.Context{
			Log: logging.NoLog{},
		},
	}
	verifier := &verifier{
		txExecutorBackend: &executor.Backend{
			Config: &config.Config{
				UpgradeConfig: upgrade.Config{
					ApricotPhase5Time: time.Now().Add(time.Hour),
					BanffTime:         mockable.MaxTime, // banff is not activated
					CortinaTime:       mockable.MaxTime,
					DurangoTime:       mockable.MaxTime,
					EUpgradeTime:      mockable.MaxTime,
				},
			},
			Clk: &mockable.Clock{},
		},
		backend: backend,
	}

	blkTx := txs.NewMockUnsignedTx(ctrl)
	atomicRequests := map[ids.ID]*atomic.Requests{
		ids.GenerateTestID(): {
			RemoveRequests: [][]byte{{1}, {2}},
			PutRequests: []*atomic.Element{
				{
					Key:    []byte{3},
					Value:  []byte{4},
					Traits: [][]byte{{5}, {6}},
				},
			},
		},
	}
	blkTx.EXPECT().Visit(gomock.AssignableToTypeOf(&executor.StandardTxExecutor{})).DoAndReturn(
		func(e *executor.StandardTxExecutor) error {
			e.OnAccept = func() {}
			e.Inputs = atomicInputs
			e.AtomicRequests = atomicRequests
			return nil
		},
	).Times(1)

	// We can't serialize [blkTx] because it isn't
	// registered with the blocks.Codec.
	// Serialize this block with a dummy tx
	// and replace it after creation with the mock tx.
	// TODO allow serialization of mock txs.
	blk, err := block.NewApricotStandardBlock(
		parentID,
		2,
		[]*txs.Tx{
			{
				Unsigned: &txs.AdvanceTimeTx{},
				Creds:    []verify.Verifiable{},
			},
		},
	)
	require.NoError(err)
	blk.Transactions[0].Unsigned = blkTx

	// Set expectations for dependencies.
	timestamp := time.Now()
<<<<<<< HEAD
	parentStatelessBlk.EXPECT().Height().Return(uint64(1)).Times(1)
	parentState.EXPECT().GetTimestamp().Return(timestamp).Times(1)
=======
	parentStatelessBlk.EXPECT().Height().Return(uint64(1))
	parentState.EXPECT().GetTimestamp().Return(timestamp)
	parentState.EXPECT().GetCurrentGasCap().Return(commonfees.Gas(1_000_000), nil)
>>>>>>> bb4c5918

	parentStatelessBlk.EXPECT().Parent().Return(grandParentID).Times(1)

	err = verifier.ApricotStandardBlock(blk)
	require.ErrorIs(err, errConflictingParentTxs)
}

func TestVerifierVisitApricotStandardBlockWithProposalBlockParent(t *testing.T) {
	require := require.New(t)
	ctrl := gomock.NewController(t)

	// Create mocked dependencies.
	s := state.NewMockState(ctrl)
	mempool := mempool.NewMockMempool(ctrl)
	parentID := ids.GenerateTestID()
	parentStatelessBlk := block.NewMockBlock(ctrl)
	parentOnCommitState := state.NewMockDiff(ctrl)
	parentOnAbortState := state.NewMockDiff(ctrl)

	backend := &backend{
		blkIDToState: map[ids.ID]*blockState{
			parentID: {
				statelessBlock: parentStatelessBlk,
				proposalBlockState: proposalBlockState{
					onCommitState: parentOnCommitState,
					onAbortState:  parentOnAbortState,
				},
			},
		},
		Mempool: mempool,
		state:   s,
		ctx: &snow.Context{
			Log: logging.NoLog{},
		},
	}
	verifier := &verifier{
		txExecutorBackend: &executor.Backend{
			Config: &config.Config{
				UpgradeConfig: upgrade.Config{
					BanffTime: mockable.MaxTime, // banff is not activated
				},
			},
			Clk: &mockable.Clock{},
		},
		backend: backend,
	}

	blk, err := block.NewApricotStandardBlock(
		parentID,
		2,
		[]*txs.Tx{
			{
				Unsigned: &txs.AdvanceTimeTx{},
				Creds:    []verify.Verifiable{},
			},
		},
	)
	require.NoError(err)

	parentStatelessBlk.EXPECT().Height().Return(uint64(1)).Times(1)

	err = verifier.ApricotStandardBlock(blk)
	require.ErrorIs(err, state.ErrMissingParentState)
}

func TestVerifierVisitBanffStandardBlockWithProposalBlockParent(t *testing.T) {
	require := require.New(t)
	ctrl := gomock.NewController(t)

	// Create mocked dependencies.
	s := state.NewMockState(ctrl)
	mempool := mempool.NewMockMempool(ctrl)
	parentID := ids.GenerateTestID()
	parentStatelessBlk := block.NewMockBlock(ctrl)
	parentTime := time.Now()
	parentOnCommitState := state.NewMockDiff(ctrl)
	parentOnAbortState := state.NewMockDiff(ctrl)

	backend := &backend{
		blkIDToState: map[ids.ID]*blockState{
			parentID: {
				statelessBlock: parentStatelessBlk,
				proposalBlockState: proposalBlockState{
					onCommitState: parentOnCommitState,
					onAbortState:  parentOnAbortState,
				},
			},
		},
		Mempool: mempool,
		state:   s,
		ctx: &snow.Context{
			Log: logging.NoLog{},
		},
	}
	verifier := &verifier{
		txExecutorBackend: &executor.Backend{
			Config: &config.Config{
				UpgradeConfig: upgrade.Config{
					BanffTime: time.Time{}, // banff is activated
				},
			},
			Clk: &mockable.Clock{},
		},
		backend: backend,
	}

	blk, err := block.NewBanffStandardBlock(
		parentTime.Add(time.Second),
		parentID,
		2,
		[]*txs.Tx{
			{
				Unsigned: &txs.AdvanceTimeTx{},
				Creds:    []verify.Verifiable{},
			},
		},
	)
	require.NoError(err)

	parentStatelessBlk.EXPECT().Height().Return(uint64(1)).Times(1)

	err = verifier.BanffStandardBlock(blk)
	require.ErrorIs(err, state.ErrMissingParentState)
}

func TestVerifierVisitApricotCommitBlockUnexpectedParentState(t *testing.T) {
	require := require.New(t)
	ctrl := gomock.NewController(t)

	// Create mocked dependencies.
	s := state.NewMockState(ctrl)
	parentID := ids.GenerateTestID()
	parentStatelessBlk := block.NewMockBlock(ctrl)
	verifier := &verifier{
		txExecutorBackend: &executor.Backend{
			Config: &config.Config{
				UpgradeConfig: upgrade.Config{
					BanffTime: mockable.MaxTime, // banff is not activated
				},
			},
			Clk: &mockable.Clock{},
		},
		backend: &backend{
			blkIDToState: map[ids.ID]*blockState{
				parentID: {
					statelessBlock: parentStatelessBlk,
				},
			},
			state: s,
			ctx: &snow.Context{
				Log: logging.NoLog{},
			},
		},
	}

	blk, err := block.NewApricotCommitBlock(
		parentID,
		2,
	)
	require.NoError(err)

	// Set expectations for dependencies.
	parentStatelessBlk.EXPECT().Height().Return(uint64(1)).Times(1)

	// Verify the block.
	err = verifier.ApricotCommitBlock(blk)
	require.ErrorIs(err, state.ErrMissingParentState)
}

func TestVerifierVisitBanffCommitBlockUnexpectedParentState(t *testing.T) {
	require := require.New(t)
	ctrl := gomock.NewController(t)

	// Create mocked dependencies.
	s := state.NewMockState(ctrl)
	parentID := ids.GenerateTestID()
	parentStatelessBlk := block.NewMockBlock(ctrl)
	timestamp := time.Unix(12345, 0)
	verifier := &verifier{
		txExecutorBackend: &executor.Backend{
			Config: &config.Config{
				UpgradeConfig: upgrade.Config{
					BanffTime: time.Time{}, // banff is activated
				},
			},
			Clk: &mockable.Clock{},
		},
		backend: &backend{
			blkIDToState: map[ids.ID]*blockState{
				parentID: {
					statelessBlock: parentStatelessBlk,
					timestamp:      timestamp,
				},
			},
			state: s,
			ctx: &snow.Context{
				Log: logging.NoLog{},
			},
		},
	}

	blk, err := block.NewBanffCommitBlock(
		timestamp,
		parentID,
		2,
	)
	require.NoError(err)

	// Set expectations for dependencies.
	parentStatelessBlk.EXPECT().Height().Return(uint64(1)).Times(1)

	// Verify the block.
	err = verifier.BanffCommitBlock(blk)
	require.ErrorIs(err, state.ErrMissingParentState)
}

func TestVerifierVisitApricotAbortBlockUnexpectedParentState(t *testing.T) {
	require := require.New(t)
	ctrl := gomock.NewController(t)

	// Create mocked dependencies.
	s := state.NewMockState(ctrl)
	parentID := ids.GenerateTestID()
	parentStatelessBlk := block.NewMockBlock(ctrl)
	verifier := &verifier{
		txExecutorBackend: &executor.Backend{
			Config: &config.Config{
				UpgradeConfig: upgrade.Config{
					BanffTime: mockable.MaxTime, // banff is not activated
				},
			},
			Clk: &mockable.Clock{},
		},
		backend: &backend{
			blkIDToState: map[ids.ID]*blockState{
				parentID: {
					statelessBlock: parentStatelessBlk,
				},
			},
			state: s,
			ctx: &snow.Context{
				Log: logging.NoLog{},
			},
		},
	}

	blk, err := block.NewApricotAbortBlock(
		parentID,
		2,
	)
	require.NoError(err)

	// Set expectations for dependencies.
	parentStatelessBlk.EXPECT().Height().Return(uint64(1)).Times(1)

	// Verify the block.
	err = verifier.ApricotAbortBlock(blk)
	require.ErrorIs(err, state.ErrMissingParentState)
}

func TestVerifierVisitBanffAbortBlockUnexpectedParentState(t *testing.T) {
	require := require.New(t)
	ctrl := gomock.NewController(t)

	// Create mocked dependencies.
	s := state.NewMockState(ctrl)
	parentID := ids.GenerateTestID()
	parentStatelessBlk := block.NewMockBlock(ctrl)
	timestamp := time.Unix(12345, 0)
	verifier := &verifier{
		txExecutorBackend: &executor.Backend{
			Config: &config.Config{
				UpgradeConfig: upgrade.Config{
					BanffTime: time.Time{}, // banff is activated
				},
			},
			Clk: &mockable.Clock{},
		},
		backend: &backend{
			blkIDToState: map[ids.ID]*blockState{
				parentID: {
					statelessBlock: parentStatelessBlk,
					timestamp:      timestamp,
				},
			},
			state: s,
			ctx: &snow.Context{
				Log: logging.NoLog{},
			},
		},
	}

	blk, err := block.NewBanffAbortBlock(
		timestamp,
		parentID,
		2,
	)
	require.NoError(err)

	// Set expectations for dependencies.
	parentStatelessBlk.EXPECT().Height().Return(uint64(1)).Times(1)

	// Verify the block.
	err = verifier.BanffAbortBlock(blk)
	require.ErrorIs(err, state.ErrMissingParentState)
}<|MERGE_RESOLUTION|>--- conflicted
+++ resolved
@@ -525,15 +525,9 @@
 				require.True(found)
 
 				if dynamicFeesActive {
-<<<<<<< HEAD
-					require.NotEqual(commonfees.Empty, blkState.excessComplexity)
-				} else {
-					require.Equal(commonfees.Empty, blkState.excessComplexity)
-=======
 					require.NotEqual(commonfees.ZeroGas, blkState.blockGas)
 				} else {
 					require.Equal(commonfees.ZeroGas, blkState.blockGas)
->>>>>>> bb4c5918
 				}
 			})
 		}
@@ -1299,14 +1293,9 @@
 
 	// Set expectations for dependencies.
 	timestamp := time.Now()
-<<<<<<< HEAD
-	parentStatelessBlk.EXPECT().Height().Return(uint64(1)).Times(1)
-	parentState.EXPECT().GetTimestamp().Return(timestamp).Times(1)
-=======
 	parentStatelessBlk.EXPECT().Height().Return(uint64(1))
 	parentState.EXPECT().GetTimestamp().Return(timestamp)
 	parentState.EXPECT().GetCurrentGasCap().Return(commonfees.Gas(1_000_000), nil)
->>>>>>> bb4c5918
 
 	parentStatelessBlk.EXPECT().Parent().Return(grandParentID).Times(1)
 
