// Copyright (C) 2019-2023, Ava Labs, Inc. All rights reserved.
// See the file LICENSE for licensing terms.

package executor

import (
	"context"
	"errors"
	"fmt"
	"testing"
	"time"

	"github.com/prometheus/client_golang/prometheus"

	"go.uber.org/mock/gomock"

	"github.com/ava-labs/avalanchego/chains"
	"github.com/ava-labs/avalanchego/chains/atomic"
	"github.com/ava-labs/avalanchego/codec"
	"github.com/ava-labs/avalanchego/codec/linearcodec"
	"github.com/ava-labs/avalanchego/database"
	"github.com/ava-labs/avalanchego/database/memdb"
	"github.com/ava-labs/avalanchego/database/prefixdb"
	"github.com/ava-labs/avalanchego/database/versiondb"
	"github.com/ava-labs/avalanchego/ids"
	"github.com/ava-labs/avalanchego/snow"
	"github.com/ava-labs/avalanchego/snow/engine/common"
	"github.com/ava-labs/avalanchego/snow/uptime"
	"github.com/ava-labs/avalanchego/snow/validators"
	"github.com/ava-labs/avalanchego/utils"
	"github.com/ava-labs/avalanchego/utils/constants"
	"github.com/ava-labs/avalanchego/utils/crypto/secp256k1"
<<<<<<< HEAD
=======
	"github.com/ava-labs/avalanchego/utils/hashing"
>>>>>>> f599f945
	"github.com/ava-labs/avalanchego/utils/logging"
	"github.com/ava-labs/avalanchego/utils/timer/mockable"
	"github.com/ava-labs/avalanchego/utils/units"
	"github.com/ava-labs/avalanchego/vms/components/avax"
	"github.com/ava-labs/avalanchego/vms/platformvm/config"
	"github.com/ava-labs/avalanchego/vms/platformvm/fx"
	"github.com/ava-labs/avalanchego/vms/platformvm/genesis"
	"github.com/ava-labs/avalanchego/vms/platformvm/metrics"
	"github.com/ava-labs/avalanchego/vms/platformvm/reward"
	"github.com/ava-labs/avalanchego/vms/platformvm/state"
	"github.com/ava-labs/avalanchego/vms/platformvm/status"
	"github.com/ava-labs/avalanchego/vms/platformvm/txs"
	"github.com/ava-labs/avalanchego/vms/platformvm/txs/executor"
	"github.com/ava-labs/avalanchego/vms/platformvm/txs/mempool"
	"github.com/ava-labs/avalanchego/vms/platformvm/txs/txheap"
	"github.com/ava-labs/avalanchego/vms/platformvm/utxo"
	"github.com/ava-labs/avalanchego/vms/secp256k1fx"

	ts "github.com/ava-labs/avalanchego/vms/platformvm/testsetup"
	p_tx_builder "github.com/ava-labs/avalanchego/vms/platformvm/txs/builder"
	pvalidators "github.com/ava-labs/avalanchego/vms/platformvm/validators"
)

const (
	pending stakerStatus = iota
	current
)

var (
	_ mempool.BlockTimer = (*environment)(nil)

	genesisBlkID ids.ID
	testSubnet1  *txs.Tx

	defaultTxFee = uint64(100)

	errMissing = errors.New("missing")
)

type stakerStatus uint

type staker struct {
	nodeID             ids.NodeID
	rewardAddress      ids.ShortID
	startTime, endTime time.Time
}

type test struct {
	description           string
	stakers               []staker
	subnetStakers         []staker
	advanceTimeTo         []time.Time
	expectedStakers       map[ids.NodeID]stakerStatus
	expectedSubnetStakers map[ids.NodeID]stakerStatus
}

type environment struct {
	blkManager Manager
	mempool    mempool.Mempool
	sender     *common.SenderTest

	isBootstrapped *utils.Atomic[bool]
	config         *config.Config
	clk            *mockable.Clock
	baseDB         *versiondb.Database
	ctx            *snow.Context
	fx             fx.Fx
	state          state.State
	mockedState    *state.MockState
	atomicUTXOs    avax.AtomicUTXOManager
	uptimes        uptime.Manager
	utxosHandler   utxo.Handler
	txBuilder      p_tx_builder.Builder
	backend        *executor.Backend
}

func (*environment) ResetBlockTimer() {
	// dummy call, do nothing for now
}

func newEnvironment(t *testing.T, ctrl *gomock.Controller) *environment {
	res := &environment{
		isBootstrapped: &utils.Atomic[bool]{},
		config:         defaultConfig(),
		clk:            defaultClock(),
	}
	res.isBootstrapped.Set(true)

	res.baseDB = versiondb.New(memdb.New())
	res.ctx = defaultCtx(res.baseDB)
	res.fx = defaultFx(res.clk, res.ctx.Log, res.isBootstrapped.Get())

	rewardsCalc := reward.NewCalculator(res.config.RewardConfig)
	res.atomicUTXOs = avax.NewAtomicUTXOManager(res.ctx.SharedMemory, txs.Codec)

	if ctrl == nil {
		res.state = defaultState(res.config, res.ctx, res.baseDB, rewardsCalc)
		res.uptimes = uptime.NewManager(res.state, res.clk)
		res.utxosHandler = utxo.NewHandler(res.ctx, res.clk, res.fx)
		res.txBuilder = p_tx_builder.New(
			res.ctx,
			res.config,
			res.clk,
			res.fx,
			res.state,
			res.atomicUTXOs,
			res.utxosHandler,
		)
	} else {
		genesisBlkID = ids.GenerateTestID()
		res.mockedState = state.NewMockState(ctrl)
		res.uptimes = uptime.NewManager(res.mockedState, res.clk)
		res.utxosHandler = utxo.NewHandler(res.ctx, res.clk, res.fx)
		res.txBuilder = p_tx_builder.New(
			res.ctx,
			res.config,
			res.clk,
			res.fx,
			res.mockedState,
			res.atomicUTXOs,
			res.utxosHandler,
		)

		// setup expectations strictly needed for environment creation
		res.mockedState.EXPECT().GetLastAccepted().Return(genesisBlkID).Times(1)
	}

	res.backend = &executor.Backend{
		Config:       res.config,
		Ctx:          res.ctx,
		Clk:          res.clk,
		Bootstrapped: res.isBootstrapped,
		Fx:           res.fx,
		FlowChecker:  res.utxosHandler,
		Uptimes:      res.uptimes,
		Rewards:      rewardsCalc,
	}

	registerer := prometheus.NewRegistry()
	res.sender = &common.SenderTest{T: t}

	metrics := metrics.Noop

	var err error
	res.mempool, err = mempool.New("mempool", registerer, res)
	if err != nil {
		panic(fmt.Errorf("failed to create mempool: %w", err))
	}

	if ctrl == nil {
		res.blkManager = NewManager(
			res.mempool,
			metrics,
			res.state,
			res.backend,
			pvalidators.TestManager,
		)
		addSubnet(res)
	} else {
		res.blkManager = NewManager(
			res.mempool,
			metrics,
			res.mockedState,
			res.backend,
			pvalidators.TestManager,
		)
		// we do not add any subnet to state, since we can mock
		// whatever we need
	}

	return res
}

func addSubnet(env *environment) {
	// Create a subnet
	var err error
	testSubnet1, err = env.txBuilder.NewCreateSubnetTx(
		2, // threshold; 2 sigs from keys[0], keys[1], keys[2] needed to add validator to this subnet
		[]ids.ShortID{ // control keys
			ts.Keys[0].PublicKey().Address(),
			ts.Keys[1].PublicKey().Address(),
			ts.Keys[2].PublicKey().Address(),
		},
		[]*secp256k1.PrivateKey{ts.Keys[0]},
		ts.Keys[0].PublicKey().Address(),
	)
	if err != nil {
		panic(err)
	}

	// store it
	genesisID := env.state.GetLastAccepted()
	stateDiff, err := state.NewDiff(genesisID, env.blkManager)
	if err != nil {
		panic(err)
	}

	executor := executor.StandardTxExecutor{
		Backend: env.backend,
		State:   stateDiff,
		Tx:      testSubnet1,
	}
	err = testSubnet1.Unsigned.Visit(&executor)
	if err != nil {
		panic(err)
	}

	stateDiff.AddTx(testSubnet1, status.Committed)
	if err := stateDiff.Apply(env.state); err != nil {
		panic(err)
	}
}

func defaultState(
	cfg *config.Config,
	ctx *snow.Context,
	db database.Database,
	rewards reward.Calculator,
) state.State {
<<<<<<< HEAD
	genesisState, err := ts.BuildGenesis()
	if err != nil {
		panic(err)
	}

	execCfg, _ := config.GetExecutionConfig([]byte(`{}`))
	state, err := state.New(
		db,
		genesisState,
=======
	genesis := buildGenesisTest(ctx)
	execCfg, _ := config.GetExecutionConfig([]byte(`{}`))
	state, err := state.New(
		db,
		genesis,
>>>>>>> f599f945
		prometheus.NewRegistry(),
		cfg,
		execCfg,
		ctx,
		metrics.Noop,
		rewards,
	)
	if err != nil {
		panic(err)
	}

	// persist and reload to init a bunch of in-memory stuff
	state.SetHeight(0)
	if err := state.Commit(); err != nil {
		panic(err)
	}
	genesisBlkID = state.GetLastAccepted()
	return state
}

func defaultCtx(db database.Database) *snow.Context {
	ctx := snow.DefaultContextTest()
	ctx.NetworkID = ts.NetworkID
	ctx.XChainID = ts.XChainID
	ctx.CChainID = ts.CChainID
	ctx.AVAXAssetID = ts.AvaxAssetID

	atomicDB := prefixdb.New([]byte{1}, db)
	m := atomic.NewMemory(atomicDB)

	ctx.SharedMemory = m.NewSharedMemory(ctx.ChainID)

	ctx.ValidatorState = &validators.TestState{
		GetSubnetIDF: func(_ context.Context, chainID ids.ID) (ids.ID, error) {
			subnetID, ok := map[ids.ID]ids.ID{
				constants.PlatformChainID: constants.PrimaryNetworkID,
				ts.XChainID:               constants.PrimaryNetworkID,
				ts.CChainID:               constants.PrimaryNetworkID,
			}[chainID]
			if !ok {
				return ids.Empty, errMissing
			}
			return subnetID, nil
		},
	}

	return ctx
}

func defaultConfig() *config.Config {
	return &config.Config{
		Chains:                 chains.TestManager,
		UptimeLockedCalculator: uptime.NewLockedCalculator(),
		Validators:             validators.NewManager(),
		TxFee:                  defaultTxFee,
		CreateSubnetTxFee:      100 * defaultTxFee,
		CreateBlockchainTxFee:  100 * defaultTxFee,
		MinValidatorStake:      5 * units.MilliAvax,
		MaxValidatorStake:      500 * units.MilliAvax,
		MinDelegatorStake:      1 * units.MilliAvax,
		MinStakeDuration:       ts.MinStakingDuration,
		MaxStakeDuration:       ts.MaxStakingDuration,
		RewardConfig: reward.Config{
			MaxConsumptionRate: .12 * reward.PercentDenominator,
			MinConsumptionRate: .10 * reward.PercentDenominator,
			MintingPeriod:      365 * 24 * time.Hour,
			SupplyCap:          720 * units.MegaAvax,
		},
		ApricotPhase3Time: ts.ValidateEndTime,
		ApricotPhase5Time: ts.ValidateEndTime,
		BanffTime:         mockable.MaxTime,
	}
}

func defaultClock() *mockable.Clock {
	clk := &mockable.Clock{}
	clk.Set(ts.GenesisTime)
	return clk
}

type fxVMInt struct {
	registry codec.Registry
	clk      *mockable.Clock
	log      logging.Logger
}

func (fvi *fxVMInt) CodecRegistry() codec.Registry {
	return fvi.registry
}

func (fvi *fxVMInt) Clock() *mockable.Clock {
	return fvi.clk
}

func (fvi *fxVMInt) Logger() logging.Logger {
	return fvi.log
}

func defaultFx(clk *mockable.Clock, log logging.Logger, isBootstrapped bool) fx.Fx {
	fxVMInt := &fxVMInt{
		registry: linearcodec.NewDefault(),
		clk:      clk,
		log:      log,
	}
	res := &secp256k1fx.Fx{}
	if err := res.Initialize(fxVMInt); err != nil {
		panic(err)
	}
	if isBootstrapped {
		if err := res.Bootstrapped(); err != nil {
			panic(err)
		}
	}
	return res
}

<<<<<<< HEAD
=======
func buildGenesisTest(ctx *snow.Context) *genesis.Genesis {
	genesisUtxos := make([]*genesis.UTXO, len(preFundedKeys))
	for i, key := range preFundedKeys {
		addr := key.PublicKey().Address()
		genesisUtxos[i] = &genesis.UTXO{
			UTXO: avax.UTXO{
				UTXOID: avax.UTXOID{
					TxID:        ids.Empty,
					OutputIndex: uint32(i),
				},
				Asset: avax.Asset{ID: ctx.AVAXAssetID},
				Out: &secp256k1fx.TransferOutput{
					Amt: defaultBalance,
					OutputOwners: secp256k1fx.OutputOwners{
						Locktime:  0,
						Threshold: 1,
						Addrs:     []ids.ShortID{addr},
					},
				},
			},
			Message: nil,
		}
	}

	vdrs := txheap.NewByEndTime()
	for _, key := range preFundedKeys {
		addr := key.PublicKey().Address()
		nodeID := ids.NodeID(key.PublicKey().Address())

		utxo := &avax.TransferableOutput{
			Asset: avax.Asset{ID: ctx.AVAXAssetID},
			Out: &secp256k1fx.TransferOutput{
				Amt: defaultWeight,
				OutputOwners: secp256k1fx.OutputOwners{
					Locktime:  0,
					Threshold: 1,
					Addrs:     []ids.ShortID{addr},
				},
			},
		}

		owner := &secp256k1fx.OutputOwners{
			Locktime:  0,
			Threshold: 1,
			Addrs:     []ids.ShortID{addr},
		}

		tx := &txs.Tx{Unsigned: &txs.AddValidatorTx{
			BaseTx: txs.BaseTx{BaseTx: avax.BaseTx{
				NetworkID:    ctx.NetworkID,
				BlockchainID: constants.PlatformChainID,
			}},
			Validator: txs.Validator{
				NodeID: nodeID,
				Start:  uint64(defaultValidateStartTime.Unix()),
				End:    uint64(defaultValidateEndTime.Unix()),
				Wght:   utxo.Output().Amount(),
			},
			StakeOuts:        []*avax.TransferableOutput{utxo},
			RewardsOwner:     owner,
			DelegationShares: reward.PercentDenominator,
		}}

		if err := tx.Initialize(txs.GenesisCodec); err != nil {
			panic(err)
		}
		vdrs.Add(tx)
	}

	return &genesis.Genesis{
		GenesisID:     hashing.ComputeHash256Array(ids.Empty[:]),
		UTXOs:         genesisUtxos,
		Validators:    vdrs.List(),
		Chains:        nil,
		Timestamp:     uint64(defaultGenesisTime.Unix()),
		InitialSupply: 360 * units.MegaAvax,
	}
}

>>>>>>> f599f945
func shutdownEnvironment(t *environment) error {
	if t.mockedState != nil {
		// state is mocked, nothing to do here
		return nil
	}

	if t.isBootstrapped.Get() {
		validatorIDs := t.config.Validators.GetValidatorIDs(constants.PrimaryNetworkID)

		if err := t.uptimes.StopTracking(validatorIDs, constants.PrimaryNetworkID); err != nil {
			return err
		}
		if err := t.state.Commit(); err != nil {
			return err
		}
	}

	var err error
	if t.state != nil {
		err = t.state.Close()
	}
	return utils.Err(
		err,
		t.baseDB.Close(),
	)
}

func addPendingValidator(
	env *environment,
	startTime time.Time,
	endTime time.Time,
	nodeID ids.NodeID,
	rewardAddress ids.ShortID,
	keys []*secp256k1.PrivateKey,
) (*txs.Tx, error) {
	addPendingValidatorTx, err := env.txBuilder.NewAddValidatorTx(
		env.config.MinValidatorStake,
		uint64(startTime.Unix()),
		uint64(endTime.Unix()),
		nodeID,
		rewardAddress,
		reward.PercentDenominator,
		keys,
		ids.ShortEmpty,
	)
	if err != nil {
		return nil, err
	}

	staker, err := state.NewPendingStaker(
		addPendingValidatorTx.ID(),
		addPendingValidatorTx.Unsigned.(*txs.AddValidatorTx),
	)
	if err != nil {
		return nil, err
	}

	env.state.PutPendingValidator(staker)
	env.state.AddTx(addPendingValidatorTx, status.Committed)
	dummyHeight := uint64(1)
	env.state.SetHeight(dummyHeight)
	if err := env.state.Commit(); err != nil {
		return nil, err
	}
	return addPendingValidatorTx, nil
}<|MERGE_RESOLUTION|>--- conflicted
+++ resolved
@@ -30,17 +30,12 @@
 	"github.com/ava-labs/avalanchego/utils"
 	"github.com/ava-labs/avalanchego/utils/constants"
 	"github.com/ava-labs/avalanchego/utils/crypto/secp256k1"
-<<<<<<< HEAD
-=======
-	"github.com/ava-labs/avalanchego/utils/hashing"
->>>>>>> f599f945
 	"github.com/ava-labs/avalanchego/utils/logging"
 	"github.com/ava-labs/avalanchego/utils/timer/mockable"
 	"github.com/ava-labs/avalanchego/utils/units"
 	"github.com/ava-labs/avalanchego/vms/components/avax"
 	"github.com/ava-labs/avalanchego/vms/platformvm/config"
 	"github.com/ava-labs/avalanchego/vms/platformvm/fx"
-	"github.com/ava-labs/avalanchego/vms/platformvm/genesis"
 	"github.com/ava-labs/avalanchego/vms/platformvm/metrics"
 	"github.com/ava-labs/avalanchego/vms/platformvm/reward"
 	"github.com/ava-labs/avalanchego/vms/platformvm/state"
@@ -48,7 +43,6 @@
 	"github.com/ava-labs/avalanchego/vms/platformvm/txs"
 	"github.com/ava-labs/avalanchego/vms/platformvm/txs/executor"
 	"github.com/ava-labs/avalanchego/vms/platformvm/txs/mempool"
-	"github.com/ava-labs/avalanchego/vms/platformvm/txs/txheap"
 	"github.com/ava-labs/avalanchego/vms/platformvm/utxo"
 	"github.com/ava-labs/avalanchego/vms/secp256k1fx"
 
@@ -253,23 +247,15 @@
 	db database.Database,
 	rewards reward.Calculator,
 ) state.State {
-<<<<<<< HEAD
-	genesisState, err := ts.BuildGenesis()
-	if err != nil {
-		panic(err)
-	}
-
-	execCfg, _ := config.GetExecutionConfig([]byte(`{}`))
-	state, err := state.New(
-		db,
-		genesisState,
-=======
-	genesis := buildGenesisTest(ctx)
+	genesis, err := ts.BuildGenesis()
+	if err != nil {
+		panic(err)
+	}
+
 	execCfg, _ := config.GetExecutionConfig([]byte(`{}`))
 	state, err := state.New(
 		db,
 		genesis,
->>>>>>> f599f945
 		prometheus.NewRegistry(),
 		cfg,
 		execCfg,
@@ -386,88 +372,6 @@
 	return res
 }
 
-<<<<<<< HEAD
-=======
-func buildGenesisTest(ctx *snow.Context) *genesis.Genesis {
-	genesisUtxos := make([]*genesis.UTXO, len(preFundedKeys))
-	for i, key := range preFundedKeys {
-		addr := key.PublicKey().Address()
-		genesisUtxos[i] = &genesis.UTXO{
-			UTXO: avax.UTXO{
-				UTXOID: avax.UTXOID{
-					TxID:        ids.Empty,
-					OutputIndex: uint32(i),
-				},
-				Asset: avax.Asset{ID: ctx.AVAXAssetID},
-				Out: &secp256k1fx.TransferOutput{
-					Amt: defaultBalance,
-					OutputOwners: secp256k1fx.OutputOwners{
-						Locktime:  0,
-						Threshold: 1,
-						Addrs:     []ids.ShortID{addr},
-					},
-				},
-			},
-			Message: nil,
-		}
-	}
-
-	vdrs := txheap.NewByEndTime()
-	for _, key := range preFundedKeys {
-		addr := key.PublicKey().Address()
-		nodeID := ids.NodeID(key.PublicKey().Address())
-
-		utxo := &avax.TransferableOutput{
-			Asset: avax.Asset{ID: ctx.AVAXAssetID},
-			Out: &secp256k1fx.TransferOutput{
-				Amt: defaultWeight,
-				OutputOwners: secp256k1fx.OutputOwners{
-					Locktime:  0,
-					Threshold: 1,
-					Addrs:     []ids.ShortID{addr},
-				},
-			},
-		}
-
-		owner := &secp256k1fx.OutputOwners{
-			Locktime:  0,
-			Threshold: 1,
-			Addrs:     []ids.ShortID{addr},
-		}
-
-		tx := &txs.Tx{Unsigned: &txs.AddValidatorTx{
-			BaseTx: txs.BaseTx{BaseTx: avax.BaseTx{
-				NetworkID:    ctx.NetworkID,
-				BlockchainID: constants.PlatformChainID,
-			}},
-			Validator: txs.Validator{
-				NodeID: nodeID,
-				Start:  uint64(defaultValidateStartTime.Unix()),
-				End:    uint64(defaultValidateEndTime.Unix()),
-				Wght:   utxo.Output().Amount(),
-			},
-			StakeOuts:        []*avax.TransferableOutput{utxo},
-			RewardsOwner:     owner,
-			DelegationShares: reward.PercentDenominator,
-		}}
-
-		if err := tx.Initialize(txs.GenesisCodec); err != nil {
-			panic(err)
-		}
-		vdrs.Add(tx)
-	}
-
-	return &genesis.Genesis{
-		GenesisID:     hashing.ComputeHash256Array(ids.Empty[:]),
-		UTXOs:         genesisUtxos,
-		Validators:    vdrs.List(),
-		Chains:        nil,
-		Timestamp:     uint64(defaultGenesisTime.Unix()),
-		InitialSupply: 360 * units.MegaAvax,
-	}
-}
-
->>>>>>> f599f945
 func shutdownEnvironment(t *environment) error {
 	if t.mockedState != nil {
 		// state is mocked, nothing to do here
