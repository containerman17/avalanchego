// Copyright (C) 2019-2024, Ava Labs, Inc. All rights reserved.
// See the file LICENSE for licensing terms.

package executor

import (
	"fmt"
	"math/rand"
	"testing"
	"time"

	"github.com/prometheus/client_golang/prometheus"
	"github.com/stretchr/testify/require"
	"go.uber.org/mock/gomock"

	"github.com/ava-labs/avalanchego/chains"
	"github.com/ava-labs/avalanchego/chains/atomic"
	"github.com/ava-labs/avalanchego/codec"
	"github.com/ava-labs/avalanchego/codec/linearcodec"
	"github.com/ava-labs/avalanchego/database"
	"github.com/ava-labs/avalanchego/database/memdb"
	"github.com/ava-labs/avalanchego/database/prefixdb"
	"github.com/ava-labs/avalanchego/database/versiondb"
	"github.com/ava-labs/avalanchego/ids"
	"github.com/ava-labs/avalanchego/snow"
	"github.com/ava-labs/avalanchego/snow/engine/common"
	"github.com/ava-labs/avalanchego/snow/snowtest"
	"github.com/ava-labs/avalanchego/snow/uptime"
	"github.com/ava-labs/avalanchego/snow/validators"
	"github.com/ava-labs/avalanchego/utils"
	"github.com/ava-labs/avalanchego/utils/constants"
	"github.com/ava-labs/avalanchego/utils/crypto/secp256k1"
	"github.com/ava-labs/avalanchego/utils/formatting"
	"github.com/ava-labs/avalanchego/utils/formatting/address"
	"github.com/ava-labs/avalanchego/utils/json"
	"github.com/ava-labs/avalanchego/utils/logging"
	"github.com/ava-labs/avalanchego/utils/timer/mockable"
	"github.com/ava-labs/avalanchego/utils/units"
	"github.com/ava-labs/avalanchego/vms/components/avax"
	"github.com/ava-labs/avalanchego/vms/platformvm/api"
	"github.com/ava-labs/avalanchego/vms/platformvm/config"
	"github.com/ava-labs/avalanchego/vms/platformvm/fx"
	"github.com/ava-labs/avalanchego/vms/platformvm/metrics"
	"github.com/ava-labs/avalanchego/vms/platformvm/reward"
	"github.com/ava-labs/avalanchego/vms/platformvm/state"
	"github.com/ava-labs/avalanchego/vms/platformvm/status"
	"github.com/ava-labs/avalanchego/vms/platformvm/txs"
	"github.com/ava-labs/avalanchego/vms/platformvm/txs/executor"
	"github.com/ava-labs/avalanchego/vms/platformvm/txs/fee"
	"github.com/ava-labs/avalanchego/vms/platformvm/txs/mempool"
	"github.com/ava-labs/avalanchego/vms/platformvm/txs/txstest"
	"github.com/ava-labs/avalanchego/vms/platformvm/upgrade"
	"github.com/ava-labs/avalanchego/vms/platformvm/utxo"
	"github.com/ava-labs/avalanchego/vms/secp256k1fx"

	pvalidators "github.com/ava-labs/avalanchego/vms/platformvm/validators"
	walletcommon "github.com/ava-labs/avalanchego/wallet/subnet/primary/common"
)

const (
	pending stakerStatus = iota
	current

	apricotPhase3 fork = iota
	apricotPhase5
	banff
	cortina
	durango
	eUpgrade

	latestFork = eUpgrade
)

var (
	defaultMinStakingDuration = 24 * time.Hour
	defaultMaxStakingDuration = 365 * 24 * time.Hour
	defaultGenesisTime        = time.Date(1997, 1, 1, 0, 0, 0, 0, time.UTC)
	defaultValidateStartTime  = defaultGenesisTime
	defaultValidateEndTime    = defaultValidateStartTime.Add(10 * defaultMinStakingDuration)

	defaultMinValidatorStake = 5 * units.MilliAvax
	defaultMaxValidatorStake = 500 * units.MilliAvax
	defaultMinDelegatorStake = 1 * units.MilliAvax
	defaultBalance           = 100 * defaultMinValidatorStake
	defaultWeight            = defaultBalance / 2

	preFundedKeys = secp256k1.TestKeys()
	avaxAssetID   = ids.ID{'y', 'e', 'e', 't'}
	defaultTxFee  = uint64(100)

	genesisBlkID ids.ID
	testSubnet1  *txs.Tx

	// Node IDs of genesis validators. Initialized in init function
	genesisNodeIDs []ids.NodeID

	fundedSharedMemoryCalls byte
)

func init() {
	genesisNodeIDs = make([]ids.NodeID, len(preFundedKeys))
	for i := range preFundedKeys {
		genesisNodeIDs[i] = ids.GenerateTestNodeID()
	}
}

type stakerStatus uint

type fork uint8

type mutableSharedMemory struct {
	atomic.SharedMemory
}

type staker struct {
	nodeID             ids.NodeID
	rewardAddress      ids.ShortID
	startTime, endTime time.Time
}

type test struct {
	description           string
	stakers               []staker
	subnetStakers         []staker
	advanceTimeTo         []time.Time
	expectedStakers       map[ids.NodeID]stakerStatus
	expectedSubnetStakers map[ids.NodeID]stakerStatus
}

type environment struct {
	blkManager Manager
	mempool    mempool.Mempool
	sender     *common.SenderTest

	isBootstrapped *utils.Atomic[bool]
	config         *config.Config
	clk            *mockable.Clock
	baseDB         *versiondb.Database
	ctx            *snow.Context
	msm            *mutableSharedMemory
	fx             fx.Fx
	state          state.State
	mockedState    *state.MockState
	uptimes        uptime.Manager
	utxosVerifier  utxo.Verifier
	txBuilder      *txstest.Builder
	backend        *executor.Backend
}

func newEnvironment(t *testing.T, ctrl *gomock.Controller, f fork) *environment {
	res := &environment{
		isBootstrapped: &utils.Atomic[bool]{},
		config:         defaultConfig(t, f),
		clk:            defaultClock(),
	}
	res.isBootstrapped.Set(true)

	res.baseDB = versiondb.New(memdb.New())
	atomicDB := prefixdb.New([]byte{1}, res.baseDB)
	m := atomic.NewMemory(atomicDB)

	res.ctx = snowtest.Context(t, snowtest.PChainID)
	res.ctx.AVAXAssetID = avaxAssetID
	res.ctx.SharedMemory = m.NewSharedMemory(res.ctx.ChainID)

	msm := &mutableSharedMemory{
		SharedMemory: m.NewSharedMemory(res.ctx.ChainID),
	}
	res.ctx.SharedMemory = msm
	res.msm = msm

	res.fx = defaultFx(res.clk, res.ctx.Log, res.isBootstrapped.Get())

	rewardsCalc := reward.NewCalculator(res.config.RewardConfig)

	if ctrl == nil {
		res.state = defaultState(res.config, res.ctx, res.baseDB, rewardsCalc)
		res.uptimes = uptime.NewManager(res.state, res.clk)
		res.utxosVerifier = utxo.NewVerifier(res.ctx, res.clk, res.fx)
		res.txBuilder = txstest.NewBuilder(
			res.ctx,
			res.config,
			res.clk,
			res.state,
		)
	} else {
		genesisBlkID = ids.GenerateTestID()
		res.mockedState = state.NewMockState(ctrl)
		res.uptimes = uptime.NewManager(res.mockedState, res.clk)
		res.utxosVerifier = utxo.NewVerifier(res.ctx, res.clk, res.fx)

		res.txBuilder = txstest.NewBuilder(
			res.ctx,
			res.config,
			res.clk,
			res.mockedState,
		)

		// setup expectations strictly needed for environment creation
		res.mockedState.EXPECT().GetTimestamp().Return(time.Time{}).AnyTimes() // to initialize createSubnet/BlockchainTx fee
		res.mockedState.EXPECT().GetLastAccepted().Return(genesisBlkID).Times(1)
	}

	res.backend = &executor.Backend{
		Config:       res.config,
		Ctx:          res.ctx,
		Clk:          res.clk,
		Bootstrapped: res.isBootstrapped,
		Fx:           res.fx,
		FlowChecker:  res.utxosVerifier,
		Uptimes:      res.uptimes,
		Rewards:      rewardsCalc,
	}

	registerer := prometheus.NewRegistry()
	res.sender = &common.SenderTest{T: t}

	metrics := metrics.Noop

	var err error
	res.mempool, err = mempool.New("mempool", registerer, nil)
	if err != nil {
		panic(fmt.Errorf("failed to create mempool: %w", err))
	}

	if ctrl == nil {
		res.blkManager = NewManager(
			res.mempool,
			metrics,
			res.state,
			res.backend,
			pvalidators.TestManager,
		)
		addSubnet(res)
	} else {
		res.blkManager = NewManager(
			res.mempool,
			metrics,
			res.mockedState,
			res.backend,
			pvalidators.TestManager,
		)
		// we do not add any subnet to state, since we can mock
		// whatever we need
	}

	t.Cleanup(func() {
		res.ctx.Lock.Lock()
		defer res.ctx.Lock.Unlock()

		if res.mockedState != nil {
			// state is mocked, nothing to do here
			return
		}

		require := require.New(t)

		if res.isBootstrapped.Get() {
			validatorIDs := res.config.Validators.GetValidatorIDs(constants.PrimaryNetworkID)

			require.NoError(res.uptimes.StopTracking(validatorIDs, constants.PrimaryNetworkID))
			require.NoError(res.state.Commit())
		}

		if res.state != nil {
			require.NoError(res.state.Close())
		}

		require.NoError(res.baseDB.Close())
	})

	return res
}

func addSubnet(env *environment) {
	// Create a subnet
	var err error
	testSubnet1, err = env.txBuilder.NewCreateSubnetTx(
		&secp256k1fx.OutputOwners{
			Threshold: 2,
			Addrs: []ids.ShortID{
				preFundedKeys[0].PublicKey().Address(),
				preFundedKeys[1].PublicKey().Address(),
				preFundedKeys[2].PublicKey().Address(),
			},
		},
		[]*secp256k1.PrivateKey{preFundedKeys[0]},
		walletcommon.WithChangeOwner(&secp256k1fx.OutputOwners{
			Threshold: 1,
			Addrs:     []ids.ShortID{preFundedKeys[0].PublicKey().Address()},
		}),
	)
	if err != nil {
		panic(err)
	}

	// store it
	genesisID := env.state.GetLastAccepted()
	stateDiff, err := state.NewDiff(genesisID, env.blkManager)
	if err != nil {
		panic(err)
	}

	chainTime := env.state.GetTimestamp()
<<<<<<< HEAD
	upgrades := env.config.UpgradeConfig
	nextChainTime, _, err := state.NextBlockTime(env.state, env.clk)
	if err != nil {
		panic(fmt.Errorf("failed calculating next block time: %w", err))
	}
	feeRates, err := env.state.GetFeeRates()
	if err != nil {
		panic(fmt.Errorf("failed retrieving fee rates: %w", err))
	}
	parentBlkComplexity, err := env.state.GetLastBlockComplexity()
	if err != nil {
		panic(fmt.Errorf("failed retrieving last block complexity: %w", err))
	}

	feeManager, err := fee.UpdatedFeeManager(feeRates, parentBlkComplexity, upgrades, chainTime, nextChainTime)
	if err != nil {
		panic(err)
	}

	feeCfg := fee.GetDynamicConfig(upgrades.IsEActivated(chainTime))
=======
	feeCfg := fee.GetDynamicConfig(env.config.UpgradeConfig.IsEActivated(chainTime))
>>>>>>> 04e18ba6
	executor := executor.StandardTxExecutor{
		Backend:            env.backend,
		BlkFeeManager:      feeManager,
		BlockMaxComplexity: feeCfg.BlockMaxComplexity,
		State:              stateDiff,
		Tx:                 testSubnet1,
	}
	err = testSubnet1.Unsigned.Visit(&executor)
	if err != nil {
		panic(err)
	}

	stateDiff.AddTx(testSubnet1, status.Committed)
	if err := stateDiff.Apply(env.state); err != nil {
		panic(err)
	}
	if err := env.state.Commit(); err != nil {
		panic(err)
	}
}

func defaultState(
	cfg *config.Config,
	ctx *snow.Context,
	db database.Database,
	rewards reward.Calculator,
) state.State {
	genesisBytes := buildGenesisTest(ctx)
	execCfg, _ := config.GetExecutionConfig([]byte(`{}`))
	state, err := state.New(
		db,
		genesisBytes,
		prometheus.NewRegistry(),
		cfg,
		execCfg,
		ctx,
		metrics.Noop,
		rewards,
	)
	if err != nil {
		panic(err)
	}

	// persist and reload to init a bunch of in-memory stuff
	state.SetHeight(0)
	if err := state.Commit(); err != nil {
		panic(err)
	}
	genesisBlkID = state.GetLastAccepted()
	return state
}

func defaultConfig(t *testing.T, f fork) *config.Config {
	c := &config.Config{
		Chains:                 chains.TestManager,
		UptimeLockedCalculator: uptime.NewLockedCalculator(),
		Validators:             validators.NewManager(),
		StaticFeeConfig: fee.StaticConfig{
			TxFee:                 defaultTxFee,
			CreateSubnetTxFee:     100 * defaultTxFee,
			CreateBlockchainTxFee: 100 * defaultTxFee,
		},
		MinValidatorStake: defaultMinValidatorStake,
		MaxValidatorStake: defaultMaxValidatorStake,
		MinDelegatorStake: defaultMinDelegatorStake,
		MinStakeDuration:  defaultMinStakingDuration,
		MaxStakeDuration:  defaultMaxStakingDuration,
		RewardConfig: reward.Config{
			MaxConsumptionRate: .12 * reward.PercentDenominator,
			MinConsumptionRate: .10 * reward.PercentDenominator,
			MintingPeriod:      365 * 24 * time.Hour,
			SupplyCap:          720 * units.MegaAvax,
		},
		UpgradeConfig: upgrade.Config{
			ApricotPhase3Time: mockable.MaxTime,
			ApricotPhase5Time: mockable.MaxTime,
			BanffTime:         mockable.MaxTime,
			CortinaTime:       mockable.MaxTime,
			DurangoTime:       mockable.MaxTime,
			EUpgradeTime:      mockable.MaxTime,
		},
	}

	switch f {
	case eUpgrade:
		c.UpgradeConfig.EUpgradeTime = time.Time{} // neglecting fork ordering this for package tests
		fallthrough
	case durango:
		c.UpgradeConfig.DurangoTime = time.Time{} // neglecting fork ordering for this package's tests
		fallthrough
	case cortina:
		c.UpgradeConfig.CortinaTime = time.Time{} // neglecting fork ordering for this package's tests
		fallthrough
	case banff:
		c.UpgradeConfig.BanffTime = time.Time{} // neglecting fork ordering for this package's tests
		fallthrough
	case apricotPhase5:
		c.UpgradeConfig.ApricotPhase5Time = defaultValidateEndTime
		fallthrough
	case apricotPhase3:
		c.UpgradeConfig.ApricotPhase3Time = defaultValidateEndTime
	default:
		require.FailNow(t, "unhandled fork", f)
	}

	return c
}

func defaultClock() *mockable.Clock {
	clk := &mockable.Clock{}
	clk.Set(defaultGenesisTime)
	return clk
}

type fxVMInt struct {
	registry codec.Registry
	clk      *mockable.Clock
	log      logging.Logger
}

func (fvi *fxVMInt) CodecRegistry() codec.Registry {
	return fvi.registry
}

func (fvi *fxVMInt) Clock() *mockable.Clock {
	return fvi.clk
}

func (fvi *fxVMInt) Logger() logging.Logger {
	return fvi.log
}

func defaultFx(clk *mockable.Clock, log logging.Logger, isBootstrapped bool) fx.Fx {
	fxVMInt := &fxVMInt{
		registry: linearcodec.NewDefault(),
		clk:      clk,
		log:      log,
	}
	res := &secp256k1fx.Fx{}
	if err := res.Initialize(fxVMInt); err != nil {
		panic(err)
	}
	if isBootstrapped {
		if err := res.Bootstrapped(); err != nil {
			panic(err)
		}
	}
	return res
}

func buildGenesisTest(ctx *snow.Context) []byte {
	genesisUTXOs := make([]api.UTXO, len(preFundedKeys))
	for i, key := range preFundedKeys {
		id := key.PublicKey().Address()
		addr, err := address.FormatBech32(constants.UnitTestHRP, id.Bytes())
		if err != nil {
			panic(err)
		}
		genesisUTXOs[i] = api.UTXO{
			Amount:  json.Uint64(defaultBalance),
			Address: addr,
		}
	}

	genesisValidators := make([]api.GenesisPermissionlessValidator, len(genesisNodeIDs))
	for i, nodeID := range genesisNodeIDs {
		addr, err := address.FormatBech32(constants.UnitTestHRP, nodeID.Bytes())
		if err != nil {
			panic(err)
		}
		genesisValidators[i] = api.GenesisPermissionlessValidator{
			GenesisValidator: api.GenesisValidator{
				StartTime: json.Uint64(defaultValidateStartTime.Unix()),
				EndTime:   json.Uint64(defaultValidateEndTime.Unix()),
				NodeID:    nodeID,
			},
			RewardOwner: &api.Owner{
				Threshold: 1,
				Addresses: []string{addr},
			},
			Staked: []api.UTXO{{
				Amount:  json.Uint64(defaultWeight),
				Address: addr,
			}},
			DelegationFee: reward.PercentDenominator,
		}
	}

	buildGenesisArgs := api.BuildGenesisArgs{
		NetworkID:     json.Uint32(constants.UnitTestID),
		AvaxAssetID:   ctx.AVAXAssetID,
		UTXOs:         genesisUTXOs,
		Validators:    genesisValidators,
		Chains:        nil,
		Time:          json.Uint64(defaultGenesisTime.Unix()),
		InitialSupply: json.Uint64(360 * units.MegaAvax),
		Encoding:      formatting.Hex,
	}

	buildGenesisResponse := api.BuildGenesisReply{}
	platformvmSS := api.StaticService{}
	if err := platformvmSS.BuildGenesis(nil, &buildGenesisArgs, &buildGenesisResponse); err != nil {
		panic(fmt.Errorf("problem while building platform chain's genesis state: %w", err))
	}

	genesisBytes, err := formatting.Decode(buildGenesisResponse.Encoding, buildGenesisResponse.Bytes)
	if err != nil {
		panic(err)
	}

	return genesisBytes
}

func addPendingValidator(
	env *environment,
	startTime time.Time,
	endTime time.Time,
	nodeID ids.NodeID,
	rewardAddress ids.ShortID,
	keys []*secp256k1.PrivateKey,
) (*txs.Tx, error) {
	addPendingValidatorTx, err := env.txBuilder.NewAddValidatorTx(
		&txs.Validator{
			NodeID: nodeID,
			Start:  uint64(startTime.Unix()),
			End:    uint64(endTime.Unix()),
			Wght:   env.config.MinValidatorStake,
		},
		&secp256k1fx.OutputOwners{
			Threshold: 1,
			Addrs:     []ids.ShortID{rewardAddress},
		},
		reward.PercentDenominator,
		keys,
	)
	if err != nil {
		return nil, err
	}

	staker, err := state.NewPendingStaker(
		addPendingValidatorTx.ID(),
		addPendingValidatorTx.Unsigned.(*txs.AddValidatorTx),
	)
	if err != nil {
		return nil, err
	}

	env.state.PutPendingValidator(staker)
	env.state.AddTx(addPendingValidatorTx, status.Committed)
	dummyHeight := uint64(1)
	env.state.SetHeight(dummyHeight)
	if err := env.state.Commit(); err != nil {
		return nil, err
	}
	return addPendingValidatorTx, nil
}

// Returns a shared memory where GetDatabase returns a database
// where [recipientKey] has a balance of [amt]
func fundedSharedMemory(
	t *testing.T,
	env *environment,
	sourceKey *secp256k1.PrivateKey,
	peerChain ids.ID,
	assets map[ids.ID]uint64,
) atomic.SharedMemory {
	fundedSharedMemoryCalls++
	m := atomic.NewMemory(prefixdb.New([]byte{fundedSharedMemoryCalls}, env.baseDB))

	sm := m.NewSharedMemory(env.ctx.ChainID)
	peerSharedMemory := m.NewSharedMemory(peerChain)

	for assetID, amt := range assets {
		utxo := &avax.UTXO{
			UTXOID: avax.UTXOID{
				TxID:        ids.GenerateTestID(),
				OutputIndex: rand.Uint32(), // #nosec G404
			},
			Asset: avax.Asset{ID: assetID},
			Out: &secp256k1fx.TransferOutput{
				Amt: amt,
				OutputOwners: secp256k1fx.OutputOwners{
					Locktime:  0,
					Addrs:     []ids.ShortID{sourceKey.PublicKey().Address()},
					Threshold: 1,
				},
			},
		}
		utxoBytes, err := txs.Codec.Marshal(txs.CodecVersion, utxo)
		require.NoError(t, err)

		inputID := utxo.InputID()
		require.NoError(t, peerSharedMemory.Apply(map[ids.ID]*atomic.Requests{
			env.ctx.ChainID: {
				PutRequests: []*atomic.Element{
					{
						Key:   inputID[:],
						Value: utxoBytes,
						Traits: [][]byte{
							sourceKey.PublicKey().Address().Bytes(),
						},
					},
				},
			},
		}))
	}

	return sm
}<|MERGE_RESOLUTION|>--- conflicted
+++ resolved
@@ -302,7 +302,6 @@
 	}
 
 	chainTime := env.state.GetTimestamp()
-<<<<<<< HEAD
 	upgrades := env.config.UpgradeConfig
 	nextChainTime, _, err := state.NextBlockTime(env.state, env.clk)
 	if err != nil {
@@ -323,9 +322,6 @@
 	}
 
 	feeCfg := fee.GetDynamicConfig(upgrades.IsEActivated(chainTime))
-=======
-	feeCfg := fee.GetDynamicConfig(env.config.UpgradeConfig.IsEActivated(chainTime))
->>>>>>> 04e18ba6
 	executor := executor.StandardTxExecutor{
 		Backend:            env.backend,
 		BlkFeeManager:      feeManager,
