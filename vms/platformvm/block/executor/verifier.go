// Copyright (C) 2019-2024, Ava Labs, Inc. All rights reserved.
// See the file LICENSE for licensing terms.

package executor

import (
	"errors"
	"fmt"
	"time"

	"github.com/ava-labs/avalanchego/chains/atomic"
	"github.com/ava-labs/avalanchego/ids"
	"github.com/ava-labs/avalanchego/utils/set"
	"github.com/ava-labs/avalanchego/vms/components/fees"
	"github.com/ava-labs/avalanchego/vms/platformvm/block"
	"github.com/ava-labs/avalanchego/vms/platformvm/config"
	"github.com/ava-labs/avalanchego/vms/platformvm/state"
	"github.com/ava-labs/avalanchego/vms/platformvm/status"
	"github.com/ava-labs/avalanchego/vms/platformvm/txs"
	"github.com/ava-labs/avalanchego/vms/platformvm/txs/executor"
)

var (
	_ block.Visitor = (*verifier)(nil)

	ErrConflictingBlockTxs = errors.New("block contains conflicting transactions")

	errApricotBlockIssuedAfterFork           = errors.New("apricot block issued after fork")
	errBanffStandardBlockWithoutChanges      = errors.New("BanffStandardBlock performs no state changes")
	errIncorrectBlockHeight                  = errors.New("incorrect block height")
	errChildBlockEarlierThanParent           = errors.New("proposed timestamp before current chain time")
	errOptionBlockTimestampNotMatchingParent = errors.New("option block proposed timestamp not matching parent block one")
)

// verifier handles the logic for verifying a block.
type verifier struct {
	*backend
	txExecutorBackend *executor.Backend
}

func (v *verifier) BanffAbortBlock(b *block.BanffAbortBlock) error {
	if err := v.banffOptionBlock(b); err != nil {
		return err
	}
	return v.abortBlock(b)
}

func (v *verifier) BanffCommitBlock(b *block.BanffCommitBlock) error {
	if err := v.banffOptionBlock(b); err != nil {
		return err
	}
	return v.commitBlock(b)
}

func (v *verifier) BanffProposalBlock(b *block.BanffProposalBlock) error {
	if err := v.banffNonOptionBlock(b); err != nil {
		return err
	}

	parentID := b.Parent()
	onDecisionState, err := state.NewDiff(parentID, v.backend)
	if err != nil {
		return err
	}

	// retrieve parent block time before moving time forward
	parentBlkTime := onDecisionState.GetTimestamp()

	// Advance the time to [nextChainTime].
	nextChainTime := b.Timestamp()
	if _, err := executor.AdvanceTimeTo(v.txExecutorBackend, onDecisionState, nextChainTime); err != nil {
		return err
	}

	inputs, feesMan, atomicRequests, onAcceptFunc, err := v.processStandardTxs(
		b.Transactions,
		onDecisionState,
		b.Parent(),
		parentBlkTime,
		b.Timestamp(),
	)
	if err != nil {
		return err
	}

	onCommitState, err := state.NewDiffOn(onDecisionState)
	if err != nil {
		return err
	}

	onAbortState, err := state.NewDiffOn(onDecisionState)
	if err != nil {
		return err
	}

	return v.proposalBlock(
		&b.ApricotProposalBlock,
		onDecisionState,
		onCommitState,
		onAbortState,
		feesMan.GetCumulatedComplexity(),
		inputs,
		atomicRequests,
		onAcceptFunc,
	)
}

func (v *verifier) BanffStandardBlock(b *block.BanffStandardBlock) error {
	if err := v.banffNonOptionBlock(b); err != nil {
		return err
	}

	parentID := b.Parent()
	onAcceptState, err := state.NewDiff(parentID, v.backend)
	if err != nil {
		return err
	}

	// retrieve parent block time before moving time forward
	parentBlkTime := onAcceptState.GetTimestamp()

	// Advance the time to [b.Timestamp()].
	changed, err := executor.AdvanceTimeTo(
		v.txExecutorBackend,
		onAcceptState,
		b.Timestamp(),
	)
	if err != nil {
		return err
	}

	// If this block doesn't perform any changes, then it should never have been
	// issued.
	if !changed && len(b.Transactions) == 0 {
		return errBanffStandardBlockWithoutChanges
	}

	return v.standardBlock(&b.ApricotStandardBlock, parentBlkTime, b.Timestamp(), onAcceptState)
}

func (v *verifier) ApricotAbortBlock(b *block.ApricotAbortBlock) error {
	if err := v.apricotCommonBlock(b); err != nil {
		return err
	}
	return v.abortBlock(b)
}

func (v *verifier) ApricotCommitBlock(b *block.ApricotCommitBlock) error {
	if err := v.apricotCommonBlock(b); err != nil {
		return err
	}
	return v.commitBlock(b)
}

func (v *verifier) ApricotProposalBlock(b *block.ApricotProposalBlock) error {
	if err := v.apricotCommonBlock(b); err != nil {
		return err
	}

	parentID := b.Parent()
	onCommitState, err := state.NewDiff(parentID, v.backend)
	if err != nil {
		return err
	}
	onAbortState, err := state.NewDiff(parentID, v.backend)
	if err != nil {
		return err
	}

	return v.proposalBlock(b, nil, onCommitState, onAbortState, fees.Empty, nil, nil, nil)
}

func (v *verifier) ApricotStandardBlock(b *block.ApricotStandardBlock) error {
	if err := v.apricotCommonBlock(b); err != nil {
		return err
	}

	parentID := b.Parent()
	onAcceptState, err := state.NewDiff(parentID, v)
	if err != nil {
		return err
	}

	return v.standardBlock(b, time.Time{}, time.Time{}, onAcceptState)
}

func (v *verifier) ApricotAtomicBlock(b *block.ApricotAtomicBlock) error {
	// We call [commonBlock] here rather than [apricotCommonBlock] because below
	// this check we perform the more strict check that ApricotPhase5 isn't
	// activated.
	if err := v.commonBlock(b); err != nil {
		return err
	}

	parentID := b.Parent()
	currentTimestamp := v.getTimestamp(parentID)
	cfg := v.txExecutorBackend.Config
	if cfg.IsApricotPhase5Activated(currentTimestamp) {
		return fmt.Errorf(
			"the chain timestamp (%d) is after the apricot phase 5 time (%d), hence atomic transactions should go through the standard block",
			currentTimestamp.Unix(),
			cfg.ApricotPhase5Time.Unix(),
		)
	}

	atomicExecutor := executor.AtomicTxExecutor{
		Backend:       v.txExecutorBackend,
		ParentID:      parentID,
		StateVersions: v,
		Tx:            b.Tx,
	}

	if err := b.Tx.Unsigned.Visit(&atomicExecutor); err != nil {
		txID := b.Tx.ID()
		v.MarkDropped(txID, err) // cache tx as dropped
		return fmt.Errorf("tx %s failed semantic verification: %w", txID, err)
	}

	atomicExecutor.OnAccept.AddTx(b.Tx, status.Committed)

	if err := v.verifyUniqueInputs(parentID, atomicExecutor.Inputs); err != nil {
		return err
	}

	v.Mempool.Remove(b.Tx)

	blkID := b.ID()
	v.blkIDToState[blkID] = &blockState{
		statelessBlock: b,

		onAcceptState: atomicExecutor.OnAccept,

		inputs:          atomicExecutor.Inputs,
		timestamp:       atomicExecutor.OnAccept.GetTimestamp(),
		blockComplexity: fees.Empty,
		atomicRequests:  atomicExecutor.AtomicRequests,
	}
	return nil
}

func (v *verifier) banffOptionBlock(b block.BanffBlock) error {
	if err := v.commonBlock(b); err != nil {
		return err
	}

	// Banff option blocks must be uniquely generated from the
	// BanffProposalBlock. This means that the timestamp must be
	// standardized to a specific value. Therefore, we require the timestamp to
	// be equal to the parents timestamp.
	parentID := b.Parent()
	parentBlkTime := v.getTimestamp(parentID)
	blkTime := b.Timestamp()
	if !blkTime.Equal(parentBlkTime) {
		return fmt.Errorf(
			"%w parent block timestamp (%s) option block timestamp (%s)",
			errOptionBlockTimestampNotMatchingParent,
			parentBlkTime,
			blkTime,
		)
	}
	return nil
}

func (v *verifier) banffNonOptionBlock(b block.BanffBlock) error {
	if err := v.commonBlock(b); err != nil {
		return err
	}

	parentID := b.Parent()
	parentState, ok := v.GetState(parentID)
	if !ok {
		return fmt.Errorf("%w: %s", state.ErrMissingParentState, parentID)
	}

	newChainTime := b.Timestamp()
	parentChainTime := parentState.GetTimestamp()
	if newChainTime.Before(parentChainTime) {
		return fmt.Errorf(
			"%w: proposed timestamp (%s), chain time (%s)",
			errChildBlockEarlierThanParent,
			newChainTime,
			parentChainTime,
		)
	}

	nextStakerChangeTime, err := executor.GetNextStakerChangeTime(parentState)
	if err != nil {
		return fmt.Errorf("could not verify block timestamp: %w", err)
	}

	now := v.txExecutorBackend.Clk.Time()
	return executor.VerifyNewChainTime(
		newChainTime,
		nextStakerChangeTime,
		now,
	)
}

func (v *verifier) apricotCommonBlock(b block.Block) error {
	// We can use the parent timestamp here, because we are guaranteed that the
	// parent was verified. Apricot blocks only update the timestamp with
	// AdvanceTimeTxs. This means that this block's timestamp will be equal to
	// the parent block's timestamp; unless this is a CommitBlock. In order for
	// the timestamp of the CommitBlock to be after the Banff activation,
	// the parent ApricotProposalBlock must include an AdvanceTimeTx with a
	// timestamp after the Banff timestamp. This is verified not to occur
	// during the verification of the ProposalBlock.
	parentID := b.Parent()
	timestamp := v.getTimestamp(parentID)
	if v.txExecutorBackend.Config.IsBanffActivated(timestamp) {
		return fmt.Errorf("%w: timestamp = %s", errApricotBlockIssuedAfterFork, timestamp)
	}
	return v.commonBlock(b)
}

func (v *verifier) commonBlock(b block.Block) error {
	parentID := b.Parent()
	parent, err := v.GetBlock(parentID)
	if err != nil {
		return err
	}

	expectedHeight := parent.Height() + 1
	height := b.Height()
	if expectedHeight != height {
		return fmt.Errorf(
			"%w expected %d, but found %d",
			errIncorrectBlockHeight,
			expectedHeight,
			height,
		)
	}
	return nil
}

// abortBlock populates the state of this block if [nil] is returned
func (v *verifier) abortBlock(b block.Block) error {
	parentID := b.Parent()
	onAbortState, ok := v.getOnAbortState(parentID)
	if !ok {
		return fmt.Errorf("%w: %s", state.ErrMissingParentState, parentID)
	}

	blkID := b.ID()
	v.blkIDToState[blkID] = &blockState{
		statelessBlock: b,
		onAcceptState:  onAbortState,
		timestamp:      onAbortState.GetTimestamp(),

		// blockComplexity not set. We'll assign same complexity
		// as proposal blocks upon acceptance
	}
	return nil
}

// commitBlock populates the state of this block if [nil] is returned
func (v *verifier) commitBlock(b block.Block) error {
	parentID := b.Parent()
	onCommitState, ok := v.getOnCommitState(parentID)
	if !ok {
		return fmt.Errorf("%w: %s", state.ErrMissingParentState, parentID)
	}

	blkID := b.ID()
	v.blkIDToState[blkID] = &blockState{
		statelessBlock: b,
		onAcceptState:  onCommitState,
		timestamp:      onCommitState.GetTimestamp(),

		// blockComplexity not set. We'll assign same complexity
		// as proposal blocks upon acceptance
	}
	return nil
}

// proposalBlock populates the state of this block if [nil] is returned
func (v *verifier) proposalBlock(
	b *block.ApricotProposalBlock,
	onDecisionState state.Diff,
	onCommitState state.Diff,
	onAbortState state.Diff,
	blockComplexity fees.Dimensions,
	inputs set.Set[ids.ID],
	atomicRequests map[ids.ID]*atomic.Requests,
	onAcceptFunc func(),
) error {
	txExecutor := executor.ProposalTxExecutor{
		OnCommitState: onCommitState,
		OnAbortState:  onAbortState,
		Backend:       v.txExecutorBackend,
		Tx:            b.Tx,
	}

	if err := b.Tx.Unsigned.Visit(&txExecutor); err != nil {
		txID := b.Tx.ID()
		v.MarkDropped(txID, err) // cache tx as dropped
		return err
	}

	onCommitState.AddTx(b.Tx, status.Committed)
	onAbortState.AddTx(b.Tx, status.Aborted)

	v.Mempool.Remove(b.Tx)

	blkID := b.ID()
	v.blkIDToState[blkID] = &blockState{
		proposalBlockState: proposalBlockState{
			onDecisionState: onDecisionState,
			onCommitState:   onCommitState,
			onAbortState:    onAbortState,
		},

		statelessBlock: b,

		onAcceptFunc: onAcceptFunc,

		inputs: inputs,
		// It is safe to use [b.onAbortState] here because the timestamp will
		// never be modified by an Apricot Abort block and the timestamp will
		// always be the same as the Banff Proposal Block.
		timestamp:       onAbortState.GetTimestamp(),
		blockComplexity: blockComplexity,
		atomicRequests:  atomicRequests,
	}
	return nil
}

// standardBlock populates the state of this block if [nil] is returned
func (v *verifier) standardBlock(
	b *block.ApricotStandardBlock,
	parentBlkTime time.Time,
	blkTimestamp time.Time,
	onAcceptState state.Diff,
) error {
	inputs, feeMan, atomicRequests, onAcceptFunc, err := v.processStandardTxs(
		b.Transactions,
		onAcceptState,
		b.Parent(),
		parentBlkTime,
		blkTimestamp,
	)
	if err != nil {
		return err
	}

	v.Mempool.Remove(b.Transactions...)

	blkID := b.ID()
	v.blkIDToState[blkID] = &blockState{
		statelessBlock: b,

		onAcceptState: onAcceptState,
		onAcceptFunc:  onAcceptFunc,

		timestamp:       onAcceptState.GetTimestamp(),
		blockComplexity: feeMan.GetCumulatedComplexity(),
		inputs:          inputs,
		atomicRequests:  atomicRequests,
	}
	return nil
}

func (v *verifier) processStandardTxs(
	txs []*txs.Tx,
	state state.Diff,
	parentID ids.ID,
	parentBlkTime, blkTimestamp time.Time,
) (
	set.Set[ids.ID],
	*fees.Manager,
	map[ids.ID]*atomic.Requests,
	func(),
	error,
) {
	feeRates, err := state.GetFeeRates()
	if err != nil {
		return nil, nil, nil, nil, err
	}
	parentBlkComplexity, err := state.GetLastBlockComplexity()
	if err != nil {
		return nil, nil, nil, nil, err
	}

	var (
		isEActivated = v.txExecutorBackend.Config.IsEActivated(parentBlkTime)
		feesCfg      = config.GetDynamicFeesConfig(isEActivated)

		onAcceptFunc   func()
		inputs         set.Set[ids.ID]
		funcs          = make([]func(), 0, len(txs))
		atomicRequests = make(map[ids.ID]*atomic.Requests)
	)

	feeManager := fees.NewManager(feeRates)
	if isEActivated {
		if err := feeManager.UpdateFeeRates(
			feesCfg,
			parentBlkComplexity,
			parentBlkTime.Unix(),
			blkTimestamp.Unix(),
		); err != nil {
			return nil, nil, nil, nil, fmt.Errorf("failed updating fee rates, %w", err)
		}
	}

	for _, tx := range txs {
		txExecutor := executor.StandardTxExecutor{
			Backend:            v.txExecutorBackend,
<<<<<<< HEAD
			BlkFeeManager:      feeManager,
=======
			BlkFeeManager:      feesMan,
>>>>>>> b4f53294
			BlockMaxComplexity: feesCfg.BlockMaxComplexity,
			State:              state,
			Tx:                 tx,
		}
		if err := tx.Unsigned.Visit(&txExecutor); err != nil {
			txID := tx.ID()
			v.MarkDropped(txID, err) // cache tx as dropped
			return nil, nil, nil, nil, err
		}
		// ensure it doesn't overlap with current input batch
		if inputs.Overlaps(txExecutor.Inputs) {
			return nil, nil, nil, nil, ErrConflictingBlockTxs
		}
		// Add UTXOs to batch
		inputs.Union(txExecutor.Inputs)

		state.AddTx(tx, status.Committed)
		if txExecutor.OnAccept != nil {
			funcs = append(funcs, txExecutor.OnAccept)
		}

		for chainID, txRequests := range txExecutor.AtomicRequests {
			// Add/merge in the atomic requests represented by [tx]
			chainRequests, exists := atomicRequests[chainID]
			if !exists {
				atomicRequests[chainID] = txRequests
				continue
			}

			chainRequests.PutRequests = append(chainRequests.PutRequests, txRequests.PutRequests...)
			chainRequests.RemoveRequests = append(chainRequests.RemoveRequests, txRequests.RemoveRequests...)
		}
	}

	if err := v.verifyUniqueInputs(parentID, inputs); err != nil {
		return nil, nil, nil, nil, err
	}

	if isEActivated {
		state.SetFeeRates(feeManager.GetFeeRates())
		state.SetLastBlockComplexity(feeManager.GetCumulatedComplexity())
	}

	if numFuncs := len(funcs); numFuncs == 1 {
		onAcceptFunc = funcs[0]
	} else if numFuncs > 1 {
		onAcceptFunc = func() {
			for _, f := range funcs {
				f()
			}
		}
	}

	return inputs, feeManager, atomicRequests, onAcceptFunc, nil
}<|MERGE_RESOLUTION|>--- conflicted
+++ resolved
@@ -491,9 +491,9 @@
 		atomicRequests = make(map[ids.ID]*atomic.Requests)
 	)
 
-	feeManager := fees.NewManager(feeRates)
+	feeMan := fees.NewManager(feeRates)
 	if isEActivated {
-		if err := feeManager.UpdateFeeRates(
+		if err := feeMan.UpdateFeeRates(
 			feesCfg,
 			parentBlkComplexity,
 			parentBlkTime.Unix(),
@@ -506,11 +506,7 @@
 	for _, tx := range txs {
 		txExecutor := executor.StandardTxExecutor{
 			Backend:            v.txExecutorBackend,
-<<<<<<< HEAD
-			BlkFeeManager:      feeManager,
-=======
-			BlkFeeManager:      feesMan,
->>>>>>> b4f53294
+			BlkFeeManager:      feeMan,
 			BlockMaxComplexity: feesCfg.BlockMaxComplexity,
 			State:              state,
 			Tx:                 tx,
@@ -550,8 +546,8 @@
 	}
 
 	if isEActivated {
-		state.SetFeeRates(feeManager.GetFeeRates())
-		state.SetLastBlockComplexity(feeManager.GetCumulatedComplexity())
+		state.SetFeeRates(feeMan.GetFeeRates())
+		state.SetLastBlockComplexity(feeMan.GetCumulatedComplexity())
 	}
 
 	if numFuncs := len(funcs); numFuncs == 1 {
@@ -564,5 +560,5 @@
 		}
 	}
 
-	return inputs, feeManager, atomicRequests, onAcceptFunc, nil
+	return inputs, feeMan, atomicRequests, onAcceptFunc, nil
 }