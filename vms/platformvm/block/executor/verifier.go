--- conflicted
+++ resolved
@@ -482,14 +482,8 @@
 	}
 
 	var (
-<<<<<<< HEAD
-		isEActivated = v.txExecutorBackend.Config.IsEActivated(parentBlkTime)
-		feesCfg      = config.GetDynamicFeesConfig(isEActivated)
-=======
-		isEActive = v.txExecutorBackend.Config.IsEActivated(state.GetTimestamp())
+		isEActive = v.txExecutorBackend.Config.IsEActivated(parentBlkTime)
 		feesCfg   = config.GetDynamicFeesConfig(isEActive)
-		feesMan   = fees.NewManager(feesCfg.FeeRate)
->>>>>>> 26e83926
 
 		onAcceptFunc   func()
 		inputs         set.Set[ids.ID]
@@ -498,7 +492,7 @@
 	)
 
 	feeMan := fees.NewManager(feeRates)
-	if isEActivated {
+	if isEActive {
 		if err := feeMan.UpdateFeeRates(
 			feesCfg,
 			parentBlkComplexity,
@@ -551,7 +545,7 @@
 		return nil, nil, nil, nil, err
 	}
 
-	if isEActivated {
+	if isEActive {
 		state.SetFeeRates(feeMan.GetFeeRates())
 		state.SetLastBlockComplexity(feeMan.GetCumulatedComplexity())
 	}
