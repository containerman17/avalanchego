// Copyright (C) 2019-2024, Ava Labs, Inc. All rights reserved.
// See the file LICENSE for licensing terms.

package builder

import (
	"context"
	"testing"
	"time"

	"github.com/prometheus/client_golang/prometheus"
	"github.com/stretchr/testify/require"

	"github.com/ava-labs/avalanchego/chains"
	"github.com/ava-labs/avalanchego/chains/atomic"
	"github.com/ava-labs/avalanchego/codec"
	"github.com/ava-labs/avalanchego/codec/linearcodec"
	"github.com/ava-labs/avalanchego/database"
	"github.com/ava-labs/avalanchego/database/memdb"
	"github.com/ava-labs/avalanchego/database/prefixdb"
	"github.com/ava-labs/avalanchego/database/versiondb"
	"github.com/ava-labs/avalanchego/ids"
	"github.com/ava-labs/avalanchego/snow"
	"github.com/ava-labs/avalanchego/snow/engine/common"
	"github.com/ava-labs/avalanchego/snow/snowtest"
	"github.com/ava-labs/avalanchego/snow/uptime"
	"github.com/ava-labs/avalanchego/snow/validators"
	"github.com/ava-labs/avalanchego/utils"
	"github.com/ava-labs/avalanchego/utils/constants"
	"github.com/ava-labs/avalanchego/utils/crypto/secp256k1"
	"github.com/ava-labs/avalanchego/utils/formatting"
	"github.com/ava-labs/avalanchego/utils/formatting/address"
	"github.com/ava-labs/avalanchego/utils/json"
	"github.com/ava-labs/avalanchego/utils/logging"
	"github.com/ava-labs/avalanchego/utils/timer/mockable"
	"github.com/ava-labs/avalanchego/utils/units"
<<<<<<< HEAD
	"github.com/ava-labs/avalanchego/vms/components/avax"
	"github.com/ava-labs/avalanchego/vms/components/fees"
=======
>>>>>>> e43c69f2
	"github.com/ava-labs/avalanchego/vms/platformvm/api"
	"github.com/ava-labs/avalanchego/vms/platformvm/config"
	"github.com/ava-labs/avalanchego/vms/platformvm/fx"
	"github.com/ava-labs/avalanchego/vms/platformvm/metrics"
	"github.com/ava-labs/avalanchego/vms/platformvm/network"
	"github.com/ava-labs/avalanchego/vms/platformvm/reward"
	"github.com/ava-labs/avalanchego/vms/platformvm/state"
	"github.com/ava-labs/avalanchego/vms/platformvm/status"
	"github.com/ava-labs/avalanchego/vms/platformvm/txs"
	"github.com/ava-labs/avalanchego/vms/platformvm/txs/mempool"
	"github.com/ava-labs/avalanchego/vms/platformvm/txs/txstest"
	"github.com/ava-labs/avalanchego/vms/platformvm/utxo"
	"github.com/ava-labs/avalanchego/vms/secp256k1fx"

	blockexecutor "github.com/ava-labs/avalanchego/vms/platformvm/block/executor"
	txexecutor "github.com/ava-labs/avalanchego/vms/platformvm/txs/executor"
	pvalidators "github.com/ava-labs/avalanchego/vms/platformvm/validators"
	walletcommon "github.com/ava-labs/avalanchego/wallet/subnet/primary/common"
)

const (
	defaultWeight = 10000
	trackChecksum = false

	apricotPhase3 fork = iota
	apricotPhase5
	banff
	cortina
	durango
	eUpgrade

	latestFork = durango
)

var (
	defaultMinStakingDuration = 24 * time.Hour
	defaultMaxStakingDuration = 365 * 24 * time.Hour
	defaultGenesisTime        = time.Date(1997, 1, 1, 0, 0, 0, 0, time.UTC)
	defaultValidateStartTime  = defaultGenesisTime
	defaultValidateEndTime    = defaultValidateStartTime.Add(10 * defaultMinStakingDuration)
	defaultMinValidatorStake  = 5 * units.MilliAvax
	defaultBalance            = 100 * defaultMinValidatorStake
	preFundedKeys             = secp256k1.TestKeys()
	defaultTxFee              = uint64(100)

	testSubnet1            *txs.Tx
	testSubnet1ControlKeys = preFundedKeys[0:3]

	// Node IDs of genesis validators. Initialized in init function
	genesisNodeIDs []ids.NodeID
)

func init() {
	genesisNodeIDs = make([]ids.NodeID, len(preFundedKeys))
	for i := range preFundedKeys {
		genesisNodeIDs[i] = ids.GenerateTestNodeID()
	}
}

type fork uint8

type mutableSharedMemory struct {
	atomic.SharedMemory
}

type environment struct {
	Builder
	blkManager blockexecutor.Manager
	mempool    mempool.Mempool
	network    *network.Network
	sender     *common.SenderTest

	isBootstrapped *utils.Atomic[bool]
	config         *config.Config
	clk            *mockable.Clock
	baseDB         *versiondb.Database
	ctx            *snow.Context
	msm            *mutableSharedMemory
	fx             fx.Fx
	state          state.State
	uptimes        uptime.Manager
	utxosVerifier  utxo.Verifier
<<<<<<< HEAD
	txBuilder      txbuilder.Builder
=======
	txBuilder      *txstest.Builder
>>>>>>> e43c69f2
	backend        txexecutor.Backend
}

func newEnvironment(t *testing.T, f fork) *environment { //nolint:unparam
	require := require.New(t)

	res := &environment{
		isBootstrapped: &utils.Atomic[bool]{},
		config:         defaultConfig(t, f),
		clk:            defaultClock(),
	}
	res.isBootstrapped.Set(true)

	res.baseDB = versiondb.New(memdb.New())
	atomicDB := prefixdb.New([]byte{1}, res.baseDB)
	m := atomic.NewMemory(atomicDB)

	res.ctx = snowtest.Context(t, snowtest.PChainID)
	res.msm = &mutableSharedMemory{
		SharedMemory: m.NewSharedMemory(res.ctx.ChainID),
	}
	res.ctx.SharedMemory = res.msm

	res.ctx.Lock.Lock()
	defer res.ctx.Lock.Unlock()

	res.fx = defaultFx(t, res.clk, res.ctx.Log, res.isBootstrapped.Get())

	rewardsCalc := reward.NewCalculator(res.config.RewardConfig)
	res.state = defaultState(t, res.config, res.ctx, res.baseDB, rewardsCalc)

	res.uptimes = uptime.NewManager(res.state, res.clk)
	res.utxosVerifier = utxo.NewVerifier(res.ctx, res.clk, res.fx)

	res.txBuilder = txstest.NewBuilder(
		res.ctx,
		res.config,
		res.state,
<<<<<<< HEAD
		res.atomicUTXOs,
=======
>>>>>>> e43c69f2
	)

	genesisID := res.state.GetLastAccepted()
	res.backend = txexecutor.Backend{
		Config:       res.config,
		Ctx:          res.ctx,
		Clk:          res.clk,
		Bootstrapped: res.isBootstrapped,
		Fx:           res.fx,
		FlowChecker:  res.utxosVerifier,
		Uptimes:      res.uptimes,
		Rewards:      rewardsCalc,
	}

	registerer := prometheus.NewRegistry()
	res.sender = &common.SenderTest{T: t}
	res.sender.SendAppGossipF = func(context.Context, common.SendConfig, []byte) error {
		return nil
	}

	metrics, err := metrics.New("", registerer)
	require.NoError(err)

	res.mempool, err = mempool.New("mempool", registerer, nil)
	require.NoError(err)

	res.blkManager = blockexecutor.NewManager(
		res.mempool,
		metrics,
		res.state,
		&res.backend,
		pvalidators.TestManager,
	)

	txVerifier := network.NewLockedTxVerifier(&res.ctx.Lock, res.blkManager)
	res.network, err = network.New(
		res.backend.Ctx.Log,
		res.backend.Ctx.NodeID,
		res.backend.Ctx.SubnetID,
		res.backend.Ctx.ValidatorState,
		txVerifier,
		res.mempool,
		res.backend.Config.PartialSyncPrimaryNetwork,
		res.sender,
		registerer,
		network.DefaultConfig,
	)
	require.NoError(err)

	res.Builder = New(
		res.mempool,
		&res.backend,
		res.blkManager,
	)
	res.Builder.StartBlockTimer()

	res.blkManager.SetPreference(genesisID)
	addSubnet(t, res)

	t.Cleanup(func() {
		res.ctx.Lock.Lock()
		defer res.ctx.Lock.Unlock()

		res.Builder.ShutdownBlockTimer()

		if res.isBootstrapped.Get() {
			validatorIDs := res.config.Validators.GetValidatorIDs(constants.PrimaryNetworkID)

			require.NoError(res.uptimes.StopTracking(validatorIDs, constants.PrimaryNetworkID))

			require.NoError(res.state.Commit())
		}

		require.NoError(res.state.Close())
		require.NoError(res.baseDB.Close())
	})

	return res
}

func addSubnet(t *testing.T, env *environment) {
	require := require.New(t)

	// Create a subnet
	var err error
	testSubnet1, err = env.txBuilder.NewCreateSubnetTx(
		&secp256k1fx.OutputOwners{
			Threshold: 2,
			Addrs: []ids.ShortID{
				preFundedKeys[0].PublicKey().Address(),
				preFundedKeys[1].PublicKey().Address(),
				preFundedKeys[2].PublicKey().Address(),
			},
		},
		[]*secp256k1.PrivateKey{preFundedKeys[0]},
		walletcommon.WithChangeOwner(&secp256k1fx.OutputOwners{
			Threshold: 1,
			Addrs:     []ids.ShortID{preFundedKeys[0].PublicKey().Address()},
		}),
	)
	require.NoError(err)

	// store it
	genesisID := env.state.GetLastAccepted()
	stateDiff, err := state.NewDiff(genesisID, env.blkManager)
	require.NoError(err)

	chainTime := env.state.GetTimestamp()
	feeCfg := config.GetDynamicFeesConfig(env.config.IsEActivated(chainTime))
	executor := txexecutor.StandardTxExecutor{
		Backend:            &env.backend,
		BlkFeeManager:      fees.NewManager(feeCfg.FeeRate),
		BlockMaxComplexity: feeCfg.BlockMaxComplexity,
		State:              stateDiff,
		Tx:                 testSubnet1,
	}
	require.NoError(testSubnet1.Unsigned.Visit(&executor))

	stateDiff.AddTx(testSubnet1, status.Committed)
	require.NoError(stateDiff.Apply(env.state))
	require.NoError(env.state.Commit())
}

func defaultState(
	t *testing.T,
	cfg *config.Config,
	ctx *snow.Context,
	db database.Database,
	rewards reward.Calculator,
) state.State {
	require := require.New(t)

	execCfg, _ := config.GetExecutionConfig([]byte(`{}`))
	genesisBytes := buildGenesisTest(t, ctx)
	state, err := state.New(
		db,
		genesisBytes,
		prometheus.NewRegistry(),
		cfg,
		execCfg,
		ctx,
		metrics.Noop,
		rewards,
	)
	require.NoError(err)

	// persist and reload to init a bunch of in-memory stuff
	state.SetHeight(0)
	require.NoError(state.Commit())
	return state
}

func defaultConfig(t *testing.T, f fork) *config.Config {
	c := &config.Config{
		Chains:                 chains.TestManager,
		UptimeLockedCalculator: uptime.NewLockedCalculator(),
		Validators:             validators.NewManager(),
		TxFee:                  defaultTxFee,
		CreateSubnetTxFee:      100 * defaultTxFee,
		CreateBlockchainTxFee:  100 * defaultTxFee,
		MinValidatorStake:      5 * units.MilliAvax,
		MaxValidatorStake:      500 * units.MilliAvax,
		MinDelegatorStake:      1 * units.MilliAvax,
		MinStakeDuration:       defaultMinStakingDuration,
		MaxStakeDuration:       defaultMaxStakingDuration,
		RewardConfig: reward.Config{
			MaxConsumptionRate: .12 * reward.PercentDenominator,
			MinConsumptionRate: .10 * reward.PercentDenominator,
			MintingPeriod:      365 * 24 * time.Hour,
			SupplyCap:          720 * units.MegaAvax,
		},
		ApricotPhase3Time: mockable.MaxTime,
		ApricotPhase5Time: mockable.MaxTime,
		BanffTime:         mockable.MaxTime,
		CortinaTime:       mockable.MaxTime,
		DurangoTime:       mockable.MaxTime,
		EUpgradeTime:      mockable.MaxTime,
	}

	switch f {
	case eUpgrade:
		c.EUpgradeTime = time.Time{} // neglecting fork ordering this for package tests
		fallthrough
	case durango:
		c.DurangoTime = time.Time{} // neglecting fork ordering for this package's tests
		fallthrough
	case cortina:
		c.CortinaTime = time.Time{} // neglecting fork ordering for this package's tests
		fallthrough
	case banff:
		c.BanffTime = time.Time{} // neglecting fork ordering for this package's tests
		fallthrough
	case apricotPhase5:
		c.ApricotPhase5Time = defaultValidateEndTime
		fallthrough
	case apricotPhase3:
		c.ApricotPhase3Time = defaultValidateEndTime
	default:
		require.FailNow(t, "unhandled fork", f)
	}

	return c
}

func defaultClock() *mockable.Clock {
	// set time after Banff fork (and before default nextStakerTime)
	clk := &mockable.Clock{}
	clk.Set(defaultGenesisTime)
	return clk
}

type fxVMInt struct {
	registry codec.Registry
	clk      *mockable.Clock
	log      logging.Logger
}

func (fvi *fxVMInt) CodecRegistry() codec.Registry {
	return fvi.registry
}

func (fvi *fxVMInt) Clock() *mockable.Clock {
	return fvi.clk
}

func (fvi *fxVMInt) Logger() logging.Logger {
	return fvi.log
}

func defaultFx(t *testing.T, clk *mockable.Clock, log logging.Logger, isBootstrapped bool) fx.Fx {
	require := require.New(t)

	fxVMInt := &fxVMInt{
		registry: linearcodec.NewDefault(),
		clk:      clk,
		log:      log,
	}
	res := &secp256k1fx.Fx{}
	require.NoError(res.Initialize(fxVMInt))
	if isBootstrapped {
		require.NoError(res.Bootstrapped())
	}
	return res
}

func buildGenesisTest(t *testing.T, ctx *snow.Context) []byte {
	require := require.New(t)

	genesisUTXOs := make([]api.UTXO, len(preFundedKeys))
	for i, key := range preFundedKeys {
		id := key.PublicKey().Address()
		addr, err := address.FormatBech32(constants.UnitTestHRP, id.Bytes())
		require.NoError(err)
		genesisUTXOs[i] = api.UTXO{
			Amount:  json.Uint64(defaultBalance),
			Address: addr,
		}
	}

	genesisValidators := make([]api.GenesisPermissionlessValidator, len(genesisNodeIDs))
	for i, nodeID := range genesisNodeIDs {
		addr, err := address.FormatBech32(constants.UnitTestHRP, nodeID.Bytes())
		require.NoError(err)
		genesisValidators[i] = api.GenesisPermissionlessValidator{
			GenesisValidator: api.GenesisValidator{
				StartTime: json.Uint64(defaultValidateStartTime.Unix()),
				EndTime:   json.Uint64(defaultValidateEndTime.Unix()),
				NodeID:    nodeID,
			},
			RewardOwner: &api.Owner{
				Threshold: 1,
				Addresses: []string{addr},
			},
			Staked: []api.UTXO{{
				Amount:  json.Uint64(defaultWeight),
				Address: addr,
			}},
			DelegationFee: reward.PercentDenominator,
		}
	}

	buildGenesisArgs := api.BuildGenesisArgs{
		NetworkID:     json.Uint32(constants.UnitTestID),
		AvaxAssetID:   ctx.AVAXAssetID,
		UTXOs:         genesisUTXOs,
		Validators:    genesisValidators,
		Chains:        nil,
		Time:          json.Uint64(defaultGenesisTime.Unix()),
		InitialSupply: json.Uint64(360 * units.MegaAvax),
		Encoding:      formatting.Hex,
	}

	buildGenesisResponse := api.BuildGenesisReply{}
	platformvmSS := api.StaticService{}
	require.NoError(platformvmSS.BuildGenesis(nil, &buildGenesisArgs, &buildGenesisResponse))

	genesisBytes, err := formatting.Decode(buildGenesisResponse.Encoding, buildGenesisResponse.Bytes)
	require.NoError(err)

	return genesisBytes
}<|MERGE_RESOLUTION|>--- conflicted
+++ resolved
@@ -34,11 +34,7 @@
 	"github.com/ava-labs/avalanchego/utils/logging"
 	"github.com/ava-labs/avalanchego/utils/timer/mockable"
 	"github.com/ava-labs/avalanchego/utils/units"
-<<<<<<< HEAD
-	"github.com/ava-labs/avalanchego/vms/components/avax"
 	"github.com/ava-labs/avalanchego/vms/components/fees"
-=======
->>>>>>> e43c69f2
 	"github.com/ava-labs/avalanchego/vms/platformvm/api"
 	"github.com/ava-labs/avalanchego/vms/platformvm/config"
 	"github.com/ava-labs/avalanchego/vms/platformvm/fx"
@@ -121,11 +117,7 @@
 	state          state.State
 	uptimes        uptime.Manager
 	utxosVerifier  utxo.Verifier
-<<<<<<< HEAD
-	txBuilder      txbuilder.Builder
-=======
 	txBuilder      *txstest.Builder
->>>>>>> e43c69f2
 	backend        txexecutor.Backend
 }
 
@@ -164,10 +156,6 @@
 		res.ctx,
 		res.config,
 		res.state,
-<<<<<<< HEAD
-		res.atomicUTXOs,
-=======
->>>>>>> e43c69f2
 	)
 
 	genesisID := res.state.GetLastAccepted()
