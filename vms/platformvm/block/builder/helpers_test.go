// Copyright (C) 2019-2024, Ava Labs, Inc. All rights reserved.
// See the file LICENSE for licensing terms.

package builder

import (
	"context"
	"testing"
	"time"

	"github.com/prometheus/client_golang/prometheus"
	"github.com/stretchr/testify/require"

	"github.com/ava-labs/avalanchego/chains"
	"github.com/ava-labs/avalanchego/chains/atomic"
	"github.com/ava-labs/avalanchego/codec"
	"github.com/ava-labs/avalanchego/codec/linearcodec"
	"github.com/ava-labs/avalanchego/database"
	"github.com/ava-labs/avalanchego/database/memdb"
	"github.com/ava-labs/avalanchego/database/prefixdb"
	"github.com/ava-labs/avalanchego/database/versiondb"
	"github.com/ava-labs/avalanchego/ids"
	"github.com/ava-labs/avalanchego/snow"
	"github.com/ava-labs/avalanchego/snow/engine/common"
	"github.com/ava-labs/avalanchego/snow/snowtest"
	"github.com/ava-labs/avalanchego/snow/uptime"
	"github.com/ava-labs/avalanchego/snow/validators"
	"github.com/ava-labs/avalanchego/utils"
	"github.com/ava-labs/avalanchego/utils/constants"
	"github.com/ava-labs/avalanchego/utils/crypto/secp256k1"
	"github.com/ava-labs/avalanchego/utils/formatting"
	"github.com/ava-labs/avalanchego/utils/formatting/address"
	"github.com/ava-labs/avalanchego/utils/json"
	"github.com/ava-labs/avalanchego/utils/logging"
	"github.com/ava-labs/avalanchego/utils/timer/mockable"
	"github.com/ava-labs/avalanchego/utils/units"
	"github.com/ava-labs/avalanchego/vms/platformvm/api"
	"github.com/ava-labs/avalanchego/vms/platformvm/config"
	"github.com/ava-labs/avalanchego/vms/platformvm/fx"
	"github.com/ava-labs/avalanchego/vms/platformvm/metrics"
	"github.com/ava-labs/avalanchego/vms/platformvm/network"
	"github.com/ava-labs/avalanchego/vms/platformvm/reward"
	"github.com/ava-labs/avalanchego/vms/platformvm/state"
	"github.com/ava-labs/avalanchego/vms/platformvm/status"
	"github.com/ava-labs/avalanchego/vms/platformvm/txs"
	"github.com/ava-labs/avalanchego/vms/platformvm/txs/fee"
	"github.com/ava-labs/avalanchego/vms/platformvm/txs/mempool"
	"github.com/ava-labs/avalanchego/vms/platformvm/txs/txstest"
	"github.com/ava-labs/avalanchego/vms/platformvm/upgrade"
	"github.com/ava-labs/avalanchego/vms/platformvm/utxo"
	"github.com/ava-labs/avalanchego/vms/secp256k1fx"

	blockexecutor "github.com/ava-labs/avalanchego/vms/platformvm/block/executor"
	txexecutor "github.com/ava-labs/avalanchego/vms/platformvm/txs/executor"
	pvalidators "github.com/ava-labs/avalanchego/vms/platformvm/validators"
	walletcommon "github.com/ava-labs/avalanchego/wallet/subnet/primary/common"
)

const (
	defaultWeight = 10000
	trackChecksum = false

	apricotPhase3 fork = iota
	apricotPhase5
	banff
	cortina
	durango
	eUpgrade

	latestFork = durango
)

var (
	defaultMinStakingDuration = 24 * time.Hour
	defaultMaxStakingDuration = 365 * 24 * time.Hour
	defaultGenesisTime        = time.Date(1997, 1, 1, 0, 0, 0, 0, time.UTC)
	defaultValidateStartTime  = defaultGenesisTime
	defaultValidateEndTime    = defaultValidateStartTime.Add(10 * defaultMinStakingDuration)
	defaultMinValidatorStake  = 5 * units.MilliAvax
	defaultBalance            = 100 * defaultMinValidatorStake
	preFundedKeys             = secp256k1.TestKeys()
	defaultTxFee              = uint64(100)

	testSubnet1            *txs.Tx
	testSubnet1ControlKeys = preFundedKeys[0:3]

	// Node IDs of genesis validators. Initialized in init function
	genesisNodeIDs []ids.NodeID
)

func init() {
	genesisNodeIDs = make([]ids.NodeID, len(preFundedKeys))
	for i := range preFundedKeys {
		genesisNodeIDs[i] = ids.GenerateTestNodeID()
	}
}

type fork uint8

type mutableSharedMemory struct {
	atomic.SharedMemory
}

type environment struct {
	Builder
	blkManager blockexecutor.Manager
	mempool    mempool.Mempool
	network    *network.Network
	sender     *common.SenderTest

	isBootstrapped *utils.Atomic[bool]
	config         *config.Config
	clk            *mockable.Clock
	baseDB         *versiondb.Database
	ctx            *snow.Context
	msm            *mutableSharedMemory
	fx             fx.Fx
	state          state.State
	uptimes        uptime.Manager
	utxosVerifier  utxo.Verifier
	txBuilder      *txstest.Builder
	backend        txexecutor.Backend
}

func newEnvironment(t *testing.T, f fork) *environment { //nolint:unparam
	require := require.New(t)

	res := &environment{
		isBootstrapped: &utils.Atomic[bool]{},
		config:         defaultConfig(t, f),
		clk:            defaultClock(),
	}
	res.isBootstrapped.Set(true)

	res.baseDB = versiondb.New(memdb.New())
	atomicDB := prefixdb.New([]byte{1}, res.baseDB)
	m := atomic.NewMemory(atomicDB)

	res.ctx = snowtest.Context(t, snowtest.PChainID)
	res.msm = &mutableSharedMemory{
		SharedMemory: m.NewSharedMemory(res.ctx.ChainID),
	}
	res.ctx.SharedMemory = res.msm

	res.ctx.Lock.Lock()
	defer res.ctx.Lock.Unlock()

	res.fx = defaultFx(t, res.clk, res.ctx.Log, res.isBootstrapped.Get())

	rewardsCalc := reward.NewCalculator(res.config.RewardConfig)
	res.state = defaultState(t, res.config, res.ctx, res.baseDB, rewardsCalc)

	res.uptimes = uptime.NewManager(res.state, res.clk)
	res.utxosVerifier = utxo.NewVerifier(res.ctx, res.clk, res.fx)

	res.txBuilder = txstest.NewBuilder(
		res.ctx,
		res.config,
		res.clk,
		res.state,
	)

	genesisID := res.state.GetLastAccepted()
	res.backend = txexecutor.Backend{
		Config:       res.config,
		Ctx:          res.ctx,
		Clk:          res.clk,
		Bootstrapped: res.isBootstrapped,
		Fx:           res.fx,
		FlowChecker:  res.utxosVerifier,
		Uptimes:      res.uptimes,
		Rewards:      rewardsCalc,
	}

	registerer := prometheus.NewRegistry()
	res.sender = &common.SenderTest{T: t}
	res.sender.SendAppGossipF = func(context.Context, common.SendConfig, []byte) error {
		return nil
	}

	metrics, err := metrics.New("", registerer)
	require.NoError(err)

	res.mempool, err = mempool.New("mempool", registerer, nil)
	require.NoError(err)

	res.blkManager = blockexecutor.NewManager(
		res.mempool,
		metrics,
		res.state,
		&res.backend,
		pvalidators.TestManager,
	)

	txVerifier := network.NewLockedTxVerifier(&res.ctx.Lock, res.blkManager)
	res.network, err = network.New(
		res.backend.Ctx.Log,
		res.backend.Ctx.NodeID,
		res.backend.Ctx.SubnetID,
		res.backend.Ctx.ValidatorState,
		txVerifier,
		res.mempool,
		res.backend.Config.PartialSyncPrimaryNetwork,
		res.sender,
		registerer,
		network.DefaultConfig,
	)
	require.NoError(err)

	res.Builder = New(
		res.mempool,
		&res.backend,
		res.blkManager,
	)
	res.Builder.StartBlockTimer()

	res.blkManager.SetPreference(genesisID)
	addSubnet(t, res)

	t.Cleanup(func() {
		res.ctx.Lock.Lock()
		defer res.ctx.Lock.Unlock()

		res.Builder.ShutdownBlockTimer()

		if res.isBootstrapped.Get() {
			validatorIDs := res.config.Validators.GetValidatorIDs(constants.PrimaryNetworkID)

			require.NoError(res.uptimes.StopTracking(validatorIDs, constants.PrimaryNetworkID))

			require.NoError(res.state.Commit())
		}

		require.NoError(res.state.Close())
		require.NoError(res.baseDB.Close())
	})

	return res
}

func addSubnet(t *testing.T, env *environment) {
	require := require.New(t)

	// Create a subnet
	var err error
	testSubnet1, err = env.txBuilder.NewCreateSubnetTx(
		&secp256k1fx.OutputOwners{
			Threshold: 2,
			Addrs: []ids.ShortID{
				preFundedKeys[0].PublicKey().Address(),
				preFundedKeys[1].PublicKey().Address(),
				preFundedKeys[2].PublicKey().Address(),
			},
		},
		[]*secp256k1.PrivateKey{preFundedKeys[0]},
		walletcommon.WithChangeOwner(&secp256k1fx.OutputOwners{
			Threshold: 1,
			Addrs:     []ids.ShortID{preFundedKeys[0].PublicKey().Address()},
		}),
	)
	require.NoError(err)

	// store it
	genesisID := env.state.GetLastAccepted()
	stateDiff, err := state.NewDiff(genesisID, env.blkManager)
	require.NoError(err)

<<<<<<< HEAD
	feeRates, err := env.state.GetFeeRates()
	require.NoError(err)

	chainTime := env.state.GetTimestamp()
	feeCfg := fee.GetDynamicConfig(env.config.UpgradeConfig.IsEActivated(chainTime))
	executor := txexecutor.StandardTxExecutor{
		Backend:            &env.backend,
		BlkFeeManager:      fees.NewManager(feeRates),
		BlockMaxComplexity: feeCfg.BlockMaxComplexity,
		State:              stateDiff,
		Tx:                 testSubnet1,
=======
	feeCalculator := config.PickFeeCalculator(env.backend.Config, stateDiff.GetTimestamp())
	executor := txexecutor.StandardTxExecutor{
		Backend:       &env.backend,
		State:         stateDiff,
		FeeCalculator: feeCalculator,
		Tx:            testSubnet1,
>>>>>>> 2cd621ac
	}
	require.NoError(testSubnet1.Unsigned.Visit(&executor))

	stateDiff.AddTx(testSubnet1, status.Committed)
	require.NoError(stateDiff.Apply(env.state))
	require.NoError(env.state.Commit())
}

func defaultState(
	t *testing.T,
	cfg *config.Config,
	ctx *snow.Context,
	db database.Database,
	rewards reward.Calculator,
) state.State {
	require := require.New(t)

	execCfg, _ := config.GetExecutionConfig([]byte(`{}`))
	genesisBytes := buildGenesisTest(t, ctx)
	state, err := state.New(
		db,
		genesisBytes,
		prometheus.NewRegistry(),
		cfg,
		execCfg,
		ctx,
		metrics.Noop,
		rewards,
	)
	require.NoError(err)

	// persist and reload to init a bunch of in-memory stuff
	state.SetHeight(0)
	require.NoError(state.Commit())
	return state
}

func defaultConfig(t *testing.T, f fork) *config.Config {
	c := &config.Config{
		Chains:                 chains.TestManager,
		UptimeLockedCalculator: uptime.NewLockedCalculator(),
		Validators:             validators.NewManager(),
		StaticFeeConfig: fee.StaticConfig{
			TxFee:                 defaultTxFee,
			CreateSubnetTxFee:     100 * defaultTxFee,
			CreateBlockchainTxFee: 100 * defaultTxFee,
		},
		MinValidatorStake: 5 * units.MilliAvax,
		MaxValidatorStake: 500 * units.MilliAvax,
		MinDelegatorStake: 1 * units.MilliAvax,
		MinStakeDuration:  defaultMinStakingDuration,
		MaxStakeDuration:  defaultMaxStakingDuration,
		RewardConfig: reward.Config{
			MaxConsumptionRate: .12 * reward.PercentDenominator,
			MinConsumptionRate: .10 * reward.PercentDenominator,
			MintingPeriod:      365 * 24 * time.Hour,
			SupplyCap:          720 * units.MegaAvax,
		},
		UpgradeConfig: upgrade.Config{
			ApricotPhase3Time: mockable.MaxTime,
			ApricotPhase5Time: mockable.MaxTime,
			BanffTime:         mockable.MaxTime,
			CortinaTime:       mockable.MaxTime,
			DurangoTime:       mockable.MaxTime,
			EUpgradeTime:      mockable.MaxTime,
		},
	}

	switch f {
	case eUpgrade:
		c.UpgradeConfig.EUpgradeTime = time.Time{} // neglecting fork ordering this for package tests
		fallthrough
	case durango:
		c.UpgradeConfig.DurangoTime = time.Time{} // neglecting fork ordering for this package's tests
		fallthrough
	case cortina:
		c.UpgradeConfig.CortinaTime = time.Time{} // neglecting fork ordering for this package's tests
		fallthrough
	case banff:
		c.UpgradeConfig.BanffTime = time.Time{} // neglecting fork ordering for this package's tests
		fallthrough
	case apricotPhase5:
		c.UpgradeConfig.ApricotPhase5Time = defaultValidateEndTime
		fallthrough
	case apricotPhase3:
		c.UpgradeConfig.ApricotPhase3Time = defaultValidateEndTime
	default:
		require.FailNow(t, "unhandled fork", f)
	}

	return c
}

func defaultClock() *mockable.Clock {
	// set time after Banff fork (and before default nextStakerTime)
	clk := &mockable.Clock{}
	clk.Set(defaultGenesisTime)
	return clk
}

type fxVMInt struct {
	registry codec.Registry
	clk      *mockable.Clock
	log      logging.Logger
}

func (fvi *fxVMInt) CodecRegistry() codec.Registry {
	return fvi.registry
}

func (fvi *fxVMInt) Clock() *mockable.Clock {
	return fvi.clk
}

func (fvi *fxVMInt) Logger() logging.Logger {
	return fvi.log
}

func defaultFx(t *testing.T, clk *mockable.Clock, log logging.Logger, isBootstrapped bool) fx.Fx {
	require := require.New(t)

	fxVMInt := &fxVMInt{
		registry: linearcodec.NewDefault(),
		clk:      clk,
		log:      log,
	}
	res := &secp256k1fx.Fx{}
	require.NoError(res.Initialize(fxVMInt))
	if isBootstrapped {
		require.NoError(res.Bootstrapped())
	}
	return res
}

func buildGenesisTest(t *testing.T, ctx *snow.Context) []byte {
	require := require.New(t)

	genesisUTXOs := make([]api.UTXO, len(preFundedKeys))
	for i, key := range preFundedKeys {
		id := key.PublicKey().Address()
		addr, err := address.FormatBech32(constants.UnitTestHRP, id.Bytes())
		require.NoError(err)
		genesisUTXOs[i] = api.UTXO{
			Amount:  json.Uint64(defaultBalance),
			Address: addr,
		}
	}

	genesisValidators := make([]api.GenesisPermissionlessValidator, len(genesisNodeIDs))
	for i, nodeID := range genesisNodeIDs {
		addr, err := address.FormatBech32(constants.UnitTestHRP, nodeID.Bytes())
		require.NoError(err)
		genesisValidators[i] = api.GenesisPermissionlessValidator{
			GenesisValidator: api.GenesisValidator{
				StartTime: json.Uint64(defaultValidateStartTime.Unix()),
				EndTime:   json.Uint64(defaultValidateEndTime.Unix()),
				NodeID:    nodeID,
			},
			RewardOwner: &api.Owner{
				Threshold: 1,
				Addresses: []string{addr},
			},
			Staked: []api.UTXO{{
				Amount:  json.Uint64(defaultWeight),
				Address: addr,
			}},
			DelegationFee: reward.PercentDenominator,
		}
	}

	buildGenesisArgs := api.BuildGenesisArgs{
		NetworkID:     json.Uint32(constants.UnitTestID),
		AvaxAssetID:   ctx.AVAXAssetID,
		UTXOs:         genesisUTXOs,
		Validators:    genesisValidators,
		Chains:        nil,
		Time:          json.Uint64(defaultGenesisTime.Unix()),
		InitialSupply: json.Uint64(360 * units.MegaAvax),
		Encoding:      formatting.Hex,
	}

	buildGenesisResponse := api.BuildGenesisReply{}
	platformvmSS := api.StaticService{}
	require.NoError(platformvmSS.BuildGenesis(nil, &buildGenesisArgs, &buildGenesisResponse))

	genesisBytes, err := formatting.Decode(buildGenesisResponse.Encoding, buildGenesisResponse.Bytes)
	require.NoError(err)

	return genesisBytes
}<|MERGE_RESOLUTION|>--- conflicted
+++ resolved
@@ -265,26 +265,14 @@
 	stateDiff, err := state.NewDiff(genesisID, env.blkManager)
 	require.NoError(err)
 
-<<<<<<< HEAD
-	feeRates, err := env.state.GetFeeRates()
-	require.NoError(err)
-
-	chainTime := env.state.GetTimestamp()
-	feeCfg := fee.GetDynamicConfig(env.config.UpgradeConfig.IsEActivated(chainTime))
-	executor := txexecutor.StandardTxExecutor{
-		Backend:            &env.backend,
-		BlkFeeManager:      fees.NewManager(feeRates),
-		BlockMaxComplexity: feeCfg.BlockMaxComplexity,
-		State:              stateDiff,
-		Tx:                 testSubnet1,
-=======
-	feeCalculator := config.PickFeeCalculator(env.backend.Config, stateDiff.GetTimestamp())
+	feeCalculator, err := state.PickFeeCalculator(env.backend.Config, stateDiff, stateDiff.GetTimestamp())
+	require.NoError(err)
+
 	executor := txexecutor.StandardTxExecutor{
 		Backend:       &env.backend,
 		State:         stateDiff,
 		FeeCalculator: feeCalculator,
 		Tx:            testSubnet1,
->>>>>>> 2cd621ac
 	}
 	require.NoError(testSubnet1.Unsigned.Visit(&executor))
 
