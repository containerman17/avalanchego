// Copyright (C) 2019-2024, Ava Labs, Inc. All rights reserved.
// See the file LICENSE for licensing terms.

package builder

import (
	"context"
	"errors"
	"fmt"
	"sync"
	"time"

	"go.uber.org/zap"

	"github.com/ava-labs/avalanchego/ids"
	"github.com/ava-labs/avalanchego/snow"
	"github.com/ava-labs/avalanchego/snow/consensus/snowman"
	"github.com/ava-labs/avalanchego/utils/set"
	"github.com/ava-labs/avalanchego/utils/timer/mockable"
	"github.com/ava-labs/avalanchego/utils/units"
	"github.com/ava-labs/avalanchego/vms/platformvm/block"
	"github.com/ava-labs/avalanchego/vms/platformvm/state"
	"github.com/ava-labs/avalanchego/vms/platformvm/status"
	"github.com/ava-labs/avalanchego/vms/platformvm/txs"
	"github.com/ava-labs/avalanchego/vms/platformvm/txs/fee"
	"github.com/ava-labs/avalanchego/vms/platformvm/txs/mempool"

	commonfees "github.com/ava-labs/avalanchego/vms/components/fees"
	blockexecutor "github.com/ava-labs/avalanchego/vms/platformvm/block/executor"
	txexecutor "github.com/ava-labs/avalanchego/vms/platformvm/txs/executor"
)

// targetBlockSize is maximum number of transaction bytes to place into a
// StandardBlock
const targetBlockSize = 128 * units.KiB

var (
	_ Builder = (*builder)(nil)

	ErrEndOfTime                 = errors.New("program time is suspiciously far in the future")
	ErrNoPendingBlocks           = errors.New("no pending blocks")
	errMissingPreferredState     = errors.New("missing preferred block state")
	errCalculatingNextStakerTime = errors.New("failed calculating next staker time")
)

type Builder interface {
	mempool.Mempool

	// StartBlockTimer starts to issue block creation requests to advance the
	// chain timestamp.
	StartBlockTimer()

	// ResetBlockTimer forces the block timer to recalculate when it should
	// advance the chain timestamp.
	ResetBlockTimer()

	// ShutdownBlockTimer stops block creation requests to advance the chain
	// timestamp.
	//
	// Invariant: Assumes the context lock is held when calling.
	ShutdownBlockTimer()

	// BuildBlock can be called to attempt to create a new block
	BuildBlock(context.Context) (snowman.Block, error)

	// PackBlockTxs returns an array of txs that can fit into a valid block of
	// size [targetBlockSize]. The returned txs are all verified against the
	// preferred state.
	//
	// Note: This function does not call the consensus engine.
	PackBlockTxs(targetBlockSize int) ([]*txs.Tx, error)
}

// builder implements a simple builder to convert txs into valid blocks
type builder struct {
	mempool.Mempool

	txExecutorBackend *txexecutor.Backend
	blkManager        blockexecutor.Manager

	// resetTimer is used to signal that the block builder timer should update
	// when it will trigger building of a block.
	resetTimer chan struct{}
	closed     chan struct{}
	closeOnce  sync.Once
}

func New(
	mempool mempool.Mempool,
	txExecutorBackend *txexecutor.Backend,
	blkManager blockexecutor.Manager,
) Builder {
	return &builder{
		Mempool:           mempool,
		txExecutorBackend: txExecutorBackend,
		blkManager:        blkManager,
		resetTimer:        make(chan struct{}, 1),
		closed:            make(chan struct{}),
	}
}

func (b *builder) StartBlockTimer() {
	go func() {
		timer := time.NewTimer(0)
		defer timer.Stop()

		for {
			// Invariant: The [timer] is not stopped.
			select {
			case <-timer.C:
			case <-b.resetTimer:
				if !timer.Stop() {
					<-timer.C
				}
			case <-b.closed:
				return
			}

			// Note: Because the context lock is not held here, it is possible
			// that [ShutdownBlockTimer] is called concurrently with this
			// execution.
			for {
				duration, err := b.durationToSleep()
				if err != nil {
					b.txExecutorBackend.Ctx.Log.Error("block builder encountered a fatal error",
						zap.Error(err),
					)
					return
				}

				if duration > 0 {
					timer.Reset(duration)
					break
				}

				// Block needs to be issued to advance time.
				b.Mempool.RequestBuildBlock(true /*=emptyBlockPermitted*/)

				// Invariant: ResetBlockTimer is guaranteed to be called after
				// [durationToSleep] returns a value <= 0. This is because we
				// are guaranteed to attempt to build block. After building a
				// valid block, the chain will have its preference updated which
				// may change the duration to sleep and trigger a timer reset.
				select {
				case <-b.resetTimer:
				case <-b.closed:
					return
				}
			}
		}
	}()
}

func (b *builder) durationToSleep() (time.Duration, error) {
	// Grabbing the lock here enforces that this function is not called mid-way
	// through modifying of the state.
	b.txExecutorBackend.Ctx.Lock.Lock()
	defer b.txExecutorBackend.Ctx.Lock.Unlock()

	// If [ShutdownBlockTimer] was called, we want to exit the block timer
	// goroutine. We check this with the context lock held because
	// [ShutdownBlockTimer] is expected to only be called with the context lock
	// held.
	select {
	case <-b.closed:
		return 0, nil
	default:
	}

	preferredID := b.blkManager.Preferred()
	preferredState, ok := b.blkManager.GetState(preferredID)
	if !ok {
		return 0, fmt.Errorf("%w: %s", errMissingPreferredState, preferredID)
	}

	nextStakerChangeTime, err := state.GetNextStakerChangeTime(preferredState)
	if err != nil {
		return 0, fmt.Errorf("%w of %s: %w", errCalculatingNextStakerTime, preferredID, err)
	}

	now := b.txExecutorBackend.Clk.Time()
	return nextStakerChangeTime.Sub(now), nil
}

func (b *builder) ResetBlockTimer() {
	// Ensure that the timer will be reset at least once.
	select {
	case b.resetTimer <- struct{}{}:
	default:
	}
}

func (b *builder) ShutdownBlockTimer() {
	b.closeOnce.Do(func() {
		close(b.closed)
	})
}

// BuildBlock builds a block to be added to consensus.
// This method removes the transactions from the returned
// blocks from the mempool.
func (b *builder) BuildBlock(context.Context) (snowman.Block, error) {
	// If there are still transactions in the mempool, then we need to
	// re-trigger block building.
	defer b.Mempool.RequestBuildBlock(false /*=emptyBlockPermitted*/)

	b.txExecutorBackend.Ctx.Log.Debug("starting to attempt to build a block")

	// Get the block to build on top of and retrieve the new block's context.
	preferredID := b.blkManager.Preferred()
	preferred, err := b.blkManager.GetBlock(preferredID)
	if err != nil {
		return nil, err
	}
	nextHeight := preferred.Height() + 1
	preferredState, ok := b.blkManager.GetState(preferredID)
	if !ok {
		return nil, fmt.Errorf("%w: %s", state.ErrMissingParentState, preferredID)
	}

	timestamp, timeWasCapped, err := state.NextBlockTime(preferredState, b.txExecutorBackend.Clk)
	if err != nil {
		return nil, fmt.Errorf("could not calculate next staker change time: %w", err)
	}

	statelessBlk, err := buildBlock(
		b,
		preferredID,
		nextHeight,
		timestamp,
		timeWasCapped,
		preferredState,
	)
	if err != nil {
		return nil, err
	}

	return b.blkManager.NewBlock(statelessBlk), nil
}

func (b *builder) PackBlockTxs(targetBlockSize int) ([]*txs.Tx, error) {
	preferredID := b.blkManager.Preferred()
	preferredState, ok := b.blkManager.GetState(preferredID)
	if !ok {
		return nil, fmt.Errorf("%w: %s", errMissingPreferredState, preferredID)
	}

	return packBlockTxs(
		preferredID,
		preferredState,
		b.Mempool,
		b.txExecutorBackend,
		b.blkManager,
		b.txExecutorBackend.Clk.Time(),
		targetBlockSize,
	)
}

// [timestamp] is min(max(now, parent timestamp), next staker change time)
func buildBlock(
	builder *builder,
	parentID ids.ID,
	height uint64,
	timestamp time.Time,
	forceAdvanceTime bool,
	parentState state.Chain,
) (block.Block, error) {
	blockTxs, err := packBlockTxs(
		parentID,
		parentState,
		builder.Mempool,
		builder.txExecutorBackend,
		builder.blkManager,
		timestamp,
		targetBlockSize,
	)
	if err != nil {
		return nil, fmt.Errorf("failed to pack block txs: %w", err)
	}

	// Try rewarding stakers whose staking period ends at the new chain time.
	// This is done first to prioritize advancing the timestamp as quickly as
	// possible.
	stakerTxID, shouldReward, err := getNextStakerToReward(timestamp, parentState)
	if err != nil {
		return nil, fmt.Errorf("could not find next staker to reward: %w", err)
	}
	if shouldReward {
		rewardValidatorTx, err := NewRewardValidatorTx(builder.txExecutorBackend.Ctx, stakerTxID)
		if err != nil {
			return nil, fmt.Errorf("could not build tx to reward staker: %w", err)
		}

		return block.NewBanffProposalBlock(
			timestamp,
			parentID,
			height,
			rewardValidatorTx,
			blockTxs,
		)
	}

	// If there is no reason to build a block, don't.
	if len(blockTxs) == 0 && !forceAdvanceTime {
		builder.txExecutorBackend.Ctx.Log.Debug("no pending txs to issue into a block")
		return nil, ErrNoPendingBlocks
	}

	// Issue a block with as many transactions as possible.
	return block.NewBanffStandardBlock(
		timestamp,
		parentID,
		height,
		blockTxs,
	)
}

func packBlockTxs(
	parentID ids.ID,
	parentState state.Chain,
	mempool mempool.Mempool,
	backend *txexecutor.Backend,
	manager blockexecutor.Manager,
	timestamp time.Time,
	remainingSize int,
) ([]*txs.Tx, error) {
	// retrieve parent block time before moving time forward
	parentBlkTime := parentState.GetTimestamp()

	stateDiff, err := state.NewDiffOn(parentState)
	if err != nil {
		return nil, err
	}

	if _, err := txexecutor.AdvanceTimeTo(backend, stateDiff, timestamp); err != nil {
		return nil, err
	}

	feeCalculator, err := state.PickFeeCalculator(backend.Config, stateDiff, parentState.GetTimestamp())
	if err != nil {
		return nil, err
	}

	var (
<<<<<<< HEAD
		upgrades     = backend.Config.UpgradeConfig
		isEActivated = upgrades.IsEActivated(timestamp)
		feeCfg       = fee.GetDynamicConfig(isEActivated)

		blockTxs []*txs.Tx
		inputs   set.Set[ids.ID]
	)

	feeCalculator, err := state.PickFeeCalculator(backend.Config, stateDiff, parentBlkTime)
	if err != nil {
		return nil, fmt.Errorf("failed picking fee calculator: %w", err)
	}

	targetBlkComplexity, err := commonfees.TargetBlockComplexity(feeCfg, parentBlkTime.Unix(), timestamp.Unix())
	if err != nil {
		return nil, fmt.Errorf("failed calculating target block complexity: %w", err)
	}
	targetExcessComplexity, err := commonfees.Add(targetBlkComplexity, feeCalculator.GetCurrentExcessComplexity())
	if err != nil {
		return nil, fmt.Errorf("failed calculating target excess complexity: %w", err)
	}

=======
		blockTxs []*txs.Tx
		inputs   set.Set[ids.ID]
	)
>>>>>>> bb4c5918
	for {
		tx, exists := mempool.Peek()
		if !exists {
			break
		}

		txSize := len(tx.Bytes())

		// pre e upgrade is active, we fill blocks till a target size
		// post e upgrade is active, we fill blocks till a target complexity
		targetSizeReached := (!isEActivated && txSize > remainingSize) ||
			(isEActivated && !commonfees.Compare(feeCalculator.GetCurrentExcessComplexity(), targetExcessComplexity))
		if targetSizeReached {
			break
		}
		mempool.Remove(tx)

		// Invariant: [tx] has already been syntactically verified.

		txDiff, err := state.NewDiffOn(stateDiff)
		if err != nil {
			return nil, err
		}

		executor := &txexecutor.StandardTxExecutor{
			Backend:       backend,
			State:         txDiff,
			FeeCalculator: feeCalculator,
			Tx:            tx,
		}

		err = tx.Unsigned.Visit(executor)
		if err != nil {
			txID := tx.ID()
			mempool.MarkDropped(txID, err)
			continue
		}

		if inputs.Overlaps(executor.Inputs) {
			txID := tx.ID()
			mempool.MarkDropped(txID, blockexecutor.ErrConflictingBlockTxs)
			continue
		}
		err = manager.VerifyUniqueInputs(parentID, executor.Inputs)
		if err != nil {
			txID := tx.ID()
			mempool.MarkDropped(txID, err)
			continue
		}
		inputs.Union(executor.Inputs)

		txDiff.AddTx(tx, status.Committed)
		err = txDiff.Apply(stateDiff)
		if err != nil {
			return nil, err
		}

		if !isEActivated {
			remainingSize -= txSize
		}
		blockTxs = append(blockTxs, tx)
	}

	return blockTxs, nil
}

// getNextStakerToReward returns the next staker txID to remove from the staking
// set with a RewardValidatorTx rather than an AdvanceTimeTx. [chainTimestamp]
// is the timestamp of the chain at the time this validator would be getting
// removed and is used to calculate [shouldReward].
// Returns:
// - [txID] of the next staker to reward
// - [shouldReward] if the txID exists and is ready to be rewarded
// - [err] if something bad happened
func getNextStakerToReward(
	chainTimestamp time.Time,
	preferredState state.Chain,
) (ids.ID, bool, error) {
	if !chainTimestamp.Before(mockable.MaxTime) {
		return ids.Empty, false, ErrEndOfTime
	}

	currentStakerIterator, err := preferredState.GetCurrentStakerIterator()
	if err != nil {
		return ids.Empty, false, err
	}
	defer currentStakerIterator.Release()

	for currentStakerIterator.Next() {
		currentStaker := currentStakerIterator.Value()
		priority := currentStaker.Priority
		// If the staker is a permissionless staker (not a permissioned subnet
		// validator), it's the next staker we will want to remove with a
		// RewardValidatorTx rather than an AdvanceTimeTx.
		if priority != txs.SubnetPermissionedValidatorCurrentPriority {
			return currentStaker.TxID, chainTimestamp.Equal(currentStaker.EndTime), nil
		}
	}
	return ids.Empty, false, nil
}

func NewRewardValidatorTx(ctx *snow.Context, txID ids.ID) (*txs.Tx, error) {
	utx := &txs.RewardValidatorTx{TxID: txID}
	tx, err := txs.NewSigned(utx, txs.Codec, nil)
	if err != nil {
		return nil, err
	}
	return tx, tx.SyntacticVerify(ctx)
}<|MERGE_RESOLUTION|>--- conflicted
+++ resolved
@@ -25,6 +25,7 @@
 	"github.com/ava-labs/avalanchego/vms/platformvm/txs/fee"
 	"github.com/ava-labs/avalanchego/vms/platformvm/txs/mempool"
 
+	safemath "github.com/ava-labs/avalanchego/utils/math"
 	commonfees "github.com/ava-labs/avalanchego/vms/components/fees"
 	blockexecutor "github.com/ava-labs/avalanchego/vms/platformvm/block/executor"
 	txexecutor "github.com/ava-labs/avalanchego/vms/platformvm/txs/executor"
@@ -336,40 +337,33 @@
 		return nil, err
 	}
 
-	feeCalculator, err := state.PickFeeCalculator(backend.Config, stateDiff, parentState.GetTimestamp())
-	if err != nil {
-		return nil, err
-	}
-
 	var (
-<<<<<<< HEAD
-		upgrades     = backend.Config.UpgradeConfig
-		isEActivated = upgrades.IsEActivated(timestamp)
-		feeCfg       = fee.GetDynamicConfig(isEActivated)
+		upgrades  = backend.Config.UpgradeConfig
+		isEActive = upgrades.IsEActivated(timestamp)
 
 		blockTxs []*txs.Tx
 		inputs   set.Set[ids.ID]
 	)
 
+	feeCfg, err := fee.GetDynamicConfig(isEActive)
+	if err != nil {
+		return nil, fmt.Errorf("failed retrieving dynamic fees config: %w", err)
+	}
+
 	feeCalculator, err := state.PickFeeCalculator(backend.Config, stateDiff, parentBlkTime)
 	if err != nil {
 		return nil, fmt.Errorf("failed picking fee calculator: %w", err)
 	}
 
-	targetBlkComplexity, err := commonfees.TargetBlockComplexity(feeCfg, parentBlkTime.Unix(), timestamp.Unix())
+	targetGas, err := commonfees.TargetGas(feeCfg, parentBlkTime.Unix(), timestamp.Unix())
 	if err != nil {
 		return nil, fmt.Errorf("failed calculating target block complexity: %w", err)
 	}
-	targetExcessComplexity, err := commonfees.Add(targetBlkComplexity, feeCalculator.GetCurrentExcessComplexity())
+	targetExcessGas, err := safemath.Add64(uint64(targetGas), uint64(feeCalculator.GetCurrentExcessComplexity()))
 	if err != nil {
 		return nil, fmt.Errorf("failed calculating target excess complexity: %w", err)
 	}
 
-=======
-		blockTxs []*txs.Tx
-		inputs   set.Set[ids.ID]
-	)
->>>>>>> bb4c5918
 	for {
 		tx, exists := mempool.Peek()
 		if !exists {
@@ -380,8 +374,8 @@
 
 		// pre e upgrade is active, we fill blocks till a target size
 		// post e upgrade is active, we fill blocks till a target complexity
-		targetSizeReached := (!isEActivated && txSize > remainingSize) ||
-			(isEActivated && !commonfees.Compare(feeCalculator.GetCurrentExcessComplexity(), targetExcessComplexity))
+		targetSizeReached := (!isEActive && txSize > remainingSize) ||
+			(isEActive && feeCalculator.GetGas() >= commonfees.Gas(targetExcessGas))
 		if targetSizeReached {
 			break
 		}
@@ -427,7 +421,7 @@
 			return nil, err
 		}
 
-		if !isEActivated {
+		if !isEActive {
 			remainingSize -= txSize
 		}
 		blockTxs = append(blockTxs, tx)
