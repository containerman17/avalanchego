// Copyright (C) 2019-2023, Ava Labs, Inc. All rights reserved.
// See the file LICENSE for licensing terms.

package platformvm

import (
	"context"
	"errors"
	"fmt"

	"github.com/gorilla/rpc/v2"

	"github.com/prometheus/client_golang/prometheus"

	"go.uber.org/zap"

	"github.com/ava-labs/avalanchego/cache"
	"github.com/ava-labs/avalanchego/codec"
	"github.com/ava-labs/avalanchego/codec/linearcodec"
	"github.com/ava-labs/avalanchego/database/manager"
	"github.com/ava-labs/avalanchego/ids"
	"github.com/ava-labs/avalanchego/snow"
	"github.com/ava-labs/avalanchego/snow/consensus/snowman"
	"github.com/ava-labs/avalanchego/snow/engine/common"
	"github.com/ava-labs/avalanchego/snow/engine/snowman/block"
	"github.com/ava-labs/avalanchego/snow/uptime"
	"github.com/ava-labs/avalanchego/snow/validators"
	"github.com/ava-labs/avalanchego/utils"
	"github.com/ava-labs/avalanchego/utils/constants"
	"github.com/ava-labs/avalanchego/utils/json"
	"github.com/ava-labs/avalanchego/utils/logging"
	"github.com/ava-labs/avalanchego/utils/timer/mockable"
	"github.com/ava-labs/avalanchego/utils/wrappers"
	"github.com/ava-labs/avalanchego/version"
	"github.com/ava-labs/avalanchego/vms/components/avax"
	"github.com/ava-labs/avalanchego/vms/platformvm/api"
	"github.com/ava-labs/avalanchego/vms/platformvm/blocks"
	"github.com/ava-labs/avalanchego/vms/platformvm/config"
	"github.com/ava-labs/avalanchego/vms/platformvm/fx"
	"github.com/ava-labs/avalanchego/vms/platformvm/metrics"
	"github.com/ava-labs/avalanchego/vms/platformvm/reward"
	"github.com/ava-labs/avalanchego/vms/platformvm/state"
	"github.com/ava-labs/avalanchego/vms/platformvm/txs"
	"github.com/ava-labs/avalanchego/vms/platformvm/txs/mempool"
	"github.com/ava-labs/avalanchego/vms/platformvm/utxo"
	"github.com/ava-labs/avalanchego/vms/secp256k1fx"

	blockbuilder "github.com/ava-labs/avalanchego/vms/platformvm/blocks/builder"
	blockexecutor "github.com/ava-labs/avalanchego/vms/platformvm/blocks/executor"
	txbuilder "github.com/ava-labs/avalanchego/vms/platformvm/txs/builder"
	txexecutor "github.com/ava-labs/avalanchego/vms/platformvm/txs/executor"
	pvalidators "github.com/ava-labs/avalanchego/vms/platformvm/validators"
)

var (
	_ block.ChainVM              = (*VM)(nil)
	_ secp256k1fx.VM             = (*VM)(nil)
	_ validators.State           = (*VM)(nil)
	_ validators.SubnetConnector = (*VM)(nil)

	errMissingValidatorSet = errors.New("missing validator set")
)

type VM struct {
	config.Config
	blockbuilder.Builder
	validators.State

	metrics            metrics.Metrics
	atomicUtxosManager avax.AtomicUTXOManager

	// Used to get time. Useful for faking time during tests.
	clock mockable.Clock

	uptimeManager uptime.Manager

	// The context of this vm
	ctx       *snow.Context
	dbManager manager.Manager

	state state.State

	fx            fx.Fx
	codecRegistry codec.Registry

	// Bootstrapped remembers if this chain has finished bootstrapping or not
	bootstrapped utils.Atomic[bool]

	txBuilder txbuilder.Builder
	manager   blockexecutor.Manager
}

// Initialize this blockchain.
// [vm.ChainManager] and [vm.vdrMgr] must be set before this function is called.
func (vm *VM) Initialize(
	ctx context.Context,
	chainCtx *snow.Context,
	dbManager manager.Manager,
	genesisBytes []byte,
	_ []byte,
	configBytes []byte,
	toEngine chan<- common.Message,
	_ []*common.Fx,
	appSender common.AppSender,
) error {
	chainCtx.Log.Verbo("initializing platform chain")

	execConfig, err := config.GetExecutionConfig(configBytes)
	if err != nil {
		return err
	}
	chainCtx.Log.Info("using VM execution config", zap.Reflect("config", execConfig))

	registerer := prometheus.NewRegistry()
	if err := chainCtx.Metrics.Register(registerer); err != nil {
		return err
	}

	// Initialize metrics as soon as possible
	vm.metrics, err = metrics.New("", registerer)
	if err != nil {
		return fmt.Errorf("failed to initialize metrics: %w", err)
	}

	vm.ctx = chainCtx
	vm.dbManager = dbManager

	vm.codecRegistry = linearcodec.NewDefault()
	vm.fx = &secp256k1fx.Fx{}
	if err := vm.fx.Initialize(vm); err != nil {
		return err
	}

	rewards := reward.NewCalculator(vm.RewardConfig)
<<<<<<< HEAD
	vm.state, err = state.NewMerkleState(
=======

	vm.state, err = state.New(
>>>>>>> f0060583
		vm.dbManager.Current().Database,
		vm.metrics,
		genesisBytes,
		&vm.Config,
		execConfig,
		vm.ctx,
		registerer,
		rewards,
		&vm.bootstrapped,
<<<<<<< HEAD
		// platformConfig.ChecksumsEnabled,
=======
>>>>>>> f0060583
	)
	if err != nil {
		return err
	}

	validatorManager := pvalidators.NewManager(chainCtx.Log, vm.Config, vm.state, vm.metrics, &vm.clock)
	vm.State = validatorManager
	vm.atomicUtxosManager = avax.NewAtomicUTXOManager(chainCtx.SharedMemory, txs.Codec)
	utxoHandler := utxo.NewHandler(vm.ctx, &vm.clock, vm.fx)
	vm.uptimeManager = uptime.NewManager(vm.state)
	vm.UptimeLockedCalculator.SetCalculator(&vm.bootstrapped, &chainCtx.Lock, vm.uptimeManager)

	vm.txBuilder = txbuilder.New(
		vm.ctx,
		&vm.Config,
		&vm.clock,
		vm.fx,
		vm.state,
		vm.atomicUtxosManager,
		utxoHandler,
	)

	txExecutorBackend := &txexecutor.Backend{
		Config:       &vm.Config,
		Ctx:          vm.ctx,
		Clk:          &vm.clock,
		Fx:           vm.fx,
		FlowChecker:  utxoHandler,
		Uptimes:      vm.uptimeManager,
		Rewards:      rewards,
		Bootstrapped: &vm.bootstrapped,
	}

	// Note: There is a circular dependency between the mempool and block
	//       builder which is broken by passing in the vm.
	mempool, err := mempool.NewMempool("mempool", registerer, vm)
	if err != nil {
		return fmt.Errorf("failed to create mempool: %w", err)
	}

	vm.manager = blockexecutor.NewManager(
		mempool,
		vm.metrics,
		vm.state,
		txExecutorBackend,
		validatorManager,
	)
	vm.Builder = blockbuilder.New(
		mempool,
		vm.txBuilder,
		txExecutorBackend,
		vm.manager,
		toEngine,
		appSender,
	)

	// Create all of the chains that the database says exist
	if err := vm.initBlockchains(); err != nil {
		return fmt.Errorf(
			"failed to initialize blockchains: %w",
			err,
		)
	}

	lastAcceptedID := vm.state.GetLastAccepted()
	chainCtx.Log.Info("initializing last accepted",
		zap.Stringer("blkID", lastAcceptedID),
	)
	return vm.SetPreference(ctx, lastAcceptedID)
}

// Create all chains that exist that this node validates.
func (vm *VM) initBlockchains() error {
	if err := vm.createSubnet(constants.PrimaryNetworkID); err != nil {
		return err
	}

	if vm.SybilProtectionEnabled {
		for subnetID := range vm.TrackedSubnets {
			if err := vm.createSubnet(subnetID); err != nil {
				return err
			}
		}
	} else {
		subnets, err := vm.state.GetSubnets()
		if err != nil {
			return err
		}
		for _, subnet := range subnets {
			if err := vm.createSubnet(subnet.ID()); err != nil {
				return err
			}
		}
	}
	return nil
}

// Create the subnet with ID [subnetID]
func (vm *VM) createSubnet(subnetID ids.ID) error {
	chains, err := vm.state.GetChains(subnetID)
	if err != nil {
		return err
	}
	for _, chain := range chains {
		tx, ok := chain.Unsigned.(*txs.CreateChainTx)
		if !ok {
			return fmt.Errorf("expected tx type *txs.CreateChainTx but got %T", chain.Unsigned)
		}
		vm.Config.CreateChain(chain.ID(), tx)
	}
	return nil
}

// onBootstrapStarted marks this VM as bootstrapping
func (vm *VM) onBootstrapStarted() error {
	vm.bootstrapped.Set(false)
	return vm.fx.Bootstrapping()
}

// onNormalOperationsStarted marks this VM as bootstrapped
func (vm *VM) onNormalOperationsStarted() error {
	if vm.bootstrapped.Get() {
		return nil
	}
	vm.bootstrapped.Set(true)

	if err := vm.fx.Bootstrapped(); err != nil {
		return err
	}

	primaryVdrIDs, err := validators.NodeIDs(vm.Validators, constants.PrimaryNetworkID)
	if err != nil {
		return err
	}
	if err := vm.uptimeManager.StartTracking(primaryVdrIDs, constants.PrimaryNetworkID); err != nil {
		return err
	}

	for subnetID := range vm.TrackedSubnets {
		vdrIDs, err := validators.NodeIDs(vm.Validators, subnetID)
		if err != nil {
			return err
		}
		if err := vm.uptimeManager.StartTracking(vdrIDs, subnetID); err != nil {
			return err
		}
	}

	if err := vm.state.Commit(); err != nil {
		return err
	}

	// Start the block builder
	vm.Builder.ResetBlockTimer()
	return nil
}

func (vm *VM) SetState(_ context.Context, state snow.State) error {
	switch state {
	case snow.Bootstrapping:
		return vm.onBootstrapStarted()
	case snow.NormalOp:
		return vm.onNormalOperationsStarted()
	default:
		return snow.ErrUnknownState
	}
}

// Shutdown this blockchain
func (vm *VM) Shutdown(context.Context) error {
	if vm.dbManager == nil {
		return nil
	}

	vm.Builder.Shutdown()

	if vm.bootstrapped.Get() {
		primaryVdrIDs, err := validators.NodeIDs(vm.Validators, constants.PrimaryNetworkID)
		if err != nil {
			return err
		}
		if err := vm.uptimeManager.StopTracking(primaryVdrIDs, constants.PrimaryNetworkID); err != nil {
			return err
		}

		for subnetID := range vm.TrackedSubnets {
			vdrIDs, err := validators.NodeIDs(vm.Validators, subnetID)
			if err != nil {
				return err
			}
			if err := vm.uptimeManager.StopTracking(vdrIDs, subnetID); err != nil {
				return err
			}
		}

		if err := vm.state.Commit(); err != nil {
			return err
		}
	}

	errs := wrappers.Errs{}
	errs.Add(
		vm.state.Close(),
		vm.dbManager.Close(),
	)
	return errs.Err
}

func (vm *VM) ParseBlock(_ context.Context, b []byte) (snowman.Block, error) {
	// Note: blocks to be parsed are not verified, so we must used blocks.Codec
	// rather than blocks.GenesisCodec
	statelessBlk, err := blocks.Parse(blocks.Codec, b)
	if err != nil {
		return nil, err
	}
	return vm.manager.NewBlock(statelessBlk), nil
}

func (vm *VM) GetBlock(_ context.Context, blkID ids.ID) (snowman.Block, error) {
	return vm.manager.GetBlock(blkID)
}

// LastAccepted returns the block most recently accepted
func (vm *VM) LastAccepted(context.Context) (ids.ID, error) {
	return vm.manager.LastAccepted(), nil
}

// SetPreference sets the preferred block to be the one with ID [blkID]
func (vm *VM) SetPreference(_ context.Context, blkID ids.ID) error {
	vm.Builder.SetPreference(blkID)
	return nil
}

func (*VM) Version(context.Context) (string, error) {
	return version.Current.String(), nil
}

// CreateHandlers returns a map where:
// * keys are API endpoint extensions
// * values are API handlers
func (vm *VM) CreateHandlers(context.Context) (map[string]*common.HTTPHandler, error) {
	server := rpc.NewServer()
	server.RegisterCodec(json.NewCodec(), "application/json")
	server.RegisterCodec(json.NewCodec(), "application/json;charset=UTF-8")
	server.RegisterInterceptFunc(vm.metrics.InterceptRequest)
	server.RegisterAfterFunc(vm.metrics.AfterRequest)
	if err := server.RegisterService(
		&Service{
			vm:          vm,
			addrManager: avax.NewAddressManager(vm.ctx),
			stakerAttributesCache: &cache.LRU[ids.ID, *stakerAttributes]{
				Size: stakerAttributesCacheSize,
			},
		},
		"platform",
	); err != nil {
		return nil, err
	}

	return map[string]*common.HTTPHandler{
		"": {
			Handler: server,
		},
	}, nil
}

// CreateStaticHandlers returns a map where:
// * keys are API endpoint extensions
// * values are API handlers
func (*VM) CreateStaticHandlers(context.Context) (map[string]*common.HTTPHandler, error) {
	server := rpc.NewServer()
	server.RegisterCodec(json.NewCodec(), "application/json")
	server.RegisterCodec(json.NewCodec(), "application/json;charset=UTF-8")
	if err := server.RegisterService(&api.StaticService{}, "platform"); err != nil {
		return nil, err
	}

	return map[string]*common.HTTPHandler{
		"": {
			LockOptions: common.NoLock,
			Handler:     server,
		},
	}, nil
}

func (vm *VM) Connected(_ context.Context, nodeID ids.NodeID, _ *version.Application) error {
	return vm.uptimeManager.Connect(nodeID, constants.PrimaryNetworkID)
}

func (vm *VM) ConnectedSubnet(_ context.Context, nodeID ids.NodeID, subnetID ids.ID) error {
	return vm.uptimeManager.Connect(nodeID, subnetID)
}

func (vm *VM) Disconnected(_ context.Context, nodeID ids.NodeID) error {
	if err := vm.uptimeManager.Disconnect(nodeID); err != nil {
		return err
	}
	return vm.state.Commit()
}

func (vm *VM) CodecRegistry() codec.Registry {
	return vm.codecRegistry
}

func (vm *VM) Clock() *mockable.Clock {
	return &vm.clock
}

func (vm *VM) Logger() logging.Logger {
	return vm.ctx.Log
}<|MERGE_RESOLUTION|>--- conflicted
+++ resolved
@@ -132,12 +132,8 @@
 	}
 
 	rewards := reward.NewCalculator(vm.RewardConfig)
-<<<<<<< HEAD
+
 	vm.state, err = state.NewMerkleState(
-=======
-
-	vm.state, err = state.New(
->>>>>>> f0060583
 		vm.dbManager.Current().Database,
 		vm.metrics,
 		genesisBytes,
@@ -147,10 +143,6 @@
 		registerer,
 		rewards,
 		&vm.bootstrapped,
-<<<<<<< HEAD
-		// platformConfig.ChecksumsEnabled,
-=======
->>>>>>> f0060583
 	)
 	if err != nil {
 		return err
