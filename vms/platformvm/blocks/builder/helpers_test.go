// Copyright (C) 2019-2021, Ava Labs, Inc. All rights reserved.
// See the file LICENSE for licensing terms.

package builder

import (
	"errors"
	"fmt"
	"testing"
	"time"

	"github.com/ava-labs/avalanchego/chains"
	"github.com/ava-labs/avalanchego/chains/atomic"
	"github.com/ava-labs/avalanchego/codec"
	"github.com/ava-labs/avalanchego/codec/linearcodec"
	"github.com/ava-labs/avalanchego/database"
	"github.com/ava-labs/avalanchego/database/manager"
	"github.com/ava-labs/avalanchego/database/prefixdb"
	"github.com/ava-labs/avalanchego/database/versiondb"
	"github.com/ava-labs/avalanchego/ids"
	"github.com/ava-labs/avalanchego/snow"
	"github.com/ava-labs/avalanchego/snow/engine/common"
	"github.com/ava-labs/avalanchego/snow/uptime"
	"github.com/ava-labs/avalanchego/snow/validators"
	"github.com/ava-labs/avalanchego/utils"
	"github.com/ava-labs/avalanchego/utils/constants"
	"github.com/ava-labs/avalanchego/utils/crypto"
	"github.com/ava-labs/avalanchego/utils/formatting"
	"github.com/ava-labs/avalanchego/utils/formatting/address"
	"github.com/ava-labs/avalanchego/utils/json"
	"github.com/ava-labs/avalanchego/utils/logging"
	"github.com/ava-labs/avalanchego/utils/timer/mockable"
	"github.com/ava-labs/avalanchego/utils/units"
	"github.com/ava-labs/avalanchego/utils/window"
	"github.com/ava-labs/avalanchego/utils/wrappers"
	"github.com/ava-labs/avalanchego/version"
	"github.com/ava-labs/avalanchego/vms/components/avax"
	"github.com/ava-labs/avalanchego/vms/platformvm/api"
	"github.com/ava-labs/avalanchego/vms/platformvm/config"
	"github.com/ava-labs/avalanchego/vms/platformvm/fx"
	"github.com/ava-labs/avalanchego/vms/platformvm/metrics"
	"github.com/ava-labs/avalanchego/vms/platformvm/reward"
	"github.com/ava-labs/avalanchego/vms/platformvm/state"
	"github.com/ava-labs/avalanchego/vms/platformvm/status"
	"github.com/ava-labs/avalanchego/vms/platformvm/txs"
	"github.com/ava-labs/avalanchego/vms/platformvm/txs/mempool"
	"github.com/ava-labs/avalanchego/vms/platformvm/utxo"
	"github.com/ava-labs/avalanchego/vms/secp256k1fx"
	"github.com/prometheus/client_golang/prometheus"

	blockexecutor "github.com/ava-labs/avalanchego/vms/platformvm/blocks/executor"
	p_tx_builder "github.com/ava-labs/avalanchego/vms/platformvm/txs/builder"
	txexecutor "github.com/ava-labs/avalanchego/vms/platformvm/txs/executor"
)

var (
	defaultMinStakingDuration = 24 * time.Hour
	defaultMaxValidatorStake  = 500 * units.MilliAvax
	defaultMaxStakingDuration = 365 * 24 * time.Hour
	defaultGenesisTime        = time.Date(1997, 1, 1, 0, 0, 0, 0, time.UTC)
	defaultValidateStartTime  = defaultGenesisTime
	defaultValidateEndTime    = defaultValidateStartTime.Add(10 * defaultMinStakingDuration)
	defaultMinValidatorStake  = 5 * units.MilliAvax
	defaultBalance            = 100 * defaultMinValidatorStake
	preFundedKeys             = crypto.BuildTestKeys()
	avaxAssetID               = ids.ID{'y', 'e', 'e', 't'}
	defaultTxFee              = uint64(100)
	xChainID                  = ids.Empty.Prefix(0)
	cChainID                  = ids.Empty.Prefix(1)

	testSubnet1            *txs.Tx
	testSubnet1ControlKeys = preFundedKeys[0:3]

	testKeyFactory = crypto.FactorySECP256K1R{} // Used to create and use keys.
)

const (
	testNetworkID                 = 10 // To be used in tests
	defaultWeight                 = 10000
	maxRecentlyAcceptedWindowSize = 256
	recentlyAcceptedWindowTTL     = 5 * time.Minute
)

type mutableSharedMemory struct {
	atomic.SharedMemory
}

var _ mempool.BlockTimer = &noopBlkTimer{}

type noopBlkTimer struct{}

func (*noopBlkTimer) ResetBlockTimer() {}

type environment struct {
	BlockBuilder
<<<<<<< HEAD
	blkManager stateful.Manager
	mempool    mempool.Mempool
=======
	blkManager blockexecutor.Manager
	mpool      mempool.Mempool
>>>>>>> 4af12f69
	sender     *common.SenderTest

	isBootstrapped *utils.AtomicBool
	config         *config.Config
	clk            *mockable.Clock
	baseDB         *versiondb.Database
	ctx            *snow.Context
	msm            *mutableSharedMemory
	fx             fx.Fx
	state          state.State
	atomicUTXOs    avax.AtomicUTXOManager
	uptimes        uptime.Manager
	utxosHandler   utxo.Handler
	txBuilder      p_tx_builder.Builder
	backend        txexecutor.Backend
	stateVersions  state.Versions
}

// TODO snLookup currently duplicated in vm_test.go. Consider removing duplication
type snLookup struct {
	chainsToSubnet map[ids.ID]ids.ID
}

func (sn *snLookup) SubnetID(chainID ids.ID) (ids.ID, error) {
	subnetID, ok := sn.chainsToSubnet[chainID]
	if !ok {
		return ids.ID{}, errors.New("")
	}
	return subnetID, nil
}

func newEnvironment(t *testing.T, mockResetBlockTimer bool) *environment {
	var (
		res = &environment{}
		err error
	)

	res.isBootstrapped = &utils.AtomicBool{}
	res.isBootstrapped.SetValue(true)

	res.config = defaultConfig()
	res.clk = defaultClock()

	baseDBManager := manager.NewMemDB(version.Semantic1_0_0)
	res.baseDB = versiondb.New(baseDBManager.Current().Database)
	res.ctx, res.msm = defaultCtx(res.baseDB)
	res.fx = defaultFx(res.clk, res.ctx.Log, res.isBootstrapped.GetValue())

	rewardsCalc := reward.NewCalculator(res.config.RewardConfig)
	res.state = defaultState(res.config, res.ctx, res.baseDB, rewardsCalc)

	res.atomicUTXOs = avax.NewAtomicUTXOManager(res.ctx.SharedMemory, txs.Codec)
	res.uptimes = uptime.NewManager(res.state)
	res.utxosHandler = utxo.NewHandler(res.ctx, res.clk, res.state, res.fx)

	res.txBuilder = p_tx_builder.New(
		res.ctx,
		*res.config,
		res.clk,
		res.fx,
		res.state,
		res.atomicUTXOs,
		res.utxosHandler,
	)

	genesisID := res.state.GetLastAccepted()
	res.stateVersions = state.NewVersions(genesisID, res.state)
	res.backend = txexecutor.Backend{
		Config:        res.config,
		Ctx:           res.ctx,
		Clk:           res.clk,
		Bootstrapped:  res.isBootstrapped,
		Fx:            res.fx,
		FlowChecker:   res.utxosHandler,
		Uptimes:       res.uptimes,
		Rewards:       rewardsCalc,
		StateVersions: res.stateVersions,
	}

	registerer := prometheus.NewRegistry()
	window := window.New(
		window.Config{
			Clock:   res.clk,
			MaxSize: maxRecentlyAcceptedWindowSize,
			TTL:     recentlyAcceptedWindowTTL,
		},
	)
	res.sender = &common.SenderTest{T: t}

	metrics, err := metrics.New("", registerer, res.config.WhitelistedSubnets)
	if err != nil {
		panic(fmt.Errorf("failed to create metrics: %w", err))
	}

	if mockResetBlockTimer {
		dummy := &noopBlkTimer{}
		res.mempool, err = mempool.NewMempool("mempool", registerer, dummy)
	} else {
		res.mempool, err = mempool.NewMempool("mempool", registerer, res)
	}

	if err != nil {
		panic(fmt.Errorf("failed to create mempool: %w", err))
	}
<<<<<<< HEAD
	res.blkManager = stateful.NewManager(
		res.mempool,
=======
	res.blkManager = blockexecutor.NewManager(
		res.mpool,
>>>>>>> 4af12f69
		metrics,
		res.state,
		res.backend,
		window,
	)

	res.BlockBuilder = NewBlockBuilder(
		res.mempool,
		res.txBuilder,
		res.backend,
		res.blkManager,
		nil, // toEngine,
		res.sender,
	)

	if err := res.BlockBuilder.SetPreference(genesisID); err != nil {
		panic(fmt.Errorf("failed setting last accepted block: %w", err))
	}

	addSubnet(res.state, res.txBuilder, res.backend)

	return res
}

func addSubnet(
	baseState state.State,
	txBuilder p_tx_builder.Builder,
	backend txexecutor.Backend,
) {
	// Create a subnet
	var err error
	testSubnet1, err = txBuilder.NewCreateSubnetTx(
		2, // threshold; 2 sigs from keys[0], keys[1], keys[2] needed to add validator to this subnet
		[]ids.ShortID{ // control keys
			preFundedKeys[0].PublicKey().Address(),
			preFundedKeys[1].PublicKey().Address(),
			preFundedKeys[2].PublicKey().Address(),
		},
		[]*crypto.PrivateKeySECP256K1R{preFundedKeys[0]},
		preFundedKeys[0].PublicKey().Address(),
	)
	if err != nil {
		panic(err)
	}

	// store it
	genesisID := baseState.GetLastAccepted()
	stateDiff, err := state.NewDiff(genesisID, backend.StateVersions)
	if err != nil {
		panic(err)
	}

	executor := txexecutor.StandardTxExecutor{
		Backend: &backend,
		State:   stateDiff,
		Tx:      testSubnet1,
	}
	err = testSubnet1.Unsigned.Visit(&executor)
	if err != nil {
		panic(err)
	}

	stateDiff.AddTx(testSubnet1, status.Committed)
	stateDiff.Apply(baseState)
	backend.StateVersions.SetState(genesisID, baseState)
}

func defaultState(
	cfg *config.Config,
	ctx *snow.Context,
	db database.Database,
	rewards reward.Calculator,
) state.State {
	genesisBytes := buildGenesisTest(ctx)
	state, err := state.New(
		db,
		genesisBytes,
		prometheus.NewRegistry(),
		cfg,
		ctx,
		metrics.NewNoopMetrics(),
		rewards,
	)
	if err != nil {
		panic(err)
	}

	// persist and reload to init a bunch of in-memory stuff
	state.SetHeight(0)
	if err := state.Commit(); err != nil {
		panic(err)
	}
	state.SetHeight( /*height*/ 0)
	if err := state.Commit(); err != nil {
		panic(err)
	}

	return state
}

func defaultCtx(db database.Database) (*snow.Context, *mutableSharedMemory) {
	ctx := snow.DefaultContextTest()
	ctx.NetworkID = 10
	ctx.XChainID = xChainID
	ctx.AVAXAssetID = avaxAssetID

	atomicDB := prefixdb.New([]byte{1}, db)
	m := atomic.NewMemory(atomicDB)

	msm := &mutableSharedMemory{
		SharedMemory: m.NewSharedMemory(ctx.ChainID),
	}
	ctx.SharedMemory = msm

	ctx.SNLookup = &snLookup{
		chainsToSubnet: map[ids.ID]ids.ID{
			constants.PlatformChainID: constants.PrimaryNetworkID,
			xChainID:                  constants.PrimaryNetworkID,
			cChainID:                  constants.PrimaryNetworkID,
		},
	}

	return ctx, msm
}

func defaultConfig() *config.Config {
	return &config.Config{
		Chains:                 chains.MockManager{},
		UptimeLockedCalculator: uptime.NewLockedCalculator(),
		Validators:             validators.NewManager(),
		TxFee:                  defaultTxFee,
		CreateSubnetTxFee:      100 * defaultTxFee,
		CreateBlockchainTxFee:  100 * defaultTxFee,
		MinValidatorStake:      5 * units.MilliAvax,
		MaxValidatorStake:      500 * units.MilliAvax,
		MinDelegatorStake:      1 * units.MilliAvax,
		MinStakeDuration:       defaultMinStakingDuration,
		MaxStakeDuration:       defaultMaxStakingDuration,
		RewardConfig: reward.Config{
			MaxConsumptionRate: .12 * reward.PercentDenominator,
			MinConsumptionRate: .10 * reward.PercentDenominator,
			MintingPeriod:      365 * 24 * time.Hour,
			SupplyCap:          720 * units.MegaAvax,
		},
		ApricotPhase3Time: defaultValidateEndTime,
		ApricotPhase4Time: defaultValidateEndTime,
		ApricotPhase5Time: defaultValidateEndTime,
		BlueberryTime:     mockable.MaxTime,
	}
}

func defaultClock() *mockable.Clock {
	clk := mockable.Clock{}
	clk.Set(defaultGenesisTime)
	return &clk
}

type fxVMInt struct {
	registry codec.Registry
	clk      *mockable.Clock
	log      logging.Logger
}

func (fvi *fxVMInt) CodecRegistry() codec.Registry { return fvi.registry }
func (fvi *fxVMInt) Clock() *mockable.Clock        { return fvi.clk }
func (fvi *fxVMInt) Logger() logging.Logger        { return fvi.log }

func defaultFx(clk *mockable.Clock, log logging.Logger, isBootstrapped bool) fx.Fx {
	fxVMInt := &fxVMInt{
		registry: linearcodec.NewDefault(),
		clk:      clk,
		log:      log,
	}
	res := &secp256k1fx.Fx{}
	if err := res.Initialize(fxVMInt); err != nil {
		panic(err)
	}
	if isBootstrapped {
		if err := res.Bootstrapped(); err != nil {
			panic(err)
		}
	}
	return res
}

func buildGenesisTest(ctx *snow.Context) []byte {
	genesisUTXOs := make([]api.UTXO, len(preFundedKeys))
	hrp := constants.NetworkIDToHRP[testNetworkID]
	for i, key := range preFundedKeys {
		id := key.PublicKey().Address()
		addr, err := address.FormatBech32(hrp, id.Bytes())
		if err != nil {
			panic(err)
		}
		genesisUTXOs[i] = api.UTXO{
			Amount:  json.Uint64(defaultBalance),
			Address: addr,
		}
	}

	genesisValidators := make([]api.PrimaryValidator, len(preFundedKeys))
	for i, key := range preFundedKeys {
		nodeID := ids.NodeID(key.PublicKey().Address())
		addr, err := address.FormatBech32(hrp, nodeID.Bytes())
		if err != nil {
			panic(err)
		}
		genesisValidators[i] = api.PrimaryValidator{
			Staker: api.Staker{
				StartTime: json.Uint64(defaultValidateStartTime.Unix()),
				EndTime:   json.Uint64(defaultValidateEndTime.Unix()),
				NodeID:    nodeID,
			},
			RewardOwner: &api.Owner{
				Threshold: 1,
				Addresses: []string{addr},
			},
			Staked: []api.UTXO{{
				Amount:  json.Uint64(defaultWeight),
				Address: addr,
			}},
			DelegationFee: reward.PercentDenominator,
		}
	}

	buildGenesisArgs := api.BuildGenesisArgs{
		NetworkID:     json.Uint32(testNetworkID),
		AvaxAssetID:   ctx.AVAXAssetID,
		UTXOs:         genesisUTXOs,
		Validators:    genesisValidators,
		Chains:        nil,
		Time:          json.Uint64(defaultGenesisTime.Unix()),
		InitialSupply: json.Uint64(360 * units.MegaAvax),
		Encoding:      formatting.Hex,
	}

	buildGenesisResponse := api.BuildGenesisReply{}
	platformvmSS := api.StaticService{}
	if err := platformvmSS.BuildGenesis(nil, &buildGenesisArgs, &buildGenesisResponse); err != nil {
		panic(fmt.Errorf("problem while building platform chain's genesis state: %v", err))
	}

	genesisBytes, err := formatting.Decode(buildGenesisResponse.Encoding, buildGenesisResponse.Bytes)
	if err != nil {
		panic(err)
	}

	return genesisBytes
}

func shutdownEnvironment(env *environment) error {
	if env.isBootstrapped.GetValue() {
		primaryValidatorSet, exist := env.config.Validators.GetValidators(constants.PrimaryNetworkID)
		if !exist {
			return errors.New("no default subnet validators")
		}
		primaryValidators := primaryValidatorSet.List()

		validatorIDs := make([]ids.NodeID, len(primaryValidators))
		for i, vdr := range primaryValidators {
			validatorIDs[i] = vdr.ID()
		}

		if err := env.uptimes.Shutdown(validatorIDs); err != nil {
			return err
		}
		if err := env.state.Commit(); err != nil {
			return err
		}
	}

	errs := wrappers.Errs{}
	errs.Add(
		env.state.Close(),
		env.baseDB.Close(),
	)
	return errs.Err
}

func createTestDecisionTxes(count int) ([]*txs.Tx, error) {
	res := make([]*txs.Tx, 0, count)
	for i := uint32(0); i < uint32(count); i++ {
		utx := &txs.CreateChainTx{
			BaseTx: txs.BaseTx{BaseTx: avax.BaseTx{
				NetworkID:    10,
				BlockchainID: ids.Empty.Prefix(uint64(i)),
				Ins: []*avax.TransferableInput{{
					UTXOID: avax.UTXOID{
						TxID:        ids.ID{'t', 'x', 'I', 'D'},
						OutputIndex: i,
					},
					Asset: avax.Asset{ID: ids.ID{'a', 's', 's', 'e', 'r', 't'}},
					In: &secp256k1fx.TransferInput{
						Amt:   uint64(5678),
						Input: secp256k1fx.Input{SigIndices: []uint32{i}},
					},
				}},
				Outs: []*avax.TransferableOutput{{
					Asset: avax.Asset{ID: ids.ID{'a', 's', 's', 'e', 'r', 't'}},
					Out: &secp256k1fx.TransferOutput{
						Amt: uint64(1234),
						OutputOwners: secp256k1fx.OutputOwners{
							Threshold: 1,
							Addrs:     []ids.ShortID{preFundedKeys[0].PublicKey().Address()},
						},
					},
				}},
			}},
			SubnetID:    ids.GenerateTestID(),
			ChainName:   "chainName",
			VMID:        ids.GenerateTestID(),
			FxIDs:       []ids.ID{ids.GenerateTestID()},
			GenesisData: []byte{'g', 'e', 'n', 'D', 'a', 't', 'a'},
			SubnetAuth:  &secp256k1fx.Input{SigIndices: []uint32{1}},
		}

		tx, err := txs.NewSigned(utx, txs.Codec, nil)
		if err != nil {
			return nil, err
		}
		res = append(res, tx)
	}
	return res, nil
}

func createTestValidatorTx(env *environment, startTime, endTime time.Time) (*txs.Tx, error) {
	return env.txBuilder.NewAddValidatorTx(
		env.config.MinValidatorStake,
		uint64(startTime.Unix()),
		uint64(endTime.Unix()),
		env.ctx.NodeID, // node ID
		ids.ShortID{},  // reward address
		reward.PercentDenominator,
		[]*crypto.PrivateKeySECP256K1R{preFundedKeys[0]},
		preFundedKeys[0].PublicKey().Address(), // change addr
	)
}<|MERGE_RESOLUTION|>--- conflicted
+++ resolved
@@ -93,13 +93,8 @@
 
 type environment struct {
 	BlockBuilder
-<<<<<<< HEAD
-	blkManager stateful.Manager
+	blkManager blockexecutor.Manager
 	mempool    mempool.Mempool
-=======
-	blkManager blockexecutor.Manager
-	mpool      mempool.Mempool
->>>>>>> 4af12f69
 	sender     *common.SenderTest
 
 	isBootstrapped *utils.AtomicBool
@@ -204,13 +199,8 @@
 	if err != nil {
 		panic(fmt.Errorf("failed to create mempool: %w", err))
 	}
-<<<<<<< HEAD
-	res.blkManager = stateful.NewManager(
+	res.blkManager = blockexecutor.NewManager(
 		res.mempool,
-=======
-	res.blkManager = blockexecutor.NewManager(
-		res.mpool,
->>>>>>> 4af12f69
 		metrics,
 		res.state,
 		res.backend,
