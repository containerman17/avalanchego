--- conflicted
+++ resolved
@@ -35,6 +35,14 @@
 	manager Manager
 }
 
+func (ab *AtomicBlock) ExpectedChildVersion() uint16 {
+	forkTime := ab.manager.GetConfig().BlueberryTime
+	if ab.Timestamp().Before(forkTime) {
+		return stateless.ApricotVersion
+	}
+	return stateless.BlueberryVersion
+}
+
 // NewAtomicBlock returns a new *AtomicBlock where the block's parent, a
 // decision block, has ID [parentID].
 func NewAtomicBlock(
@@ -52,15 +60,9 @@
 }
 
 func toStatefulAtomicBlock(
-<<<<<<< HEAD
 	statelessBlk stateless.AtomicBlockIntf,
-	verifier Verifier,
-	txExecutorBackend executor.Backend,
-=======
-	statelessBlk *stateless.AtomicBlock,
 	manager Manager,
 	ctx *snow.Context,
->>>>>>> 02807b1c
 	status choices.Status,
 ) (*AtomicBlock, error) {
 	ab := &AtomicBlock{
@@ -68,27 +70,16 @@
 		decisionBlock: &decisionBlock{
 			chainState: manager,
 			commonBlock: &commonBlock{
-<<<<<<< HEAD
-				commonStatelessBlk: statelessBlk,
-				status:             status,
-				verifier:           verifier,
-				txExecutorBackend:  txExecutorBackend,
-=======
+				baseBlk:         statelessBlk,
+				status:          status,
 				timestampGetter: manager,
 				lastAccepteder:  manager,
-				baseBlk:         &statelessBlk.CommonBlock,
-				status:          status,
->>>>>>> 02807b1c
 			},
 		},
 		manager: manager,
 	}
 
-<<<<<<< HEAD
-	ab.AtomicTx().Unsigned.InitCtx(ab.txExecutorBackend.Ctx)
-=======
-	ab.Tx.Unsigned.InitCtx(ctx)
->>>>>>> 02807b1c
+	ab.AtomicTx().Unsigned.InitCtx(ctx)
 	return ab, nil
 }
 
@@ -99,141 +90,6 @@
 }
 
 func (ab *AtomicBlock) Verify() error {
-<<<<<<< HEAD
-	if err := ab.verify(true /*enforceStrictness*/); err != nil {
-		return err
-	}
-
-	parentIntf, err := ab.parentBlock()
-	if err != nil {
-		return err
-	}
-
-	// AtomicBlock is not a modifier on a proposal block, so its parent must be
-	// a decision.
-	parent, ok := parentIntf.(Decision)
-	if !ok {
-		return fmt.Errorf("expected Decision block but got %T", parentIntf)
-	}
-
-	parentState := parent.OnAccept()
-
-	cfg := ab.txExecutorBackend.Cfg
-	currentTimestamp := parentState.GetTimestamp()
-	enabledAP5 := !currentTimestamp.Before(cfg.ApricotPhase5Time)
-
-	if enabledAP5 {
-		return fmt.Errorf(
-			"the chain timestamp (%d) is after the apricot phase 5 time (%d), hence atomic transactions should go through the standard block",
-			currentTimestamp.Unix(),
-			cfg.ApricotPhase5Time.Unix(),
-		)
-	}
-
-	tx := ab.AtomicTx()
-	atomicExecutor := executor.AtomicTxExecutor{
-		Backend:     &ab.txExecutorBackend,
-		ParentState: parentState,
-		Tx:          tx,
-	}
-	err = tx.Unsigned.Visit(&atomicExecutor)
-	if err != nil {
-		txID := tx.ID()
-		ab.verifier.MarkDropped(txID, err.Error()) // cache tx as dropped
-		return fmt.Errorf("tx %s failed semantic verification: %w", txID, err)
-	}
-
-	atomicExecutor.OnAccept.AddTx(tx, status.Committed)
-
-	ab.onAcceptState = atomicExecutor.OnAccept
-	ab.inputs = atomicExecutor.Inputs
-	ab.atomicRequests = atomicExecutor.AtomicRequests
-
-	conflicts, err := parentIntf.conflicts(ab.inputs)
-	if err != nil {
-		return err
-	}
-	if conflicts {
-		return ErrConflictingParentTxs
-	}
-
-	ab.SetTimestamp(ab.onAcceptState.GetTimestamp())
-	ab.verifier.RemoveDecisionTxs([]*txs.Tx{tx})
-	ab.verifier.CacheVerifiedBlock(ab)
-	parentIntf.addChild(ab)
-	return nil
-}
-
-func (ab *AtomicBlock) Accept() error {
-	blkID := ab.ID()
-
-	ab.txExecutorBackend.Ctx.Log.Verbo(
-		"Accepting Atomic Block %s at height %d with parent %s",
-		blkID,
-		ab.Height(),
-		ab.Parent(),
-	)
-
-	ab.accept()
-	ab.verifier.AddStatelessBlock(ab.AtomicBlockIntf, ab.Status())
-	if err := ab.verifier.MarkAccepted(ab.AtomicBlockIntf); err != nil {
-		return fmt.Errorf("failed to accept atomic block %s: %w", blkID, err)
-	}
-
-	// Update the state of the chain in the database
-	ab.onAcceptState.Apply(ab.verifier)
-
-	defer ab.verifier.Abort()
-	batch, err := ab.verifier.CommitBatch()
-	if err != nil {
-		return fmt.Errorf(
-			"failed to commit VM's database for block %s: %w",
-			blkID,
-			err,
-		)
-	}
-
-	if err = ab.txExecutorBackend.Ctx.SharedMemory.Apply(ab.atomicRequests, batch); err != nil {
-		return fmt.Errorf(
-			"failed to atomically accept tx %s in block %s: %w",
-			ab.AtomicTx().ID(),
-			blkID,
-			err,
-		)
-	}
-
-	for _, child := range ab.children {
-		child.setBaseState()
-	}
-	if ab.onAcceptFunc != nil {
-		ab.onAcceptFunc()
-	}
-
-	ab.free()
-	return nil
-}
-
-func (ab *AtomicBlock) Reject() error {
-	tx := ab.AtomicTx()
-	ab.txExecutorBackend.Ctx.Log.Verbo(
-		"Rejecting Atomic Block %s at height %d with parent %s",
-		ab.ID(),
-		ab.Height(),
-		ab.Parent(),
-	)
-
-	if err := ab.verifier.Add(tx); err != nil {
-		ab.txExecutorBackend.Ctx.Log.Debug(
-			"failed to reissue tx %q due to: %s",
-			tx.ID(),
-			err,
-		)
-	}
-
-	defer ab.reject()
-	ab.verifier.AddStatelessBlock(ab.AtomicBlockIntf, ab.Status())
-	return ab.verifier.Commit()
-=======
 	return ab.manager.verifyAtomicBlock(ab)
 }
 
@@ -251,5 +107,4 @@
 
 func (ab *AtomicBlock) setBaseState() {
 	ab.manager.setBaseStateAtomicBlock(ab)
->>>>>>> 02807b1c
 }