--- conflicted
+++ resolved
@@ -181,7 +181,6 @@
 	return nil
 }
 
-<<<<<<< HEAD
 func (a *acceptor) ApricotAbortBlock(b *blocks.ApricotAbortBlock) error {
 	a.ctx.Log.Verbo(
 		"accepting block",
@@ -189,37 +188,10 @@
 		zap.Stringer("blkID", b.ID()),
 		zap.Uint64("height", b.Height()),
 		zap.Stringer("parent", b.Parent()),
-=======
-func (a *acceptor) CommitBlock(b *blocks.CommitBlock) error {
-	blkID := b.ID()
-	parentID := b.Parent()
-	a.ctx.Log.Verbo(
-		"accepting block",
-		zap.String("blockType", "commit"),
-		zap.Stringer("blkID", blkID),
-		zap.Uint64("height", b.Height()),
-		zap.Stringer("parentID", parentID),
->>>>>>> 448eb52f
-	)
-
-	parentState, ok := a.blkIDToState[parentID]
-	if !ok {
-		return fmt.Errorf("couldn't find state of block %s, parent of %s", parentID, blkID)
-	}
-
-	// Update metrics
-	if a.bootstrapped.GetValue() {
-		if parentState.initiallyPreferCommit {
-			a.metrics.MarkOptionVoteWon()
-		} else {
-			a.metrics.MarkOptionVoteLost()
-		}
-	}
-
-	return a.acceptOptionBlock(b, parentState.statelessBlock)
-}
-
-<<<<<<< HEAD
+	)
+	return a.acceptOptionBlock(b)
+}
+
 func (a *acceptor) ApricotCommitBlock(b *blocks.ApricotCommitBlock) error {
 	a.ctx.Log.Verbo(
 		"accepting block",
@@ -227,37 +199,10 @@
 		zap.Stringer("blkID", b.ID()),
 		zap.Uint64("height", b.Height()),
 		zap.Stringer("parent", b.Parent()),
-=======
-func (a *acceptor) AbortBlock(b *blocks.AbortBlock) error {
-	blkID := b.ID()
-	parentID := b.Parent()
-	a.ctx.Log.Verbo(
-		"accepting block",
-		zap.String("blockType", "abort"),
-		zap.Stringer("blkID", blkID),
-		zap.Uint64("height", b.Height()),
-		zap.Stringer("parentID", parentID),
->>>>>>> 448eb52f
-	)
-
-	parentState, ok := a.blkIDToState[parentID]
-	if !ok {
-		return fmt.Errorf("couldn't find state of block %s, parent of %s", parentID, blkID)
-	}
-
-	// Update metrics
-	if a.bootstrapped.GetValue() {
-		if parentState.initiallyPreferCommit {
-			a.metrics.MarkOptionVoteWon()
-		} else {
-			a.metrics.MarkOptionVoteLost()
-		}
-	}
-
-	return a.acceptOptionBlock(b, parentState.statelessBlock)
-}
-
-<<<<<<< HEAD
+	)
+	return a.acceptOptionBlock(b)
+}
+
 func (a *acceptor) ApricotProposalBlock(b *blocks.ApricotProposalBlock) error {
 	a.ctx.Log.Verbo(
 		"accepting block",
@@ -284,13 +229,9 @@
 }
 
 func (a *acceptor) ApricotAtomicBlock(b *blocks.ApricotAtomicBlock) error {
-=======
-func (a *acceptor) acceptOptionBlock(b blocks.Block, parent blocks.Block) error {
->>>>>>> 448eb52f
 	blkID := b.ID()
 	defer a.free(blkID)
 
-<<<<<<< HEAD
 	a.ctx.Log.Verbo(
 		"accepting block",
 		zap.String("blockType", "apricot atomic"),
@@ -299,19 +240,6 @@
 		zap.Stringer("parentID", b.Parent()),
 	)
 
-=======
-	defer func() {
-		// Note: we assume this block's sibling doesn't
-		// need the parent's state when it's rejected.
-		a.free(parentID)
-		a.free(blkID)
-	}()
-
-	// Note that the parent must be accepted first.
-	if err := a.commonAccept(parent); err != nil {
-		return err
-	}
->>>>>>> 448eb52f
 	if err := a.commonAccept(b); err != nil {
 		return err
 	}
