// Copyright (C) 2019-2023, Ava Labs, Inc. All rights reserved.
// See the file LICENSE for licensing terms.

package executor

import (
	"github.com/ava-labs/avalanchego/ids"
	"github.com/ava-labs/avalanchego/snow/consensus/snowman"
	"github.com/ava-labs/avalanchego/vms/platformvm/blocks"
	"github.com/ava-labs/avalanchego/vms/platformvm/metrics"
	"github.com/ava-labs/avalanchego/vms/platformvm/state"
	"github.com/ava-labs/avalanchego/vms/platformvm/txs/executor"
	"github.com/ava-labs/avalanchego/vms/platformvm/txs/mempool"
	"github.com/ava-labs/avalanchego/vms/platformvm/validators"
)

var _ Manager = (*manager)(nil)

type Manager interface {
	state.Versions

	// Returns the ID of the most recently accepted block.
	LastAccepted() ids.ID
	GetBlock(blkID ids.ID) (snowman.Block, error)
	GetStatelessBlock(blkID ids.ID) (blocks.Block, error)
	NewBlock(blocks.Block) snowman.Block
}

func NewManager(
	mempool mempool.Mempool,
	metrics metrics.Metrics,
	s state.State,
	txExecutorBackend *executor.Backend,
<<<<<<< HEAD
	validatorsSet validators.Manager,
=======
	validatorManager validators.Manager,
>>>>>>> 85c1d243
) Manager {
	backend := &backend{
		Mempool:      mempool,
		lastAccepted: s.GetLastAccepted(),
		state:        s,
		ctx:          txExecutorBackend.Ctx,
		blkIDToState: map[ids.ID]*blockState{},
	}

	return &manager{
		backend: backend,
		verifier: &verifier{
			backend:           backend,
			txExecutorBackend: txExecutorBackend,
		},
		acceptor: &acceptor{
			backend:      backend,
			metrics:      metrics,
<<<<<<< HEAD
			validators:   validatorsSet,
=======
			validators:   validatorManager,
>>>>>>> 85c1d243
			bootstrapped: txExecutorBackend.Bootstrapped,
		},
		rejector: &rejector{backend: backend},
	}
}

type manager struct {
	*backend
	verifier blocks.Visitor
	acceptor blocks.Visitor
	rejector blocks.Visitor
}

func (m *manager) GetBlock(blkID ids.ID) (snowman.Block, error) {
	blk, err := m.backend.GetBlock(blkID)
	if err != nil {
		return nil, err
	}
	return m.NewBlock(blk), nil
}

func (m *manager) GetStatelessBlock(blkID ids.ID) (blocks.Block, error) {
	return m.backend.GetBlock(blkID)
}

func (m *manager) NewBlock(blk blocks.Block) snowman.Block {
	return &Block{
		manager: m,
		Block:   blk,
	}
}<|MERGE_RESOLUTION|>--- conflicted
+++ resolved
@@ -31,11 +31,7 @@
 	metrics metrics.Metrics,
 	s state.State,
 	txExecutorBackend *executor.Backend,
-<<<<<<< HEAD
-	validatorsSet validators.Manager,
-=======
 	validatorManager validators.Manager,
->>>>>>> 85c1d243
 ) Manager {
 	backend := &backend{
 		Mempool:      mempool,
@@ -54,11 +50,7 @@
 		acceptor: &acceptor{
 			backend:      backend,
 			metrics:      metrics,
-<<<<<<< HEAD
-			validators:   validatorsSet,
-=======
 			validators:   validatorManager,
->>>>>>> 85c1d243
 			bootstrapped: txExecutorBackend.Bootstrapped,
 		},
 		rejector: &rejector{backend: backend},
