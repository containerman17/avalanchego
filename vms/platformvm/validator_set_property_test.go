--- conflicted
+++ resolved
@@ -724,18 +724,12 @@
 func buildVM(t *testing.T) (*VM, ids.ID, error) {
 	require := require.New(t)
 
-<<<<<<< HEAD
 	var (
-		fork     = ts.CortinaFork
-		forkTime = ts.ValidateEndTime.Add(-2 * time.Second)
+		fork     = ts.DurangoFork
+		forkTime = ts.GenesisTime
 	)
 	vm := &VM{
 		Config: *ts.Config(fork, forkTime),
-=======
-	forkTime := ts.GenesisTime
-	vm := &VM{
-		Config: *ts.Config(ts.LatestFork, forkTime),
->>>>>>> 089779ff
 	}
 	vm.clock.Set(forkTime)
 
