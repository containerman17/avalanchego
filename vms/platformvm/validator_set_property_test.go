// Copyright (C) 2019-2023, Ava Labs, Inc. All rights reserved.
// See the file LICENSE for licensing terms.

package platformvm

import (
	"context"
	"errors"
	"fmt"
	"reflect"
	"sort"
	"testing"
	"time"

	"github.com/leanovate/gopter"
	"github.com/leanovate/gopter/gen"
	"github.com/leanovate/gopter/prop"

	"golang.org/x/exp/maps"

	"github.com/ava-labs/avalanchego/chains"
	"github.com/ava-labs/avalanchego/chains/atomic"
	"github.com/ava-labs/avalanchego/database/manager"
	"github.com/ava-labs/avalanchego/database/prefixdb"
	"github.com/ava-labs/avalanchego/ids"
	"github.com/ava-labs/avalanchego/snow"
	"github.com/ava-labs/avalanchego/snow/consensus/snowman"
	"github.com/ava-labs/avalanchego/snow/engine/common"
	"github.com/ava-labs/avalanchego/snow/uptime"
	"github.com/ava-labs/avalanchego/snow/validators"
	"github.com/ava-labs/avalanchego/utils/constants"
	"github.com/ava-labs/avalanchego/utils/crypto/bls"
	"github.com/ava-labs/avalanchego/utils/crypto/secp256k1"
	"github.com/ava-labs/avalanchego/utils/formatting"
	"github.com/ava-labs/avalanchego/utils/formatting/address"
	"github.com/ava-labs/avalanchego/utils/json"
	"github.com/ava-labs/avalanchego/utils/timer/mockable"
	"github.com/ava-labs/avalanchego/utils/units"
	"github.com/ava-labs/avalanchego/version"
	"github.com/ava-labs/avalanchego/vms/components/avax"
	"github.com/ava-labs/avalanchego/vms/platformvm/api"
	"github.com/ava-labs/avalanchego/vms/platformvm/block"
	"github.com/ava-labs/avalanchego/vms/platformvm/config"
	"github.com/ava-labs/avalanchego/vms/platformvm/reward"
	"github.com/ava-labs/avalanchego/vms/platformvm/signer"
	"github.com/ava-labs/avalanchego/vms/platformvm/state"
	"github.com/ava-labs/avalanchego/vms/platformvm/txs"
	"github.com/ava-labs/avalanchego/vms/platformvm/utxo"
	"github.com/ava-labs/avalanchego/vms/secp256k1fx"

	blockexecutor "github.com/ava-labs/avalanchego/vms/platformvm/block/executor"
	txexecutor "github.com/ava-labs/avalanchego/vms/platformvm/txs/executor"
)

const (
	startPrimaryWithBLS uint8 = iota
	startPrimaryWithoutBLS
	startSubnetValidator
)

var errEmptyEventsList = errors.New("empty events list")

// for a given (permissioned) subnet, the test stakes and restakes multiple
// times a node as a primary and subnet validator. The BLS key of the node is
// changed across staking periods, and it can even be nil. We test that
// GetValidatorSet returns the correct primary and subnet validators data, with
// the right BLS key version at all relevant heights.
func TestGetValidatorsSetProperty(t *testing.T) {
	properties := gopter.NewProperties(nil)

	// to reproduce a given scenario do something like this:
	// parameters := gopter.DefaultTestParametersWithSeed(1685887576153675816)
	// properties := gopter.NewProperties(parameters)

	properties.Property("check GetValidatorSet", prop.ForAll(
		func(events []uint8) string {
			vm, subnetID, err := buildVM(t)
			if err != nil {
				return fmt.Sprintf("failed building vm: %s", err.Error())
			}
			vm.ctx.Lock.Lock()
			defer func() {
				_ = vm.Shutdown(context.Background())
				vm.ctx.Lock.Unlock()
			}()
			nodeID := ids.GenerateTestShortNodeID()

			currentTime := defaultGenesisTime
			vm.clock.Set(currentTime)
			vm.state.SetTimestamp(currentTime)

			// build a valid sequence of validators start/end times, given the
			// random events sequence received as test input
			validatorsTimes, err := buildTimestampsList(events, currentTime, nodeID)
			if err != nil {
				return fmt.Sprintf("failed building events sequence: %s", err.Error())
			}

			validatorSetByHeightAndSubnet := make(map[uint64]map[ids.ID]map[ids.NodeID]*validators.GetValidatorOutput)
			if err := takeValidatorsSnapshotAtCurrentHeight(vm, validatorSetByHeightAndSubnet); err != nil {
				return fmt.Sprintf("could not take validators snapshot: %s", err.Error())
			}

			// insert validator sequence
			var (
				currentPrimaryValidator = (*state.Staker)(nil)
				currentSubnetValidator  = (*state.Staker)(nil)
			)
			for _, ev := range validatorsTimes {
				// at each step we remove at least a subnet validator
				if currentSubnetValidator != nil {
					err := terminateSubnetValidator(vm, currentSubnetValidator)
					if err != nil {
						return fmt.Sprintf("could not terminate current subnet validator: %s", err.Error())
					}
					currentSubnetValidator = nil

					if err := takeValidatorsSnapshotAtCurrentHeight(vm, validatorSetByHeightAndSubnet); err != nil {
						return fmt.Sprintf("could not take validators snapshot: %s", err.Error())
					}
				}

				switch ev.eventType {
				case startSubnetValidator:
					currentSubnetValidator, err = addSubnetValidator(vm, ev, subnetID)
					if err != nil {
						return fmt.Sprintf("could not add subnet validator: %s", err.Error())
					}
					if err := takeValidatorsSnapshotAtCurrentHeight(vm, validatorSetByHeightAndSubnet); err != nil {
						return fmt.Sprintf("could not take validators snapshot: %s", err.Error())
					}

				case startPrimaryWithoutBLS:
					// when adding a primary validator, also remove the current
					// primary one
					if currentPrimaryValidator != nil {
						err := terminatePrimaryValidator(vm, currentPrimaryValidator)
						if err != nil {
							return fmt.Sprintf("could not terminate current primary validator: %s", err.Error())
						}
						// no need to nil current primary validator, we'll
						// reassign immediately

						if err := takeValidatorsSnapshotAtCurrentHeight(vm, validatorSetByHeightAndSubnet); err != nil {
							return fmt.Sprintf("could not take validators snapshot: %s", err.Error())
						}
					}
					currentPrimaryValidator, err = addPrimaryValidatorWithoutBLSKey(vm, ev)
					if err != nil {
						return fmt.Sprintf("could not add primary validator without BLS key: %s", err.Error())
					}
					if err := takeValidatorsSnapshotAtCurrentHeight(vm, validatorSetByHeightAndSubnet); err != nil {
						return fmt.Sprintf("could not take validators snapshot: %s", err.Error())
					}

				case startPrimaryWithBLS:
					// when adding a primary validator, also remove the current
					// primary one
					if currentPrimaryValidator != nil {
						err := terminatePrimaryValidator(vm, currentPrimaryValidator)
						if err != nil {
							return fmt.Sprintf("could not terminate current primary validator: %s", err.Error())
						}
						// no need to nil current primary validator, we'll
						// reassign immediately

						if err := takeValidatorsSnapshotAtCurrentHeight(vm, validatorSetByHeightAndSubnet); err != nil {
							return fmt.Sprintf("could not take validators snapshot: %s", err.Error())
						}
					}
					currentPrimaryValidator, err = addPrimaryValidatorWithBLSKey(vm, ev)
					if err != nil {
						return fmt.Sprintf("could not add primary validator with BLS key: %s", err.Error())
					}
					if err := takeValidatorsSnapshotAtCurrentHeight(vm, validatorSetByHeightAndSubnet); err != nil {
						return fmt.Sprintf("could not take validators snapshot: %s", err.Error())
					}

				default:
					return fmt.Sprintf("unexpected staker type: %v", ev.eventType)
				}
			}

			// Checks: let's look back at validator sets at previous heights and
			// make sure they match the snapshots already taken
			snapshotHeights := maps.Keys(validatorSetByHeightAndSubnet)
			sort.Slice(snapshotHeights, func(i, j int) bool { return snapshotHeights[i] < snapshotHeights[j] })
			for idx, snapShotHeight := range snapshotHeights {
				lastAcceptedHeight, err := vm.GetCurrentHeight(context.Background())
				if err != nil {
					return err.Error()
				}

				nextSnapShotHeight := lastAcceptedHeight + 1
				if idx != len(snapshotHeights)-1 {
					nextSnapShotHeight = snapshotHeights[idx+1]
				}

				// within [snapShotHeight] and [nextSnapShotHeight], the validator set
				// does not change and must be equal to snapshot at [snapShotHeight]
				for height := snapShotHeight; height < nextSnapShotHeight; height++ {
					for subnetID, validatorsSet := range validatorSetByHeightAndSubnet[snapShotHeight] {
						res, err := vm.GetValidatorSet(context.Background(), height, subnetID)
						if err != nil {
							return fmt.Sprintf("failed GetValidatorSet at height %v: %v", height, err)
						}
						if !reflect.DeepEqual(validatorsSet, res) {
							return "failed validators set comparison"
						}
					}
				}
			}

			return ""
		},
		gen.SliceOfN(
			10,
			gen.OneConstOf(
				startPrimaryWithBLS,
				startPrimaryWithoutBLS,
				startSubnetValidator,
			),
		).SuchThat(func(v interface{}) bool {
			list := v.([]uint8)
			return len(list) > 0 && (list[0] == startPrimaryWithBLS || list[0] == startPrimaryWithoutBLS)
		}),
	))

	properties.TestingRun(t)
}

func takeValidatorsSnapshotAtCurrentHeight(vm *VM, validatorsSetByHeightAndSubnet map[uint64]map[ids.ID]map[ids.NodeID]*validators.GetValidatorOutput) error {
	if validatorsSetByHeightAndSubnet == nil {
		validatorsSetByHeightAndSubnet = make(map[uint64]map[ids.ID]map[ids.NodeID]*validators.GetValidatorOutput)
	}

	lastBlkID := vm.state.GetLastAccepted()
	lastBlk, err := vm.state.GetStatelessBlock(lastBlkID)
	if err != nil {
		return err
	}
	height := lastBlk.Height()
	validatorsSetBySubnet, ok := validatorsSetByHeightAndSubnet[height]
	if !ok {
		validatorsSetByHeightAndSubnet[height] = make(map[ids.ID]map[ids.NodeID]*validators.GetValidatorOutput)
		validatorsSetBySubnet = validatorsSetByHeightAndSubnet[height]
	}

	stakerIt, err := vm.state.GetCurrentStakerIterator()
	if err != nil {
		return err
	}
	defer stakerIt.Release()
	for stakerIt.Next() {
		v := stakerIt.Value()
		validatorsSet, ok := validatorsSetBySubnet[v.SubnetID]
		if !ok {
			validatorsSetBySubnet[v.SubnetID] = make(map[ids.NodeID]*validators.GetValidatorOutput)
			validatorsSet = validatorsSetBySubnet[v.SubnetID]
		}

		blsKey := v.PublicKey
		if v.SubnetID != constants.PrimaryNetworkID {
			// pick bls key from primary validator
			s, err := vm.state.GetCurrentValidator(constants.PlatformChainID, v.NodeID)
			if err != nil {
				return err
			}
			blsKey = s.PublicKey
		}

		validatorsSet[v.NodeID] = &validators.GetValidatorOutput{
			NodeID:    v.NodeID,
			PublicKey: blsKey,
			Weight:    v.Weight,
		}
	}
	return nil
}

func addSubnetValidator(vm *VM, data *validatorInputData, subnetID ids.ID) (*state.Staker, error) {
	addr := keys[0].PublicKey().Address()
	signedTx, err := vm.txBuilder.NewAddSubnetValidatorTx(
		vm.Config.MinValidatorStake,
		uint64(data.startTime.Unix()),
		uint64(data.endTime.Unix()),
		data.nodeID,
		subnetID,
		[]*secp256k1.PrivateKey{keys[0], keys[1]},
		addr,
	)
	if err != nil {
		return nil, fmt.Errorf("could not create AddSubnetValidatorTx: %w", err)
	}
	return internalAddValidator(vm, signedTx)
}

func addPrimaryValidatorWithBLSKey(vm *VM, data *validatorInputData) (*state.Staker, error) {
	addr := keys[0].PublicKey().Address()
	utxoHandler := utxo.NewHandler(vm.ctx, &vm.clock, vm.fx)
	ins, unstakedOuts, stakedOuts, signers, err := utxoHandler.Spend(
		vm.state,
		keys,
		vm.MinValidatorStake,
		vm.Config.AddPrimaryNetworkValidatorFee,
		addr, // change Addresss
	)
	if err != nil {
		return nil, fmt.Errorf("could not create inputs/outputs for permissionless validator: %w", err)
	}
	sk, err := bls.NewSecretKey()
	if err != nil {
		return nil, fmt.Errorf("could not create secret key: %w", err)
	}

	uPrimaryTx := &txs.AddPermissionlessValidatorTx{
		BaseTx: txs.BaseTx{BaseTx: avax.BaseTx{
			NetworkID:    vm.ctx.NetworkID,
			BlockchainID: vm.ctx.ChainID,
			Ins:          ins,
			Outs:         unstakedOuts,
		}},
		Validator: txs.Validator{
			NodeID: data.nodeID,
			Start:  uint64(data.startTime.Unix()),
			End:    uint64(data.endTime.Unix()),
			Wght:   vm.MinValidatorStake,
		},
		Subnet:    constants.PrimaryNetworkID,
		Signer:    signer.NewProofOfPossession(sk),
		StakeOuts: stakedOuts,
		ValidatorRewardsOwner: &secp256k1fx.OutputOwners{
			Locktime:  0,
			Threshold: 1,
			Addrs: []ids.ShortID{
				addr,
			},
		},
		DelegatorRewardsOwner: &secp256k1fx.OutputOwners{
			Locktime:  0,
			Threshold: 1,
			Addrs: []ids.ShortID{
				addr,
			},
		},
		DelegationShares: reward.PercentDenominator,
	}
	signedTx, err := txs.NewSigned(uPrimaryTx, txs.Codec, signers)
	if err != nil {
		return nil, fmt.Errorf("could not create AddPermissionlessValidatorTx with BLS key: %w", err)
	}
	if err := signedTx.SyntacticVerify(vm.ctx); err != nil {
		return nil, fmt.Errorf("failed syntax verification of AddPermissionlessValidatorTx: %w", err)
	}
	return internalAddValidator(vm, signedTx)
}

func addPrimaryValidatorWithoutBLSKey(vm *VM, data *validatorInputData) (*state.Staker, error) {
	addr := keys[0].PublicKey().Address()
	signedTx, err := vm.txBuilder.NewAddValidatorTx(
		vm.Config.MinValidatorStake,
		uint64(data.startTime.Unix()),
		uint64(data.endTime.Unix()),
		data.nodeID,
		addr,
		reward.PercentDenominator,
		[]*secp256k1.PrivateKey{keys[0], keys[1]},
		addr,
	)
	if err != nil {
		return nil, fmt.Errorf("could not create AddValidatorTx: %w", err)
	}
	return internalAddValidator(vm, signedTx)
}

func internalAddValidator(vm *VM, signedTx *txs.Tx) (*state.Staker, error) {
	stakerTx := signedTx.Unsigned.(txs.StakerTx)
	if err := vm.Builder.AddUnverifiedTx(signedTx); err != nil {
		return nil, fmt.Errorf("could not add tx to mempool: %w", err)
	}

	blk, err := vm.Builder.BuildBlock(context.Background())
	if err != nil {
		return nil, fmt.Errorf("failed building block: %w", err)
	}
	if err := blk.Verify(context.Background()); err != nil {
		return nil, fmt.Errorf("failed verifying block: %w", err)
	}
	if err := blk.Accept(context.Background()); err != nil {
		return nil, fmt.Errorf("failed accepting block: %w", err)
	}
	if err := vm.SetPreference(context.Background(), vm.manager.LastAccepted()); err != nil {
		return nil, fmt.Errorf("failed setting preference: %w", err)
	}

	// move time ahead, promoting the validator to current
	currentTime := stakerTx.StartTime()
	vm.clock.Set(currentTime)
	vm.state.SetTimestamp(currentTime)

	blk, err = vm.Builder.BuildBlock(context.Background())
	if err != nil {
		return nil, fmt.Errorf("failed building block: %w", err)
	}
	if err := blk.Verify(context.Background()); err != nil {
		return nil, fmt.Errorf("failed verifying block: %w", err)
	}
	if err := blk.Accept(context.Background()); err != nil {
		return nil, fmt.Errorf("failed accepting block: %w", err)
	}
	if err := vm.SetPreference(context.Background(), vm.manager.LastAccepted()); err != nil {
		return nil, fmt.Errorf("failed setting preference: %w", err)
	}

	return vm.state.GetCurrentValidator(stakerTx.SubnetID(), stakerTx.NodeID())
}

func terminateSubnetValidator(vm *VM, validator *state.Staker) error {
	currentTime := validator.EndTime
	vm.clock.Set(currentTime)
	vm.state.SetTimestamp(currentTime)

	blk, err := vm.Builder.BuildBlock(context.Background())
	if err != nil {
		return fmt.Errorf("failed building block: %w", err)
	}
	if err := blk.Verify(context.Background()); err != nil {
		return fmt.Errorf("failed verifying block: %w", err)
	}
	if err := blk.Accept(context.Background()); err != nil {
		return fmt.Errorf("failed accepting block: %w", err)
	}
	if err := vm.SetPreference(context.Background(), vm.manager.LastAccepted()); err != nil {
		return fmt.Errorf("failed setting preference: %w", err)
	}

	return nil
}

func terminatePrimaryValidator(vm *VM, validator *state.Staker) error {
	currentTime := validator.EndTime
	vm.clock.Set(currentTime)
	vm.state.SetTimestamp(currentTime)

	blk, err := vm.Builder.BuildBlock(context.Background())
	if err != nil {
		return fmt.Errorf("failed building block: %w", err)
	}
	if err := blk.Verify(context.Background()); err != nil {
		return fmt.Errorf("failed verifying block: %w", err)
	}

	proposalBlk := blk.(snowman.OracleBlock)
	options, err := proposalBlk.Options(context.Background())
	if err != nil {
		return fmt.Errorf("failed retrieving options: %w", err)
	}

	commit := options[0].(*blockexecutor.Block)
	_, ok := commit.Block.(*block.BanffCommitBlock)
	if !ok {
		return fmt.Errorf("failed retrieving commit option: %w", err)
	}
	if err := blk.Accept(context.Background()); err != nil {
		return fmt.Errorf("failed accepting block: %w", err)
	}

	if err := commit.Verify(context.Background()); err != nil {
		return fmt.Errorf("failed verifying commit block: %w", err)
	}
	if err := commit.Accept(context.Background()); err != nil {
		return fmt.Errorf("failed accepting commit block: %w", err)
	}

	if err := vm.SetPreference(context.Background(), vm.manager.LastAccepted()); err != nil {
		return fmt.Errorf("failed setting preference: %w", err)
	}

	return nil
}

type validatorInputData struct {
	eventType uint8
	startTime time.Time
	endTime   time.Time
	nodeID    ids.ShortNodeID
	publicKey *bls.PublicKey
}

// buildTimestampsList creates validators start and end time, given the event list.
<<<<<<< HEAD
// output is returned as a list of state.Stakers, just because it's a convenient object to
// collect all relevant information.
func buildTimestampsList(events []uint8, currentTime time.Time, nodeID ids.ShortNodeID) ([]*validatorInputData, error) {
=======
// output is returned as a list of validatorInputData
func buildTimestampsList(events []uint8, currentTime time.Time, nodeID ids.NodeID) ([]*validatorInputData, error) {
>>>>>>> a4cee603
	res := make([]*validatorInputData, 0, len(events))

	currentTime = currentTime.Add(txexecutor.SyncBound)
	switch endTime := currentTime.Add(defaultMinStakingDuration); events[0] {
	case startPrimaryWithBLS:
		sk, err := bls.NewSecretKey()
		if err != nil {
			return nil, fmt.Errorf("could not make private key: %w", err)
		}

		res = append(res, &validatorInputData{
			eventType: startPrimaryWithBLS,
			startTime: currentTime,
			endTime:   endTime,
			nodeID:    nodeID,
			publicKey: bls.PublicFromSecretKey(sk),
		})
	case startPrimaryWithoutBLS:
		res = append(res, &validatorInputData{
			eventType: startPrimaryWithoutBLS,
			startTime: currentTime,
			endTime:   endTime,
			nodeID:    nodeID,
			publicKey: nil,
		})
	default:
		return nil, fmt.Errorf("unexpected initial event %d", events[0])
	}

	// track current primary validator to make sure its staking period
	// covers all of its subnet validators
	currentPrimaryVal := res[0]
	for i := 1; i < len(events); i++ {
		currentTime = currentTime.Add(txexecutor.SyncBound)

		switch currentEvent := events[i]; currentEvent {
		case startSubnetValidator:
			endTime := currentTime.Add(defaultMinStakingDuration)
			res = append(res, &validatorInputData{
				eventType: startSubnetValidator,
				startTime: currentTime,
				endTime:   endTime,
				nodeID:    nodeID,
				publicKey: nil,
			})

			currentPrimaryVal.endTime = endTime.Add(time.Second)
			currentTime = endTime.Add(time.Second)

		case startPrimaryWithBLS:
			currentTime = currentPrimaryVal.endTime.Add(txexecutor.SyncBound)
			sk, err := bls.NewSecretKey()
			if err != nil {
				return nil, fmt.Errorf("could not make private key: %w", err)
			}

			endTime := currentTime.Add(defaultMinStakingDuration)
			val := &validatorInputData{
				eventType: startPrimaryWithBLS,
				startTime: currentTime,
				endTime:   endTime,
				nodeID:    nodeID,
				publicKey: bls.PublicFromSecretKey(sk),
			}
			res = append(res, val)
			currentPrimaryVal = val

		case startPrimaryWithoutBLS:
			currentTime = currentPrimaryVal.endTime.Add(txexecutor.SyncBound)
			endTime := currentTime.Add(defaultMinStakingDuration)
			val := &validatorInputData{
				eventType: startPrimaryWithoutBLS,
				startTime: currentTime,
				endTime:   endTime,
				nodeID:    nodeID,
				publicKey: nil,
			}
			res = append(res, val)
			currentPrimaryVal = val
		}
	}
	return res, nil
}

func TestTimestampListGenerator(t *testing.T) {
	properties := gopter.NewProperties(nil)

	properties.Property("primary validators are returned in sequence", prop.ForAll(
		func(events []uint8) string {
			currentTime := time.Now()
			nodeID := ids.GenerateTestShortNodeID()
			validatorsTimes, err := buildTimestampsList(events, currentTime, nodeID)
			if err != nil {
				return fmt.Sprintf("failed building events sequence: %s", err.Error())
			}

			if len(validatorsTimes) == 0 {
				return errEmptyEventsList.Error()
			}

			// nil out non subnet validators
			subnetIndexes := make([]int, 0)
			for idx, ev := range validatorsTimes {
				if ev.eventType == startSubnetValidator {
					subnetIndexes = append(subnetIndexes, idx)
				}
			}
			for _, idx := range subnetIndexes {
				validatorsTimes[idx] = nil
			}

			currentEventTime := currentTime
			for i, ev := range validatorsTimes {
				if ev == nil {
					continue // a subnet validator
				}
				if currentEventTime.After(ev.startTime) {
					return fmt.Sprintf("validator %d start time larger than current event time", i)
				}

				if ev.startTime.After(ev.endTime) {
					return fmt.Sprintf("validator %d start time larger than its end time", i)
				}

				currentEventTime = ev.endTime
			}

			return ""
		},
		gen.SliceOf(gen.OneConstOf(
			startPrimaryWithBLS,
			startPrimaryWithoutBLS,
			startSubnetValidator,
		)).SuchThat(func(v interface{}) bool {
			list := v.([]uint8)
			return len(list) > 0 && (list[0] == startPrimaryWithBLS || list[0] == startPrimaryWithoutBLS)
		}),
	))

	properties.Property("subnet validators are returned in sequence", prop.ForAll(
		func(events []uint8) string {
			currentTime := time.Now()
			nodeID := ids.GenerateTestShortNodeID()
			validatorsTimes, err := buildTimestampsList(events, currentTime, nodeID)
			if err != nil {
				return fmt.Sprintf("failed building events sequence: %s", err.Error())
			}

			if len(validatorsTimes) == 0 {
				return errEmptyEventsList.Error()
			}

			// nil out non subnet validators
			nonSubnetIndexes := make([]int, 0)
			for idx, ev := range validatorsTimes {
				if ev.eventType != startSubnetValidator {
					nonSubnetIndexes = append(nonSubnetIndexes, idx)
				}
			}
			for _, idx := range nonSubnetIndexes {
				validatorsTimes[idx] = nil
			}

			currentEventTime := currentTime
			for i, ev := range validatorsTimes {
				if ev == nil {
					continue // a non-subnet validator
				}
				if currentEventTime.After(ev.startTime) {
					return fmt.Sprintf("validator %d start time larger than current event time", i)
				}

				if ev.startTime.After(ev.endTime) {
					return fmt.Sprintf("validator %d start time larger than its end time", i)
				}

				currentEventTime = ev.endTime
			}

			return ""
		},
		gen.SliceOf(gen.OneConstOf(
			startPrimaryWithBLS,
			startPrimaryWithoutBLS,
			startSubnetValidator,
		)).SuchThat(func(v interface{}) bool {
			list := v.([]uint8)
			return len(list) > 0 && (list[0] == startPrimaryWithBLS || list[0] == startPrimaryWithoutBLS)
		}),
	))

	properties.Property("subnet validators' times are bound by a primary validator's times", prop.ForAll(
		func(events []uint8) string {
			currentTime := time.Now()
			nodeID := ids.GenerateTestShortNodeID()
			validatorsTimes, err := buildTimestampsList(events, currentTime, nodeID)
			if err != nil {
				return fmt.Sprintf("failed building events sequence: %s", err.Error())
			}

			if len(validatorsTimes) == 0 {
				return errEmptyEventsList.Error()
			}

			currentPrimaryValidator := validatorsTimes[0]
			for i := 1; i < len(validatorsTimes); i++ {
				if validatorsTimes[i].eventType != startSubnetValidator {
					currentPrimaryValidator = validatorsTimes[i]
					continue
				}

				subnetVal := validatorsTimes[i]
				if currentPrimaryValidator.startTime.After(subnetVal.startTime) ||
					subnetVal.endTime.After(currentPrimaryValidator.endTime) {
					return "subnet validator not bounded by primary network ones"
				}
			}
			return ""
		},
		gen.SliceOf(gen.OneConstOf(
			startPrimaryWithBLS,
			startPrimaryWithoutBLS,
			startSubnetValidator,
		)).SuchThat(func(v interface{}) bool {
			list := v.([]uint8)
			return len(list) > 0 && (list[0] == startPrimaryWithBLS || list[0] == startPrimaryWithoutBLS)
		}),
	))

	properties.TestingRun(t)
}

// add a single validator at the end of times,
// to make sure it won't pollute our tests
func buildVM(t *testing.T) (*VM, ids.ID, error) {
	forkTime := defaultGenesisTime
	vm := &VM{Config: config.Config{
		Chains:                 chains.TestManager,
		UptimeLockedCalculator: uptime.NewLockedCalculator(),
		SybilProtectionEnabled: true,
		Validators:             validators.NewManager(),
		TxFee:                  defaultTxFee,
		CreateSubnetTxFee:      100 * defaultTxFee,
		TransformSubnetTxFee:   100 * defaultTxFee,
		CreateBlockchainTxFee:  100 * defaultTxFee,
		MinValidatorStake:      defaultMinValidatorStake,
		MaxValidatorStake:      defaultMaxValidatorStake,
		MinDelegatorStake:      defaultMinDelegatorStake,
		MinStakeDuration:       defaultMinStakingDuration,
		MaxStakeDuration:       defaultMaxStakingDuration,
		RewardConfig:           defaultRewardConfig,
		ApricotPhase3Time:      forkTime,
		ApricotPhase5Time:      forkTime,
		BanffTime:              forkTime,
		CortinaTime:            forkTime,
	}}
	vm.clock.Set(forkTime.Add(time.Second))

	baseDBManager := manager.NewMemDB(version.Semantic1_0_0)
	chainDBManager := baseDBManager.NewPrefixDBManager([]byte{0})
	atomicDB := prefixdb.New([]byte{1}, baseDBManager.Current().Database)

	msgChan := make(chan common.Message, 1)
	ctx := defaultContext(t)

	m := atomic.NewMemory(atomicDB)
	ctx.SharedMemory = m.NewSharedMemory(ctx.ChainID)

	ctx.Lock.Lock()
	defer ctx.Lock.Unlock()
	appSender := &common.SenderTest{}
	appSender.CantSendAppGossip = true
	appSender.SendAppGossipF = func(context.Context, []byte) error {
		return nil
	}

	genesisBytes, err := buildCustomGenesis()
	if err != nil {
		return nil, ids.Empty, err
	}

	err = vm.Initialize(
		context.Background(),
		ctx,
		chainDBManager,
		genesisBytes,
		nil,
		nil,
		msgChan,
		nil,
		appSender,
	)
	if err != nil {
		return nil, ids.Empty, err
	}

	err = vm.SetState(context.Background(), snow.NormalOp)
	if err != nil {
		return nil, ids.Empty, err
	}

	// Create a subnet and store it in testSubnet1
	// Note: following Banff activation, block acceptance will move
	// chain time ahead
	testSubnet1, err = vm.txBuilder.NewCreateSubnetTx(
		1, // threshold
		[]ids.ShortID{keys[0].PublicKey().Address()},
		[]*secp256k1.PrivateKey{keys[len(keys)-1]}, // pays tx fee
		keys[0].PublicKey().Address(),              // change addr
	)
	if err != nil {
		return nil, ids.Empty, err
	}
	if err := vm.Builder.AddUnverifiedTx(testSubnet1); err != nil {
		return nil, ids.Empty, err
	}

	blk, err := vm.Builder.BuildBlock(context.Background())
	if err != nil {
		return nil, ids.Empty, err
	}
	if err := blk.Verify(context.Background()); err != nil {
		return nil, ids.Empty, err
	}
	if err := blk.Accept(context.Background()); err != nil {
		return nil, ids.Empty, err
	}
	if err := vm.SetPreference(context.Background(), vm.manager.LastAccepted()); err != nil {
		return nil, ids.Empty, err
	}

	return vm, testSubnet1.ID(), nil
}

func buildCustomGenesis() ([]byte, error) {
	genesisUTXOs := make([]api.UTXO, len(keys))
	for i, key := range keys {
		id := key.PublicKey().Address()
		addr, err := address.FormatBech32(constants.UnitTestHRP, id.Bytes())
		if err != nil {
			return nil, err
		}
		genesisUTXOs[i] = api.UTXO{
			Amount:  json.Uint64(defaultBalance),
			Address: addr,
		}
	}

	// we need at least a validator, otherwise BuildBlock would fail, since it
	// won't find next staker to promote/evict from stakers set. Contrary to
	// what happens with production code we push such validator at the end of
	// times, so to avoid interference with our tests
	nodeID := ids.ShortNodeID(keys[len(keys)-1].PublicKey().Address())
	addr, err := address.FormatBech32(constants.UnitTestHRP, nodeID.Bytes())
	if err != nil {
		return nil, err
	}

	starTime := mockable.MaxTime.Add(-1 * defaultMinStakingDuration)
	endTime := mockable.MaxTime
	genesisValidator := api.GenesisPermissionlessValidator{
		GenesisStaker: api.GenesisStaker{
			StartTime:   json.Uint64(starTime.Unix()),
			EndTime:     json.Uint64(endTime.Unix()),
			ShortNodeID: nodeID,
		},
		RewardOwner: &api.Owner{
			Threshold: 1,
			Addresses: []string{addr},
		},
		Staked: []api.UTXO{{
			Amount:  json.Uint64(defaultWeight),
			Address: addr,
		}},
		DelegationFee: reward.PercentDenominator,
	}

	buildGenesisArgs := api.BuildGenesisArgs{
		Encoding:      formatting.Hex,
		NetworkID:     json.Uint32(constants.UnitTestID),
		AvaxAssetID:   avaxAssetID,
		UTXOs:         genesisUTXOs,
		Validators:    []api.GenesisPermissionlessValidator{genesisValidator},
		Chains:        nil,
		Time:          json.Uint64(defaultGenesisTime.Unix()),
		InitialSupply: json.Uint64(360 * units.MegaAvax),
	}

	buildGenesisResponse := api.BuildGenesisReply{}
	platformvmSS := api.StaticService{}
	if err := platformvmSS.BuildGenesis(nil, &buildGenesisArgs, &buildGenesisResponse); err != nil {
		return nil, err
	}

	genesisBytes, err := formatting.Decode(buildGenesisResponse.Encoding, buildGenesisResponse.Bytes)
	if err != nil {
		return nil, err
	}

	return genesisBytes, nil
}<|MERGE_RESOLUTION|>--- conflicted
+++ resolved
@@ -488,14 +488,8 @@
 }
 
 // buildTimestampsList creates validators start and end time, given the event list.
-<<<<<<< HEAD
-// output is returned as a list of state.Stakers, just because it's a convenient object to
-// collect all relevant information.
+// output is returned as a list of validatorInputData
 func buildTimestampsList(events []uint8, currentTime time.Time, nodeID ids.ShortNodeID) ([]*validatorInputData, error) {
-=======
-// output is returned as a list of validatorInputData
-func buildTimestampsList(events []uint8, currentTime time.Time, nodeID ids.NodeID) ([]*validatorInputData, error) {
->>>>>>> a4cee603
 	res := make([]*validatorInputData, 0, len(events))
 
 	currentTime = currentTime.Add(txexecutor.SyncBound)
