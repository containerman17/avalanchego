// Copyright (C) 2019-2023, Ava Labs, Inc. All rights reserved.
// See the file LICENSE for licensing terms.

package platformvm

import (
	"bytes"
	"context"
	"testing"
	"time"

	"github.com/prometheus/client_golang/prometheus"

	"github.com/stretchr/testify/require"

	"github.com/ava-labs/avalanchego/chains/atomic"
	"github.com/ava-labs/avalanchego/database"
	"github.com/ava-labs/avalanchego/database/memdb"
	"github.com/ava-labs/avalanchego/database/prefixdb"
	"github.com/ava-labs/avalanchego/ids"
	"github.com/ava-labs/avalanchego/message"
	"github.com/ava-labs/avalanchego/proto/pb/p2p"
	"github.com/ava-labs/avalanchego/snow"
	"github.com/ava-labs/avalanchego/snow/choices"
	"github.com/ava-labs/avalanchego/snow/consensus/snowball"
	"github.com/ava-labs/avalanchego/snow/engine/common"
	"github.com/ava-labs/avalanchego/snow/engine/common/queue"
	"github.com/ava-labs/avalanchego/snow/engine/common/tracker"
	"github.com/ava-labs/avalanchego/snow/engine/snowman/bootstrap"
	"github.com/ava-labs/avalanchego/snow/networking/benchlist"
	"github.com/ava-labs/avalanchego/snow/networking/handler"
	"github.com/ava-labs/avalanchego/snow/networking/router"
	"github.com/ava-labs/avalanchego/snow/networking/sender"
	"github.com/ava-labs/avalanchego/snow/networking/timeout"
	"github.com/ava-labs/avalanchego/snow/snowtest"
	"github.com/ava-labs/avalanchego/snow/validators"
	"github.com/ava-labs/avalanchego/subnets"
	"github.com/ava-labs/avalanchego/utils/constants"
	"github.com/ava-labs/avalanchego/utils/crypto/secp256k1"
	"github.com/ava-labs/avalanchego/utils/formatting/address"
	"github.com/ava-labs/avalanchego/utils/logging"
	"github.com/ava-labs/avalanchego/utils/math/meter"
	"github.com/ava-labs/avalanchego/utils/resource"
	"github.com/ava-labs/avalanchego/utils/set"
	"github.com/ava-labs/avalanchego/utils/timer"
	"github.com/ava-labs/avalanchego/utils/units"
	"github.com/ava-labs/avalanchego/version"
	"github.com/ava-labs/avalanchego/vms/components/avax"
	"github.com/ava-labs/avalanchego/vms/platformvm/block"
	"github.com/ava-labs/avalanchego/vms/platformvm/reward"
	"github.com/ava-labs/avalanchego/vms/platformvm/status"
	"github.com/ava-labs/avalanchego/vms/platformvm/txs"
	"github.com/ava-labs/avalanchego/vms/secp256k1fx"

	smcon "github.com/ava-labs/avalanchego/snow/consensus/snowman"
	smeng "github.com/ava-labs/avalanchego/snow/engine/snowman"
	snowgetter "github.com/ava-labs/avalanchego/snow/engine/snowman/getter"
	timetracker "github.com/ava-labs/avalanchego/snow/networking/tracker"
	blockbuilder "github.com/ava-labs/avalanchego/vms/platformvm/block/builder"
	blockexecutor "github.com/ava-labs/avalanchego/vms/platformvm/block/executor"
	ts "github.com/ava-labs/avalanchego/vms/platformvm/testsetup"
	txbuilder "github.com/ava-labs/avalanchego/vms/platformvm/txs/builder"
	txexecutor "github.com/ava-labs/avalanchego/vms/platformvm/txs/executor"
)

var (
	latestForkTime = ts.ValidateEndTime.Add(-5 * ts.MinStakingDuration)

	// subnet that exists at genesis in defaultVM
	// Its controlKeys are ts.SubnetControlKeys
	// Its threshold is 2
	testSubnet1 *txs.Tx
)

<<<<<<< HEAD
// Returns:
// 1) The genesis state
// 2) The byte representation of the default genesis for tests
func defaultGenesis(t *testing.T, avaxAssetID ids.ID) (*api.BuildGenesisArgs, []byte) {
	require := require.New(t)

	genesisUTXOs := make([]api.UTXO, len(ts.Keys))
	for i, key := range ts.Keys {
		id := key.PublicKey().Address()
		addr, err := address.FormatBech32(constants.UnitTestHRP, id.Bytes())
		require.NoError(err)
		genesisUTXOs[i] = api.UTXO{
			Amount:  json.Uint64(ts.Balance),
			Address: addr,
		}
	}

	genesisValidators := make([]api.GenesisPermissionlessValidator, len(ts.GenesisNodeIDs))
	for i, nodeID := range ts.GenesisNodeIDs {
		addr, err := address.FormatBech32(constants.UnitTestHRP, nodeID.Bytes())
		require.NoError(err)
		genesisValidators[i] = api.GenesisPermissionlessValidator{
			GenesisValidator: api.GenesisValidator{
				StartTime: json.Uint64(ts.ValidateStartTime.Unix()),
				EndTime:   json.Uint64(ts.ValidateEndTime.Unix()),
				NodeID:    nodeID,
			},
			RewardOwner: &api.Owner{
				Threshold: 1,
				Addresses: []string{addr},
			},
			Staked: []api.UTXO{{
				Amount:  json.Uint64(ts.Weight),
				Address: addr,
			}},
			DelegationFee: reward.PercentDenominator,
		}
	}

	buildGenesisArgs := api.BuildGenesisArgs{
		Encoding:      formatting.Hex,
		NetworkID:     json.Uint32(constants.UnitTestID),
		AvaxAssetID:   avaxAssetID,
		UTXOs:         genesisUTXOs,
		Validators:    genesisValidators,
		Chains:        nil,
		Time:          json.Uint64(ts.GenesisTime.Unix()),
		InitialSupply: json.Uint64(360 * units.MegaAvax),
	}

	buildGenesisResponse := api.BuildGenesisReply{}
	platformvmSS := api.StaticService{}
	require.NoError(platformvmSS.BuildGenesis(nil, &buildGenesisArgs, &buildGenesisResponse))

	genesisBytes, err := formatting.Decode(buildGenesisResponse.Encoding, buildGenesisResponse.Bytes)
	require.NoError(err)

	return &buildGenesisArgs, genesisBytes
}

// Returns:
// 1) The genesis state
// 2) The byte representation of the default genesis for tests
func BuildGenesisTest(t *testing.T) (*api.BuildGenesisArgs, []byte) {
	return BuildGenesisTestWithArgs(t, nil)
}

// Returns:
// 1) The genesis state
// 2) The byte representation of the default genesis for tests
func BuildGenesisTestWithArgs(t *testing.T, args *api.BuildGenesisArgs) (*api.BuildGenesisArgs, []byte) {
	require := require.New(t)
	genesisUTXOs := make([]api.UTXO, len(ts.Keys))
	for i, key := range ts.Keys {
		id := key.PublicKey().Address()
		addr, err := address.FormatBech32(constants.UnitTestHRP, id.Bytes())
		require.NoError(err)

		genesisUTXOs[i] = api.UTXO{
			Amount:  json.Uint64(ts.Balance),
			Address: addr,
		}
	}

	genesisValidators := make([]api.GenesisPermissionlessValidator, len(ts.GenesisNodeIDs))
	for i, nodeID := range ts.GenesisNodeIDs {
		addr, err := address.FormatBech32(constants.UnitTestHRP, nodeID.Bytes())
		require.NoError(err)

		genesisValidators[i] = api.GenesisPermissionlessValidator{
			GenesisValidator: api.GenesisValidator{
				StartTime: json.Uint64(ts.ValidateStartTime.Unix()),
				EndTime:   json.Uint64(ts.ValidateEndTime.Unix()),
				NodeID:    nodeID,
			},
			RewardOwner: &api.Owner{
				Threshold: 1,
				Addresses: []string{addr},
			},
			Staked: []api.UTXO{{
				Amount:  json.Uint64(ts.Weight),
				Address: addr,
			}},
			DelegationFee: reward.PercentDenominator,
		}
	}

	ctx := snowtest.Context(t, snowtest.PChainID)
	buildGenesisArgs := api.BuildGenesisArgs{
		NetworkID:     json.Uint32(constants.UnitTestID),
		AvaxAssetID:   ctx.AVAXAssetID,
		UTXOs:         genesisUTXOs,
		Validators:    genesisValidators,
		Chains:        nil,
		Time:          json.Uint64(ts.GenesisTime.Unix()),
		InitialSupply: json.Uint64(360 * units.MegaAvax),
		Encoding:      formatting.Hex,
	}

	if args != nil {
		buildGenesisArgs = *args
	}

	buildGenesisResponse := api.BuildGenesisReply{}
	platformvmSS := api.StaticService{}
	require.NoError(platformvmSS.BuildGenesis(nil, &buildGenesisArgs, &buildGenesisResponse))

	genesisBytes, err := formatting.Decode(buildGenesisResponse.Encoding, buildGenesisResponse.Bytes)
	require.NoError(err)

	return &buildGenesisArgs, genesisBytes
}

func defaultVM(t *testing.T, fork ts.ActiveFork) (*VM, database.Database, *ts.MutableSharedMemory) {
=======
type mutableSharedMemory struct {
	atomic.SharedMemory
}

func defaultVM(t *testing.T, fork activeFork) (*VM, database.Database, *mutableSharedMemory) {
>>>>>>> 081fc2a3
	require := require.New(t)

	// always reset latestForkTime (a package level variable)
	// to ensure test independence
	latestForkTime = ts.GenesisTime.Add(time.Second)

	vm := &VM{
		Config: *ts.Config(fork, latestForkTime),
	}

	baseDB := memdb.New()
	chainDB := prefixdb.New([]byte{0}, baseDB)

	vm.clock.Set(latestForkTime)
	msgChan := make(chan common.Message, 1)
	ctx, msm := ts.Context(t, baseDB)

	ctx.Lock.Lock()
	defer ctx.Lock.Unlock()
	_, genesisBytes := ts.BuildGenesis(t, ctx)
	appSender := &common.SenderTest{}
	appSender.CantSendAppGossip = true
	appSender.SendAppGossipF = func(context.Context, []byte) error {
		return nil
	}

	require.NoError(vm.Initialize(
		context.Background(),
		ctx,
		chainDB,
		genesisBytes,
		nil,
		nil,
		msgChan,
		nil,
		appSender,
	))

	// align chain time and local clock
	vm.state.SetTimestamp(vm.clock.Time())

	require.NoError(vm.SetState(context.Background(), snow.NormalOp))

	// Create a subnet and store it in testSubnet1
	// Note: following Banff activation, block acceptance will move
	// chain time ahead
	var err error
	testSubnet1, err = vm.txBuilder.NewCreateSubnetTx(
		2, // threshold; 2 sigs needed to add validator to this subnet
		[]ids.ShortID{
			ts.SubnetControlKeys[0].PublicKey().Address(),
			ts.SubnetControlKeys[1].PublicKey().Address(),
			ts.SubnetControlKeys[2].PublicKey().Address(),
		},
		[]*secp256k1.PrivateKey{ts.Keys[0]}, // pays tx fee
		ts.Keys[0].PublicKey().Address(),    // change addr
	)
	require.NoError(err)
	vm.ctx.Lock.Unlock()
	require.NoError(vm.issueTx(context.Background(), testSubnet1))
	vm.ctx.Lock.Lock()
	blk, err := vm.Builder.BuildBlock(context.Background())
	require.NoError(err)
	require.NoError(blk.Verify(context.Background()))
	require.NoError(blk.Accept(context.Background()))
	require.NoError(vm.SetPreference(context.Background(), vm.manager.LastAccepted()))

	return vm, baseDB, msm
}

// Ensure genesis state is parsed from bytes and stored correctly
func TestGenesis(t *testing.T) {
	require := require.New(t)
	vm, _, _ := defaultVM(t, ts.LatestFork)
	vm.ctx.Lock.Lock()
	defer func() {
		require.NoError(vm.Shutdown(context.Background()))
		vm.ctx.Lock.Unlock()
	}()

	// Ensure the genesis block has been accepted and stored
	genesisBlockID, err := vm.LastAccepted(context.Background()) // lastAccepted should be ID of genesis block
	require.NoError(err)

	genesisBlock, err := vm.manager.GetBlock(genesisBlockID)
	require.NoError(err)
	require.Equal(choices.Accepted, genesisBlock.Status())

	genesisState, _ := ts.BuildGenesis(t, vm.ctx)
	// Ensure all the genesis UTXOs are there
	for _, utxo := range genesisState.UTXOs {
		_, addrBytes, err := address.ParseBech32(utxo.Address)
		require.NoError(err)

		addr, err := ids.ToShortID(addrBytes)
		require.NoError(err)

		addrs := set.Of(addr)
		utxos, err := avax.GetAllUTXOs(vm.state, addrs)
		require.NoError(err)
		require.Len(utxos, 1)

		out := utxos[0].Out.(*secp256k1fx.TransferOutput)
		if out.Amount() != uint64(utxo.Amount) {
			id := ts.Keys[0].PublicKey().Address()
			addr, err := address.FormatBech32(constants.UnitTestHRP, id.Bytes())
			require.NoError(err)

			require.Equal(utxo.Address, addr)
			require.Equal(uint64(utxo.Amount)-vm.CreateSubnetTxFee, out.Amount())
		}
	}

	// Ensure current validator set of primary network is correct
	require.Len(genesisState.Validators, vm.Validators.Count(constants.PrimaryNetworkID))

	for _, nodeID := range ts.GenesisNodeIDs {
		_, ok := vm.Validators.GetValidator(constants.PrimaryNetworkID, nodeID)
		require.True(ok)
	}

	// Ensure the new subnet we created exists
	_, _, err = vm.state.GetTx(testSubnet1.ID())
	require.NoError(err)
}

// accept proposal to add validator to primary network
func TestAddValidatorCommit(t *testing.T) {
	require := require.New(t)
	vm, _, _ := defaultVM(t, ts.LatestFork)
	vm.ctx.Lock.Lock()
	defer func() {
		require.NoError(vm.Shutdown(context.Background()))
		vm.ctx.Lock.Unlock()
	}()

	var (
		startTime     = vm.clock.Time().Add(txexecutor.SyncBound).Add(1 * time.Second)
		endTime       = startTime.Add(ts.MinStakingDuration)
		nodeID        = ids.GenerateTestNodeID()
		rewardAddress = ids.GenerateTestShortID()
	)

	// create valid tx
	tx, err := vm.txBuilder.NewAddValidatorTx(
		vm.MinValidatorStake,
		uint64(startTime.Unix()),
		uint64(endTime.Unix()),
		nodeID,
		rewardAddress,
		reward.PercentDenominator,
		[]*secp256k1.PrivateKey{ts.Keys[0]},
		ids.ShortEmpty, // change addr
	)
	require.NoError(err)

	// trigger block creation
	vm.ctx.Lock.Unlock()
	require.NoError(vm.issueTx(context.Background(), tx))
	vm.ctx.Lock.Lock()

	blk, err := vm.Builder.BuildBlock(context.Background())
	require.NoError(err)

	require.NoError(blk.Verify(context.Background()))
	require.NoError(blk.Accept(context.Background()))

	_, txStatus, err := vm.state.GetTx(tx.ID())
	require.NoError(err)
	require.Equal(status.Committed, txStatus)

	// Verify that new validator now in current validator set
	_, err = vm.state.GetCurrentValidator(constants.PrimaryNetworkID, nodeID)
	require.NoError(err)
}

// verify invalid attempt to add validator to primary network
func TestInvalidAddValidatorCommit(t *testing.T) {
	require := require.New(t)
	vm, _, _ := defaultVM(t, ts.CortinaFork)
	vm.ctx.Lock.Lock()
	defer func() {
		require.NoError(vm.Shutdown(context.Background()))
		vm.ctx.Lock.Unlock()
	}()

	nodeID := ids.GenerateTestNodeID()
	startTime := ts.GenesisTime.Add(-txexecutor.SyncBound).Add(-1 * time.Second)
	endTime := startTime.Add(ts.MinStakingDuration)

	// create invalid tx
	tx, err := vm.txBuilder.NewAddValidatorTx(
		vm.MinValidatorStake,
		uint64(startTime.Unix()),
		uint64(endTime.Unix()),
		nodeID,
		ids.GenerateTestShortID(),
		reward.PercentDenominator,
		[]*secp256k1.PrivateKey{ts.Keys[0]},
		ids.ShortEmpty, // change addr
	)
	require.NoError(err)

	preferredID := vm.manager.Preferred()
	preferred, err := vm.manager.GetBlock(preferredID)
	require.NoError(err)
	preferredHeight := preferred.Height()

	statelessBlk, err := block.NewBanffStandardBlock(
		preferred.Timestamp(),
		preferredID,
		preferredHeight+1,
		[]*txs.Tx{tx},
	)
	require.NoError(err)

	blkBytes := statelessBlk.Bytes()

	parsedBlock, err := vm.ParseBlock(context.Background(), blkBytes)
	require.NoError(err)

	err = parsedBlock.Verify(context.Background())
	require.ErrorIs(err, txexecutor.ErrTimestampNotBeforeStartTime)

	txID := statelessBlk.Txs()[0].ID()
	reason := vm.Builder.GetDropReason(txID)
	require.ErrorIs(reason, txexecutor.ErrTimestampNotBeforeStartTime)
}

// Reject attempt to add validator to primary network
func TestAddValidatorReject(t *testing.T) {
	require := require.New(t)
	vm, _, _ := defaultVM(t, ts.CortinaFork)
	vm.ctx.Lock.Lock()
	defer func() {
		require.NoError(vm.Shutdown(context.Background()))
		vm.ctx.Lock.Unlock()
	}()

	var (
		startTime     = vm.clock.Time().Add(txexecutor.SyncBound).Add(1 * time.Second)
		endTime       = startTime.Add(ts.MinStakingDuration)
		nodeID        = ids.GenerateTestNodeID()
		rewardAddress = ids.GenerateTestShortID()
	)

	// create valid tx
	tx, err := vm.txBuilder.NewAddValidatorTx(
		vm.MinValidatorStake,
		uint64(startTime.Unix()),
		uint64(endTime.Unix()),
		nodeID,
		rewardAddress,
		reward.PercentDenominator,
		[]*secp256k1.PrivateKey{ts.Keys[0]},
		ids.ShortEmpty, // change addr
	)
	require.NoError(err)

	// trigger block creation
	vm.ctx.Lock.Unlock()
	require.NoError(vm.issueTx(context.Background(), tx))
	vm.ctx.Lock.Lock()

	blk, err := vm.Builder.BuildBlock(context.Background())
	require.NoError(err)

	require.NoError(blk.Verify(context.Background()))
	require.NoError(blk.Reject(context.Background()))

	_, _, err = vm.state.GetTx(tx.ID())
	require.ErrorIs(err, database.ErrNotFound)

	_, err = vm.state.GetPendingValidator(constants.PrimaryNetworkID, nodeID)
	require.ErrorIs(err, database.ErrNotFound)
}

// Reject proposal to add validator to primary network
func TestAddValidatorInvalidNotReissued(t *testing.T) {
	require := require.New(t)
	vm, _, _ := defaultVM(t, ts.LatestFork)
	vm.ctx.Lock.Lock()
	defer func() {
		vm.ctx.Lock.Lock()
		require.NoError(vm.Shutdown(context.Background()))
		vm.ctx.Lock.Unlock()
	}()

	// Use nodeID that is already in the genesis
	repeatNodeID := ts.GenesisNodeIDs[0]

	startTime := latestForkTime.Add(txexecutor.SyncBound).Add(1 * time.Second)
	endTime := startTime.Add(ts.MinStakingDuration)

	// create valid tx
	tx, err := vm.txBuilder.NewAddValidatorTx(
		vm.MinValidatorStake,
		uint64(startTime.Unix()),
		uint64(endTime.Unix()),
		repeatNodeID,
		ids.GenerateTestShortID(),
		reward.PercentDenominator,
		[]*secp256k1.PrivateKey{ts.Keys[0]},
		ids.ShortEmpty, // change addr
	)
	require.NoError(err)

	// trigger block creation
	vm.ctx.Lock.Unlock()
	err = vm.issueTx(context.Background(), tx)
	require.ErrorIs(err, txexecutor.ErrAlreadyValidator)
}

// Accept proposal to add validator to subnet
func TestAddSubnetValidatorAccept(t *testing.T) {
	require := require.New(t)
	vm, _, _ := defaultVM(t, ts.LatestFork)
	vm.ctx.Lock.Lock()
	defer func() {
		require.NoError(vm.Shutdown(context.Background()))
		vm.ctx.Lock.Unlock()
	}()

	var (
		startTime = vm.clock.Time().Add(txexecutor.SyncBound).Add(1 * time.Second)
		endTime   = startTime.Add(ts.MinStakingDuration)
		nodeID    = ts.GenesisNodeIDs[0]
	)

	// create valid tx
	// note that [startTime, endTime] is a subset of time that test.Keys[0]
	// validates primary network ([test.ValidateStartTime, test.ValidateEndTime])
	tx, err := vm.txBuilder.NewAddSubnetValidatorTx(
		ts.Weight,
		uint64(startTime.Unix()),
		uint64(endTime.Unix()),
		nodeID,
		testSubnet1.ID(),
		[]*secp256k1.PrivateKey{ts.SubnetControlKeys[0], ts.SubnetControlKeys[1]},
		ids.ShortEmpty, // change addr
	)
	require.NoError(err)

	// trigger block creation
	vm.ctx.Lock.Unlock()
	require.NoError(vm.issueTx(context.Background(), tx))
	vm.ctx.Lock.Lock()

	blk, err := vm.Builder.BuildBlock(context.Background())
	require.NoError(err)

	require.NoError(blk.Verify(context.Background()))
	require.NoError(blk.Accept(context.Background()))

	_, txStatus, err := vm.state.GetTx(tx.ID())
	require.NoError(err)
	require.Equal(status.Committed, txStatus)

	// Verify that new validator is in current validator set
	_, err = vm.state.GetCurrentValidator(testSubnet1.ID(), nodeID)
	require.NoError(err)
}

// Reject proposal to add validator to subnet
func TestAddSubnetValidatorReject(t *testing.T) {
	require := require.New(t)
	vm, _, _ := defaultVM(t, ts.LatestFork)
	vm.ctx.Lock.Lock()
	defer func() {
		require.NoError(vm.Shutdown(context.Background()))
		vm.ctx.Lock.Unlock()
	}()

	var (
		startTime = vm.clock.Time().Add(txexecutor.SyncBound).Add(1 * time.Second)
		endTime   = startTime.Add(ts.MinStakingDuration)
		nodeID    = ts.GenesisNodeIDs[0]
	)

	// create valid tx
	// note that [startTime, endTime] is a subset of time that test.Keys[0]
	// validates primary network ([test.ValidateStartTime, test.ValidateEndTime])
	tx, err := vm.txBuilder.NewAddSubnetValidatorTx(
		ts.Weight,
		uint64(startTime.Unix()),
		uint64(endTime.Unix()),
		nodeID,
		testSubnet1.ID(),
		[]*secp256k1.PrivateKey{ts.SubnetControlKeys[1], ts.SubnetControlKeys[2]},
		ids.ShortEmpty, // change addr
	)
	require.NoError(err)

	// trigger block creation
	vm.ctx.Lock.Unlock()
	require.NoError(vm.issueTx(context.Background(), tx))
	vm.ctx.Lock.Lock()

	blk, err := vm.Builder.BuildBlock(context.Background())
	require.NoError(err)

	require.NoError(blk.Verify(context.Background()))
	require.NoError(blk.Reject(context.Background()))

	_, _, err = vm.state.GetTx(tx.ID())
	require.ErrorIs(err, database.ErrNotFound)

	// Verify that new validator NOT in validator set
	_, err = vm.state.GetCurrentValidator(testSubnet1.ID(), nodeID)
	require.ErrorIs(err, database.ErrNotFound)
}

// Test case where primary network validator rewarded
func TestRewardValidatorAccept(t *testing.T) {
	require := require.New(t)
	vm, _, _ := defaultVM(t, ts.LatestFork)
	vm.ctx.Lock.Lock()
	defer func() {
		require.NoError(vm.Shutdown(context.Background()))
		vm.ctx.Lock.Unlock()
	}()

	// Fast forward clock to time for genesis validators to leave
	vm.clock.Set(ts.ValidateEndTime)

	// Advance time and create proposal to reward a genesis validator
	blk, err := vm.Builder.BuildBlock(context.Background())
	require.NoError(err)
	require.NoError(blk.Verify(context.Background()))

	// Assert preferences are correct
	options, err := blk.(smcon.OracleBlock).Options(context.Background())
	require.NoError(err)

	commit := options[0].(*blockexecutor.Block)
	require.IsType(&block.BanffCommitBlock{}, commit.Block)

	abort := options[1].(*blockexecutor.Block)
	require.IsType(&block.BanffAbortBlock{}, abort.Block)

	// Assert block tries to reward a genesis validator
	rewardTx := blk.(block.Block).Txs()[0].Unsigned
	require.IsType(&txs.RewardValidatorTx{}, rewardTx)

	// Verify options and accept commmit block
	require.NoError(commit.Verify(context.Background()))
	require.NoError(abort.Verify(context.Background()))
	txID := blk.(block.Block).Txs()[0].ID()
	{
		onAbort, ok := vm.manager.GetState(abort.ID())
		require.True(ok)

		_, txStatus, err := onAbort.GetTx(txID)
		require.NoError(err)
		require.Equal(status.Aborted, txStatus)
	}

	require.NoError(blk.Accept(context.Background()))
	require.NoError(commit.Accept(context.Background()))

	// Verify that chain's timestamp has advanced
	timestamp := vm.state.GetTimestamp()
	require.Equal(ts.ValidateEndTime.Unix(), timestamp.Unix())

	// Verify that rewarded validator has been removed.
	// Note that test genesis has multiple validators
	// terminating at the same time. The rewarded validator
	// will the first by txID. To make the test more stable
	// (txID changes every time we change any parameter
	// of the tx creating the validator), we explicitly
	//  check that rewarded validator is removed from staker set.
	_, txStatus, err := vm.state.GetTx(txID)
	require.NoError(err)
	require.Equal(status.Committed, txStatus)

	tx, _, err := vm.state.GetTx(rewardTx.(*txs.RewardValidatorTx).TxID)
	require.NoError(err)
	require.IsType(&txs.AddValidatorTx{}, tx.Unsigned)

	valTx, _ := tx.Unsigned.(*txs.AddValidatorTx)
	_, err = vm.state.GetCurrentValidator(constants.PrimaryNetworkID, valTx.NodeID())
	require.ErrorIs(err, database.ErrNotFound)
}

// Test case where primary network validator not rewarded
func TestRewardValidatorReject(t *testing.T) {
	require := require.New(t)
	vm, _, _ := defaultVM(t, ts.LatestFork)
	vm.ctx.Lock.Lock()
	defer func() {
		require.NoError(vm.Shutdown(context.Background()))
		vm.ctx.Lock.Unlock()
	}()

	// Fast forward clock to time for genesis validators to leave
	vm.clock.Set(ts.ValidateEndTime)

	// Advance time and create proposal to reward a genesis validator
	blk, err := vm.Builder.BuildBlock(context.Background())
	require.NoError(err)
	require.NoError(blk.Verify(context.Background()))

	// Assert preferences are correct
	oracleBlk := blk.(smcon.OracleBlock)
	options, err := oracleBlk.Options(context.Background())
	require.NoError(err)

	commit := options[0].(*blockexecutor.Block)
	require.IsType(&block.BanffCommitBlock{}, commit.Block)

	abort := options[1].(*blockexecutor.Block)
	require.IsType(&block.BanffAbortBlock{}, abort.Block)

	// Assert block tries to reward a genesis validator
	rewardTx := oracleBlk.(block.Block).Txs()[0].Unsigned
	require.IsType(&txs.RewardValidatorTx{}, rewardTx)

	// Verify options and accept abort block
	require.NoError(commit.Verify(context.Background()))
	require.NoError(abort.Verify(context.Background()))
	txID := blk.(block.Block).Txs()[0].ID()
	{
		onAccept, ok := vm.manager.GetState(commit.ID())
		require.True(ok)

		_, txStatus, err := onAccept.GetTx(txID)
		require.NoError(err)
		require.Equal(status.Committed, txStatus)
	}

	require.NoError(blk.Accept(context.Background()))
	require.NoError(abort.Accept(context.Background()))

	// Verify that chain's timestamp has advanced
	timestamp := vm.state.GetTimestamp()
	require.Equal(ts.ValidateEndTime.Unix(), timestamp.Unix())

	// Verify that rewarded validator has been removed.
	// Note that test genesis has multiple validators
	// terminating at the same time. The rewarded validator
	// will the first by txID. To make the test more stable
	// (txID changes every time we change any parameter
	// of the tx creating the validator), we explicitly
	//  check that rewarded validator is removed from staker set.
	_, txStatus, err := vm.state.GetTx(txID)
	require.NoError(err)
	require.Equal(status.Aborted, txStatus)

	tx, _, err := vm.state.GetTx(rewardTx.(*txs.RewardValidatorTx).TxID)
	require.NoError(err)
	require.IsType(&txs.AddValidatorTx{}, tx.Unsigned)

	valTx, _ := tx.Unsigned.(*txs.AddValidatorTx)
	_, err = vm.state.GetCurrentValidator(constants.PrimaryNetworkID, valTx.NodeID())
	require.ErrorIs(err, database.ErrNotFound)
}

// Ensure BuildBlock errors when there is no block to build
func TestUnneededBuildBlock(t *testing.T) {
	require := require.New(t)
	vm, _, _ := defaultVM(t, ts.LatestFork)
	vm.ctx.Lock.Lock()
	defer func() {
		require.NoError(vm.Shutdown(context.Background()))
		vm.ctx.Lock.Unlock()
	}()
	_, err := vm.Builder.BuildBlock(context.Background())
	require.ErrorIs(err, blockbuilder.ErrNoPendingBlocks)
}

// test acceptance of proposal to create a new chain
func TestCreateChain(t *testing.T) {
	require := require.New(t)
	vm, _, _ := defaultVM(t, ts.LatestFork)
	vm.ctx.Lock.Lock()
	defer func() {
		require.NoError(vm.Shutdown(context.Background()))
		vm.ctx.Lock.Unlock()
	}()

	tx, err := vm.txBuilder.NewCreateChainTx(
		testSubnet1.ID(),
		nil,
		ids.ID{'t', 'e', 's', 't', 'v', 'm'},
		nil,
		"name",
		[]*secp256k1.PrivateKey{ts.SubnetControlKeys[0], ts.SubnetControlKeys[1]},
		ids.ShortEmpty, // change addr
	)
	require.NoError(err)

	vm.ctx.Lock.Unlock()
	require.NoError(vm.issueTx(context.Background(), tx))
	vm.ctx.Lock.Lock()

	blk, err := vm.Builder.BuildBlock(context.Background())
	require.NoError(err) // should contain proposal to create chain

	require.NoError(blk.Verify(context.Background()))

	require.NoError(blk.Accept(context.Background()))

	_, txStatus, err := vm.state.GetTx(tx.ID())
	require.NoError(err)
	require.Equal(status.Committed, txStatus)

	// Verify chain was created
	chains, err := vm.state.GetChains(testSubnet1.ID())
	require.NoError(err)

	foundNewChain := false
	for _, chain := range chains {
		if bytes.Equal(chain.Bytes(), tx.Bytes()) {
			foundNewChain = true
		}
	}
	require.True(foundNewChain)
}

// test where we:
// 1) Create a subnet
// 2) Add a validator to the subnet's current validator set
// 3) Advance timestamp to validator's end time (removing validator from current)
func TestCreateSubnet(t *testing.T) {
	require := require.New(t)
	vm, _, _ := defaultVM(t, ts.LatestFork)
	vm.ctx.Lock.Lock()
	defer func() {
		require.NoError(vm.Shutdown(context.Background()))
		vm.ctx.Lock.Unlock()
	}()

	nodeID := ts.GenesisNodeIDs[0]
	createSubnetTx, err := vm.txBuilder.NewCreateSubnetTx(
		1, // threshold
		[]ids.ShortID{ // control test.Keys
			ts.SubnetControlKeys[0].PublicKey().Address(),
			ts.SubnetControlKeys[1].PublicKey().Address(),
		},
		[]*secp256k1.PrivateKey{ts.Keys[0]}, // payer
		ts.Keys[0].PublicKey().Address(),    // change addr
	)
	require.NoError(err)

	vm.ctx.Lock.Unlock()
	require.NoError(vm.issueTx(context.Background(), createSubnetTx))
	vm.ctx.Lock.Lock()

	// should contain the CreateSubnetTx
	blk, err := vm.Builder.BuildBlock(context.Background())
	require.NoError(err)

	require.NoError(blk.Verify(context.Background()))
	require.NoError(blk.Accept(context.Background()))
	require.NoError(vm.SetPreference(context.Background(), vm.manager.LastAccepted()))

	_, txStatus, err := vm.state.GetTx(createSubnetTx.ID())
	require.NoError(err)
	require.Equal(status.Committed, txStatus)

	subnets, err := vm.state.GetSubnets()
	require.NoError(err)

	found := false
	for _, subnet := range subnets {
		if subnet.ID() == createSubnetTx.ID() {
			found = true
			break
		}
	}
	require.True(found)

	// Now that we've created a new subnet, add a validator to that subnet
	startTime := vm.clock.Time().Add(txexecutor.SyncBound).Add(1 * time.Second)
	endTime := startTime.Add(ts.MinStakingDuration)
	// [startTime, endTime] is subset of time test.Keys[0] validates default subnet so tx is valid
	addValidatorTx, err := vm.txBuilder.NewAddSubnetValidatorTx(
		ts.Weight,
		uint64(startTime.Unix()),
		uint64(endTime.Unix()),
		nodeID,
		createSubnetTx.ID(),
		[]*secp256k1.PrivateKey{ts.Keys[0]},
		ids.ShortEmpty, // change addr
	)
	require.NoError(err)

	vm.ctx.Lock.Unlock()
	require.NoError(vm.issueTx(context.Background(), addValidatorTx))
	vm.ctx.Lock.Lock()

	blk, err = vm.Builder.BuildBlock(context.Background()) // should add validator to the new subnet
	require.NoError(err)

	require.NoError(blk.Verify(context.Background()))
	require.NoError(blk.Accept(context.Background())) // add the validator to current validator set
	require.NoError(vm.SetPreference(context.Background(), vm.manager.LastAccepted()))

	txID := blk.(block.Block).Txs()[0].ID()
	_, txStatus, err = vm.state.GetTx(txID)
	require.NoError(err)
	require.Equal(status.Committed, txStatus)

	_, err = vm.state.GetPendingValidator(createSubnetTx.ID(), nodeID)
	require.ErrorIs(err, database.ErrNotFound)

	_, err = vm.state.GetCurrentValidator(createSubnetTx.ID(), nodeID)
	require.NoError(err)

	// fast forward clock to time validator should stop validating
	vm.clock.Set(endTime)
	blk, err = vm.Builder.BuildBlock(context.Background())
	require.NoError(err)
	require.NoError(blk.Verify(context.Background()))
	require.NoError(blk.Accept(context.Background())) // remove validator from current validator set

	_, err = vm.state.GetPendingValidator(createSubnetTx.ID(), nodeID)
	require.ErrorIs(err, database.ErrNotFound)

	_, err = vm.state.GetCurrentValidator(createSubnetTx.ID(), nodeID)
	require.ErrorIs(err, database.ErrNotFound)
}

// test asset import
func TestAtomicImport(t *testing.T) {
	require := require.New(t)
	vm, baseDB, mutableSharedMemory := defaultVM(t, ts.LatestFork)
	vm.ctx.Lock.Lock()
	defer func() {
		require.NoError(vm.Shutdown(context.Background()))
		vm.ctx.Lock.Unlock()
	}()

	utxoID := avax.UTXOID{
		TxID:        ids.Empty.Prefix(1),
		OutputIndex: 1,
	}
	amount := uint64(50000)
	recipientKey := ts.Keys[1]

	m := atomic.NewMemory(prefixdb.New([]byte{5}, baseDB))

	mutableSharedMemory.SharedMemory = m.NewSharedMemory(vm.ctx.ChainID)
	peerSharedMemory := m.NewSharedMemory(vm.ctx.XChainID)

	_, err := vm.txBuilder.NewImportTx(
		vm.ctx.XChainID,
		recipientKey.PublicKey().Address(),
		[]*secp256k1.PrivateKey{ts.Keys[0]},
		ids.ShortEmpty, // change addr
	)
	require.ErrorIs(err, txbuilder.ErrNoFunds)

	// Provide the avm UTXO

	utxo := &avax.UTXO{
		UTXOID: utxoID,
		Asset:  avax.Asset{ID: vm.ctx.AVAXAssetID},
		Out: &secp256k1fx.TransferOutput{
			Amt: amount,
			OutputOwners: secp256k1fx.OutputOwners{
				Threshold: 1,
				Addrs:     []ids.ShortID{recipientKey.PublicKey().Address()},
			},
		},
	}
	utxoBytes, err := txs.Codec.Marshal(txs.CodecVersion, utxo)
	require.NoError(err)

	inputID := utxo.InputID()
	require.NoError(peerSharedMemory.Apply(map[ids.ID]*atomic.Requests{
		vm.ctx.ChainID: {
			PutRequests: []*atomic.Element{
				{
					Key:   inputID[:],
					Value: utxoBytes,
					Traits: [][]byte{
						recipientKey.PublicKey().Address().Bytes(),
					},
				},
			},
		},
	}))

	tx, err := vm.txBuilder.NewImportTx(
		vm.ctx.XChainID,
		recipientKey.PublicKey().Address(),
		[]*secp256k1.PrivateKey{recipientKey},
		ids.ShortEmpty, // change addr
	)
	require.NoError(err)

	vm.ctx.Lock.Unlock()
	require.NoError(vm.issueTx(context.Background(), tx))
	vm.ctx.Lock.Lock()

	blk, err := vm.Builder.BuildBlock(context.Background())
	require.NoError(err)

	require.NoError(blk.Verify(context.Background()))

	require.NoError(blk.Accept(context.Background()))

	_, txStatus, err := vm.state.GetTx(tx.ID())
	require.NoError(err)
	require.Equal(status.Committed, txStatus)

	inputID = utxoID.InputID()
	_, err = vm.ctx.SharedMemory.Get(vm.ctx.XChainID, [][]byte{inputID[:]})
	require.ErrorIs(err, database.ErrNotFound)
}

// test optimistic asset import
func TestOptimisticAtomicImport(t *testing.T) {
	require := require.New(t)
	vm, _, _ := defaultVM(t, ts.ApricotPhase3Fork)
	vm.ctx.Lock.Lock()
	defer func() {
		require.NoError(vm.Shutdown(context.Background()))
		vm.ctx.Lock.Unlock()
	}()

	tx := &txs.Tx{Unsigned: &txs.ImportTx{
		BaseTx: txs.BaseTx{BaseTx: avax.BaseTx{
			NetworkID:    vm.ctx.NetworkID,
			BlockchainID: vm.ctx.ChainID,
		}},
		SourceChain: vm.ctx.XChainID,
		ImportedInputs: []*avax.TransferableInput{{
			UTXOID: avax.UTXOID{
				TxID:        ids.Empty.Prefix(1),
				OutputIndex: 1,
			},
			Asset: avax.Asset{ID: vm.ctx.AVAXAssetID},
			In: &secp256k1fx.TransferInput{
				Amt: 50000,
			},
		}},
	}}
	require.NoError(tx.Initialize(txs.Codec))

	preferredID := vm.manager.Preferred()
	preferred, err := vm.manager.GetBlock(preferredID)
	require.NoError(err)
	preferredHeight := preferred.Height()

	statelessBlk, err := block.NewApricotAtomicBlock(
		preferredID,
		preferredHeight+1,
		tx,
	)
	require.NoError(err)

	blk := vm.manager.NewBlock(statelessBlk)

	err = blk.Verify(context.Background())
	require.ErrorIs(err, database.ErrNotFound) // erred due to missing shared memory UTXOs

	require.NoError(vm.SetState(context.Background(), snow.Bootstrapping))

	require.NoError(blk.Verify(context.Background())) // skips shared memory UTXO verification during bootstrapping

	require.NoError(blk.Accept(context.Background()))

	require.NoError(vm.SetState(context.Background(), snow.NormalOp))

	_, txStatus, err := vm.state.GetTx(tx.ID())
	require.NoError(err)

	require.Equal(status.Committed, txStatus)
}

// test restarting the node
func TestRestartFullyAccepted(t *testing.T) {
	require := require.New(t)
	db := memdb.New()

	firstDB := prefixdb.New([]byte{}, db)
	firstVM := &VM{
		Config: *ts.Config(ts.DurangoFork, latestForkTime),
	}

<<<<<<< HEAD
	firstCtx, _ := ts.Context(t, memdb.New())
	_, genesisBytes := defaultGenesis(t, firstCtx.AVAXAssetID)
=======
	_, genesisBytes := ts.BuildGenesis(t, firstCtx)
>>>>>>> 081fc2a3

	initialClkTime := latestForkTime.Add(time.Second)
	firstVM.clock.Set(initialClkTime)
	firstCtx.Lock.Lock()

	firstMsgChan := make(chan common.Message, 1)
	require.NoError(firstVM.Initialize(
		context.Background(),
		firstCtx,
		firstDB,
		genesisBytes,
		nil,
		nil,
		firstMsgChan,
		nil,
		nil,
	))

	genesisID, err := firstVM.LastAccepted(context.Background())
	require.NoError(err)

	// include a tx to make the block be accepted
	tx := &txs.Tx{Unsigned: &txs.ImportTx{
		BaseTx: txs.BaseTx{BaseTx: avax.BaseTx{
			NetworkID:    firstVM.ctx.NetworkID,
			BlockchainID: firstVM.ctx.ChainID,
		}},
		SourceChain: firstVM.ctx.XChainID,
		ImportedInputs: []*avax.TransferableInput{{
			UTXOID: avax.UTXOID{
				TxID:        ids.Empty.Prefix(1),
				OutputIndex: 1,
			},
			Asset: avax.Asset{ID: firstVM.ctx.AVAXAssetID},
			In: &secp256k1fx.TransferInput{
				Amt: 50000,
			},
		}},
	}}
	require.NoError(tx.Initialize(txs.Codec))

	nextChainTime := initialClkTime.Add(time.Second)
	firstVM.clock.Set(initialClkTime)

	preferredID := firstVM.manager.Preferred()
	preferred, err := firstVM.manager.GetBlock(preferredID)
	require.NoError(err)
	preferredHeight := preferred.Height()

	statelessBlk, err := block.NewBanffStandardBlock(
		nextChainTime,
		preferredID,
		preferredHeight+1,
		[]*txs.Tx{tx},
	)
	require.NoError(err)

	firstAdvanceTimeBlk := firstVM.manager.NewBlock(statelessBlk)

	nextChainTime = nextChainTime.Add(2 * time.Second)
	firstVM.clock.Set(nextChainTime)
	require.NoError(firstAdvanceTimeBlk.Verify(context.Background()))
	require.NoError(firstAdvanceTimeBlk.Accept(context.Background()))

	require.NoError(firstVM.Shutdown(context.Background()))
	firstCtx.Lock.Unlock()

	secondVM := &VM{
		Config: *ts.Config(ts.DurangoFork, latestForkTime),
	}

	secondCtx, _ := ts.Context(t, db)
	secondVM.clock.Set(initialClkTime)
	secondCtx.Lock.Lock()
	defer func() {
		require.NoError(secondVM.Shutdown(context.Background()))
		secondCtx.Lock.Unlock()
	}()

	secondDB := prefixdb.New([]byte{}, db)
	secondMsgChan := make(chan common.Message, 1)
	require.NoError(secondVM.Initialize(
		context.Background(),
		secondCtx,
		secondDB,
		genesisBytes,
		nil,
		nil,
		secondMsgChan,
		nil,
		nil,
	))

	lastAccepted, err := secondVM.LastAccepted(context.Background())
	require.NoError(err)
	require.Equal(genesisID, lastAccepted)
}

// test bootstrapping the node
func TestBootstrapPartiallyAccepted(t *testing.T) {
	require := require.New(t)

	baseDB := memdb.New()
	vmDB := prefixdb.New([]byte("vm"), baseDB)
	bootstrappingDB := prefixdb.New([]byte("bootstrapping"), baseDB)
	blocked, err := queue.NewWithMissing(bootstrappingDB, "", prometheus.NewRegistry())
	require.NoError(err)

	vm := &VM{
		Config: *ts.Config(ts.DurangoFork, latestForkTime),
	}

	initialClkTime := latestForkTime.Add(time.Second)
	vm.clock.Set(initialClkTime)
<<<<<<< HEAD
	ctx, _ := ts.Context(t, baseDB)
	_, genesisBytes := defaultGenesis(t, ctx.AVAXAssetID)
=======
	ctx := snowtest.Context(t, snowtest.PChainID)

	_, genesisBytes := ts.BuildGenesis(t, ctx)
>>>>>>> 081fc2a3

	consensusCtx := snowtest.ConsensusContext(ctx)
	ctx.Lock.Lock()

	msgChan := make(chan common.Message, 1)
	require.NoError(vm.Initialize(
		context.Background(),
		ctx,
		vmDB,
		genesisBytes,
		nil,
		nil,
		msgChan,
		nil,
		nil,
	))

	// include a tx to make the block be accepted
	tx := &txs.Tx{Unsigned: &txs.ImportTx{
		BaseTx: txs.BaseTx{BaseTx: avax.BaseTx{
			NetworkID:    vm.ctx.NetworkID,
			BlockchainID: vm.ctx.ChainID,
		}},
		SourceChain: vm.ctx.XChainID,
		ImportedInputs: []*avax.TransferableInput{{
			UTXOID: avax.UTXOID{
				TxID:        ids.Empty.Prefix(1),
				OutputIndex: 1,
			},
			Asset: avax.Asset{ID: vm.ctx.AVAXAssetID},
			In: &secp256k1fx.TransferInput{
				Amt: 50000,
			},
		}},
	}}
	require.NoError(tx.Initialize(txs.Codec))

	nextChainTime := initialClkTime.Add(time.Second)

	preferredID := vm.manager.Preferred()
	preferred, err := vm.manager.GetBlock(preferredID)
	require.NoError(err)
	preferredHeight := preferred.Height()

	statelessBlk, err := block.NewBanffStandardBlock(
		nextChainTime,
		preferredID,
		preferredHeight+1,
		[]*txs.Tx{tx},
	)
	require.NoError(err)

	advanceTimeBlk := vm.manager.NewBlock(statelessBlk)
	require.NoError(err)

	advanceTimeBlkID := advanceTimeBlk.ID()
	advanceTimeBlkBytes := advanceTimeBlk.Bytes()

	peerID := ids.BuildTestNodeID([]byte{1, 2, 3, 4, 5, 4, 3, 2, 1})
	beacons := validators.NewManager()
	require.NoError(beacons.AddStaker(ctx.SubnetID, peerID, nil, ids.Empty, 1))

	benchlist := benchlist.NewNoBenchlist()
	timeoutManager, err := timeout.NewManager(
		&timer.AdaptiveTimeoutConfig{
			InitialTimeout:     time.Millisecond,
			MinimumTimeout:     time.Millisecond,
			MaximumTimeout:     10 * time.Second,
			TimeoutHalflife:    5 * time.Minute,
			TimeoutCoefficient: 1.25,
		},
		benchlist,
		"",
		prometheus.NewRegistry(),
	)
	require.NoError(err)

	go timeoutManager.Dispatch()
	defer timeoutManager.Stop()

	chainRouter := &router.ChainRouter{}

	metrics := prometheus.NewRegistry()
	mc, err := message.NewCreator(logging.NoLog{}, metrics, "dummyNamespace", constants.DefaultNetworkCompressionType, 10*time.Second)
	require.NoError(err)

	require.NoError(chainRouter.Initialize(
		ids.EmptyNodeID,
		logging.NoLog{},
		timeoutManager,
		time.Second,
		set.Set[ids.ID]{},
		true,
		set.Set[ids.ID]{},
		nil,
		router.HealthConfig{},
		"",
		prometheus.NewRegistry(),
	))

	externalSender := &sender.ExternalSenderTest{TB: t}
	externalSender.Default(true)

	// Passes messages from the consensus engine to the network
	gossipConfig := subnets.GossipConfig{
		AcceptedFrontierPeerSize:  1,
		OnAcceptPeerSize:          1,
		AppGossipValidatorSize:    1,
		AppGossipNonValidatorSize: 1,
	}
	sender, err := sender.New(
		consensusCtx,
		mc,
		externalSender,
		chainRouter,
		timeoutManager,
		p2p.EngineType_ENGINE_TYPE_SNOWMAN,
		subnets.New(consensusCtx.NodeID, subnets.Config{GossipConfig: gossipConfig}),
	)
	require.NoError(err)

	isBootstrapped := false
	bootstrapTracker := &common.BootstrapTrackerTest{
		T: t,
		IsBootstrappedF: func() bool {
			return isBootstrapped
		},
		BootstrappedF: func(ids.ID) {
			isBootstrapped = true
		},
	}

	peers := tracker.NewPeers()
	totalWeight, err := beacons.TotalWeight(ctx.SubnetID)
	require.NoError(err)
	startup := tracker.NewStartup(peers, (totalWeight+1)/2)
	beacons.RegisterCallbackListener(ctx.SubnetID, startup)

	// The engine handles consensus
	snowGetHandler, err := snowgetter.New(
		vm,
		sender,
		consensusCtx.Log,
		time.Second,
		2000,
		consensusCtx.Registerer,
	)
	require.NoError(err)

	bootstrapConfig := bootstrap.Config{
		AllGetsServer:                  snowGetHandler,
		Ctx:                            consensusCtx,
		Beacons:                        beacons,
		SampleK:                        beacons.Count(ctx.SubnetID),
		StartupTracker:                 startup,
		Sender:                         sender,
		BootstrapTracker:               bootstrapTracker,
		AncestorsMaxContainersReceived: 2000,
		Blocked:                        blocked,
		VM:                             vm,
	}

	// Asynchronously passes messages from the network to the consensus engine
	cpuTracker, err := timetracker.NewResourceTracker(
		prometheus.NewRegistry(),
		resource.NoUsage,
		meter.ContinuousFactory{},
		time.Second,
	)
	require.NoError(err)

	h, err := handler.New(
		bootstrapConfig.Ctx,
		beacons,
		msgChan,
		time.Hour,
		2,
		cpuTracker,
		vm,
		subnets.New(ctx.NodeID, subnets.Config{}),
		tracker.NewPeers(),
	)
	require.NoError(err)

	engineConfig := smeng.Config{
		Ctx:           bootstrapConfig.Ctx,
		AllGetsServer: snowGetHandler,
		VM:            bootstrapConfig.VM,
		Sender:        bootstrapConfig.Sender,
		Validators:    beacons,
		Params: snowball.Parameters{
			K:                     1,
			AlphaPreference:       1,
			AlphaConfidence:       1,
			BetaVirtuous:          20,
			BetaRogue:             20,
			ConcurrentRepolls:     1,
			OptimalProcessing:     1,
			MaxOutstandingItems:   1,
			MaxItemProcessingTime: 1,
		},
		Consensus: &smcon.Topological{},
	}
	engine, err := smeng.New(engineConfig)
	require.NoError(err)

	bootstrapper, err := bootstrap.New(
		bootstrapConfig,
		engine.Start,
	)
	require.NoError(err)

	h.SetEngineManager(&handler.EngineManager{
		Avalanche: &handler.Engine{
			StateSyncer:  nil,
			Bootstrapper: bootstrapper,
			Consensus:    engine,
		},
		Snowman: &handler.Engine{
			StateSyncer:  nil,
			Bootstrapper: bootstrapper,
			Consensus:    engine,
		},
	})

	consensusCtx.State.Set(snow.EngineState{
		Type:  p2p.EngineType_ENGINE_TYPE_SNOWMAN,
		State: snow.NormalOp,
	})

	// Allow incoming messages to be routed to the new chain
	chainRouter.AddChain(context.Background(), h)
	ctx.Lock.Unlock()

	h.Start(context.Background(), false)

	ctx.Lock.Lock()
	var reqID uint32
	externalSender.SendF = func(msg message.OutboundMessage, nodeIDs set.Set[ids.NodeID], _ ids.ID, _ subnets.Allower) set.Set[ids.NodeID] {
		inMsg, err := mc.Parse(msg.Bytes(), ctx.NodeID, func() {})
		require.NoError(err)
		require.Equal(message.GetAcceptedFrontierOp, inMsg.Op())

		requestID, ok := message.GetRequestID(inMsg.Message())
		require.True(ok)

		reqID = requestID
		return nodeIDs
	}

	require.NoError(bootstrapper.Connected(context.Background(), peerID, version.CurrentApp))

	externalSender.SendF = func(msg message.OutboundMessage, nodeIDs set.Set[ids.NodeID], _ ids.ID, _ subnets.Allower) set.Set[ids.NodeID] {
		inMsgIntf, err := mc.Parse(msg.Bytes(), ctx.NodeID, func() {})
		require.NoError(err)
		require.Equal(message.GetAcceptedOp, inMsgIntf.Op())
		inMsg := inMsgIntf.Message().(*p2p.GetAccepted)

		reqID = inMsg.RequestId
		return nodeIDs
	}

	require.NoError(bootstrapper.AcceptedFrontier(context.Background(), peerID, reqID, advanceTimeBlkID))

	externalSender.SendF = func(msg message.OutboundMessage, nodeIDs set.Set[ids.NodeID], _ ids.ID, _ subnets.Allower) set.Set[ids.NodeID] {
		inMsgIntf, err := mc.Parse(msg.Bytes(), ctx.NodeID, func() {})
		require.NoError(err)
		require.Equal(message.GetAncestorsOp, inMsgIntf.Op())
		inMsg := inMsgIntf.Message().(*p2p.GetAncestors)

		reqID = inMsg.RequestId

		containerID, err := ids.ToID(inMsg.ContainerId)
		require.NoError(err)
		require.Equal(advanceTimeBlkID, containerID)
		return nodeIDs
	}

	frontier := set.Of(advanceTimeBlkID)
	require.NoError(bootstrapper.Accepted(context.Background(), peerID, reqID, frontier))

	externalSender.SendF = func(msg message.OutboundMessage, nodeIDs set.Set[ids.NodeID], _ ids.ID, _ subnets.Allower) set.Set[ids.NodeID] {
		inMsg, err := mc.Parse(msg.Bytes(), ctx.NodeID, func() {})
		require.NoError(err)
		require.Equal(message.GetAcceptedFrontierOp, inMsg.Op())

		requestID, ok := message.GetRequestID(inMsg.Message())
		require.True(ok)

		reqID = requestID
		return nodeIDs
	}

	require.NoError(bootstrapper.Ancestors(context.Background(), peerID, reqID, [][]byte{advanceTimeBlkBytes}))

	externalSender.SendF = func(msg message.OutboundMessage, nodeIDs set.Set[ids.NodeID], _ ids.ID, _ subnets.Allower) set.Set[ids.NodeID] {
		inMsgIntf, err := mc.Parse(msg.Bytes(), ctx.NodeID, func() {})
		require.NoError(err)
		require.Equal(message.GetAcceptedOp, inMsgIntf.Op())
		inMsg := inMsgIntf.Message().(*p2p.GetAccepted)

		reqID = inMsg.RequestId
		return nodeIDs
	}

	require.NoError(bootstrapper.AcceptedFrontier(context.Background(), peerID, reqID, advanceTimeBlkID))

	externalSender.SendF = nil
	externalSender.CantSend = false

	require.NoError(bootstrapper.Accepted(context.Background(), peerID, reqID, frontier))
	require.Equal(advanceTimeBlk.ID(), vm.manager.Preferred())

	ctx.Lock.Unlock()
	chainRouter.Shutdown(context.Background())
}

func TestUnverifiedParent(t *testing.T) {
	require := require.New(t)
	baseDB := memdb.New()

	vm := &VM{
		Config: *ts.Config(ts.DurangoFork, latestForkTime),
	}

	initialClkTime := latestForkTime.Add(time.Second)
	vm.clock.Set(initialClkTime)
	ctx, _ := ts.Context(t, baseDB)
	ctx.Lock.Lock()
	defer func() {
		require.NoError(vm.Shutdown(context.Background()))
		ctx.Lock.Unlock()
	}()

	_, genesisBytes := ts.BuildGenesis(t, ctx)

	msgChan := make(chan common.Message, 1)
	require.NoError(vm.Initialize(
		context.Background(),
		ctx,
		baseDB,
		genesisBytes,
		nil,
		nil,
		msgChan,
		nil,
		nil,
	))

	// include a tx1 to make the block be accepted
	tx1 := &txs.Tx{Unsigned: &txs.ImportTx{
		BaseTx: txs.BaseTx{BaseTx: avax.BaseTx{
			NetworkID:    vm.ctx.NetworkID,
			BlockchainID: vm.ctx.ChainID,
		}},
		SourceChain: vm.ctx.XChainID,
		ImportedInputs: []*avax.TransferableInput{{
			UTXOID: avax.UTXOID{
				TxID:        ids.Empty.Prefix(1),
				OutputIndex: 1,
			},
			Asset: avax.Asset{ID: vm.ctx.AVAXAssetID},
			In: &secp256k1fx.TransferInput{
				Amt: 50000,
			},
		}},
	}}
	require.NoError(tx1.Initialize(txs.Codec))

	nextChainTime := initialClkTime.Add(time.Second)

	preferredID := vm.manager.Preferred()
	preferred, err := vm.manager.GetBlock(preferredID)
	require.NoError(err)
	preferredHeight := preferred.Height()

	statelessBlk, err := block.NewBanffStandardBlock(
		nextChainTime,
		preferredID,
		preferredHeight+1,
		[]*txs.Tx{tx1},
	)
	require.NoError(err)
	firstAdvanceTimeBlk := vm.manager.NewBlock(statelessBlk)
	require.NoError(firstAdvanceTimeBlk.Verify(context.Background()))

	// include a tx2 to make the block be accepted
	tx2 := &txs.Tx{Unsigned: &txs.ImportTx{
		BaseTx: txs.BaseTx{BaseTx: avax.BaseTx{
			NetworkID:    vm.ctx.NetworkID,
			BlockchainID: vm.ctx.ChainID,
		}},
		SourceChain: vm.ctx.XChainID,
		ImportedInputs: []*avax.TransferableInput{{
			UTXOID: avax.UTXOID{
				TxID:        ids.Empty.Prefix(2),
				OutputIndex: 2,
			},
			Asset: avax.Asset{ID: vm.ctx.AVAXAssetID},
			In: &secp256k1fx.TransferInput{
				Amt: 50000,
			},
		}},
	}}
	require.NoError(tx2.Initialize(txs.Codec))
	nextChainTime = nextChainTime.Add(time.Second)
	vm.clock.Set(nextChainTime)
	statelessSecondAdvanceTimeBlk, err := block.NewBanffStandardBlock(
		nextChainTime,
		firstAdvanceTimeBlk.ID(),
		firstAdvanceTimeBlk.Height()+1,
		[]*txs.Tx{tx2},
	)
	require.NoError(err)
	secondAdvanceTimeBlk := vm.manager.NewBlock(statelessSecondAdvanceTimeBlk)

	require.Equal(secondAdvanceTimeBlk.Parent(), firstAdvanceTimeBlk.ID())
	require.NoError(secondAdvanceTimeBlk.Verify(context.Background()))
}

func TestMaxStakeAmount(t *testing.T) {
	vm, _, _ := defaultVM(t, ts.LatestFork)
	vm.ctx.Lock.Lock()
	defer func() {
		require.NoError(t, vm.Shutdown(context.Background()))
		vm.ctx.Lock.Unlock()
	}()

	nodeID := ts.GenesisNodeIDs[0]

	tests := []struct {
		description string
		startTime   time.Time
		endTime     time.Time
	}{
		{
			description: "[validator.StartTime] == [startTime] < [endTime] == [validator.EndTime]",
			startTime:   ts.ValidateStartTime,
			endTime:     ts.ValidateEndTime,
		},
		{
			description: "[validator.StartTime] < [startTime] < [endTime] == [validator.EndTime]",
			startTime:   ts.ValidateStartTime.Add(time.Minute),
			endTime:     ts.ValidateEndTime,
		},
		{
			description: "[validator.StartTime] == [startTime] < [endTime] < [validator.EndTime]",
			startTime:   ts.ValidateStartTime,
			endTime:     ts.ValidateEndTime.Add(-time.Minute),
		},
		{
			description: "[validator.StartTime] < [startTime] < [endTime] < [validator.EndTime]",
			startTime:   ts.ValidateStartTime.Add(time.Minute),
			endTime:     ts.ValidateEndTime.Add(-time.Minute),
		},
	}

	for _, test := range tests {
		t.Run(test.description, func(t *testing.T) {
			require := require.New(t)
			staker, err := txexecutor.GetValidator(vm.state, constants.PrimaryNetworkID, nodeID)
			require.NoError(err)

			amount, err := txexecutor.GetMaxWeight(vm.state, staker, test.startTime, test.endTime)
			require.NoError(err)
			require.Equal(ts.Weight, amount)
		})
	}
}

func TestUptimeDisallowedWithRestart(t *testing.T) {
	require := require.New(t)
	latestForkTime = ts.ValidateStartTime.Add(ts.MinStakingDuration)
	db := memdb.New()

	firstDB := prefixdb.New([]byte{}, db)
	const firstUptimePercentage = 20 // 20%
	firstCfg := ts.Config(ts.DurangoFork, latestForkTime)
	firstCfg.UptimePercentage = firstUptimePercentage / 100.
	firstVM := &VM{Config: *firstCfg}

	firstCtx, _ := ts.Context(t, db)
	firstCtx.Lock.Lock()

	_, genesisBytes := ts.BuildGenesis(t, firstCtx)

	firstMsgChan := make(chan common.Message, 1)
	require.NoError(firstVM.Initialize(
		context.Background(),
		firstCtx,
		firstDB,
		genesisBytes,
		nil,
		nil,
		firstMsgChan,
		nil,
		nil,
	))

	initialClkTime := latestForkTime.Add(time.Second)
	firstVM.clock.Set(initialClkTime)

	// Set VM state to NormalOp, to start tracking validators' uptime
	require.NoError(firstVM.SetState(context.Background(), snow.Bootstrapping))
	require.NoError(firstVM.SetState(context.Background(), snow.NormalOp))

	// Fast forward clock so that validators meet 20% uptime required for reward
	durationForReward := ts.ValidateEndTime.Sub(ts.ValidateStartTime) * firstUptimePercentage / 100
	vmStopTime := ts.ValidateStartTime.Add(durationForReward)
	firstVM.clock.Set(vmStopTime)

	// Shutdown VM to stop all genesis validator uptime.
	// At this point they have been validating for the 20% uptime needed to be rewarded
	require.NoError(firstVM.Shutdown(context.Background()))
	firstCtx.Lock.Unlock()

	// Restart the VM with a larger uptime requirement
	secondDB := prefixdb.New([]byte{}, db)

	const secondUptimePercentage = 21 // 21% > firstUptimePercentage, so uptime for reward is not met now
	secondCfg := ts.Config(ts.DurangoFork, latestForkTime)
	secondCfg.UptimePercentage = secondUptimePercentage / 100.
	secondVM := &VM{Config: *secondCfg}

	secondCtx, _ := ts.Context(t, db)
	secondCtx.Lock.Lock()
	defer func() {
		require.NoError(secondVM.Shutdown(context.Background()))
		secondCtx.Lock.Unlock()
	}()

	atomicDB := prefixdb.New([]byte{1}, db)
	m := atomic.NewMemory(atomicDB)
	secondCtx.SharedMemory = m.NewSharedMemory(secondCtx.ChainID)

	secondMsgChan := make(chan common.Message, 1)
	require.NoError(secondVM.Initialize(
		context.Background(),
		secondCtx,
		secondDB,
		genesisBytes,
		nil,
		nil,
		secondMsgChan,
		nil,
		nil,
	))

	secondVM.clock.Set(vmStopTime)

	// Set VM state to NormalOp, to start tracking validators' uptime
	require.NoError(secondVM.SetState(context.Background(), snow.Bootstrapping))
	require.NoError(secondVM.SetState(context.Background(), snow.NormalOp))

	// after restart and change of uptime required for reward, push validators to their end of life
	secondVM.clock.Set(ts.ValidateEndTime)

	// evaluate a genesis validator for reward
	blk, err := secondVM.Builder.BuildBlock(context.Background())
	require.NoError(err)
	require.NoError(blk.Verify(context.Background()))

	// Assert preferences are correct.
	// secondVM should prefer abort since uptime requirements are not met anymore
	oracleBlk := blk.(smcon.OracleBlock)
	options, err := oracleBlk.Options(context.Background())
	require.NoError(err)

	abort := options[0].(*blockexecutor.Block)
	require.IsType(&block.BanffAbortBlock{}, abort.Block)

	commit := options[1].(*blockexecutor.Block)
	require.IsType(&block.BanffCommitBlock{}, commit.Block)

	// Assert block tries to reward a genesis validator
	rewardTx := oracleBlk.(block.Block).Txs()[0].Unsigned
	require.IsType(&txs.RewardValidatorTx{}, rewardTx)
	txID := blk.(block.Block).Txs()[0].ID()

	// Verify options and accept abort block
	require.NoError(commit.Verify(context.Background()))
	require.NoError(abort.Verify(context.Background()))
	require.NoError(blk.Accept(context.Background()))
	require.NoError(abort.Accept(context.Background()))
	require.NoError(secondVM.SetPreference(context.Background(), secondVM.manager.LastAccepted()))

	// Verify that rewarded validator has been removed.
	// Note that test genesis has multiple validators
	// terminating at the same time. The rewarded validator
	// will the first by txID. To make the test more stable
	// (txID changes every time we change any parameter
	// of the tx creating the validator), we explicitly
	//  check that rewarded validator is removed from staker set.
	_, txStatus, err := secondVM.state.GetTx(txID)
	require.NoError(err)
	require.Equal(status.Aborted, txStatus)

	tx, _, err := secondVM.state.GetTx(rewardTx.(*txs.RewardValidatorTx).TxID)
	require.NoError(err)
	require.IsType(&txs.AddValidatorTx{}, tx.Unsigned)

	valTx, _ := tx.Unsigned.(*txs.AddValidatorTx)
	_, err = secondVM.state.GetCurrentValidator(constants.PrimaryNetworkID, valTx.NodeID())
	require.ErrorIs(err, database.ErrNotFound)
}

func TestUptimeDisallowedAfterNeverConnecting(t *testing.T) {
	require := require.New(t)
	latestForkTime = ts.ValidateStartTime.Add(ts.MinStakingDuration)
	db := memdb.New()

	cfg := ts.Config(ts.DurangoFork, latestForkTime)
	cfg.UptimePercentage = .2
	vm := &VM{
		Config: *cfg,
	}

	ctx, _ := ts.Context(t, db)
	ctx.Lock.Lock()

	_, genesisBytes := ts.BuildGenesis(t, ctx)

	atomicDB := prefixdb.New([]byte{1}, db)
	m := atomic.NewMemory(atomicDB)
	ctx.SharedMemory = m.NewSharedMemory(ctx.ChainID)

	msgChan := make(chan common.Message, 1)
	appSender := &common.SenderTest{T: t}
	require.NoError(vm.Initialize(
		context.Background(),
		ctx,
		db,
		genesisBytes,
		nil,
		nil,
		msgChan,
		nil,
		appSender,
	))

	defer func() {
		require.NoError(vm.Shutdown(context.Background()))
		ctx.Lock.Unlock()
	}()

	initialClkTime := latestForkTime.Add(time.Second)
	vm.clock.Set(initialClkTime)

	// Set VM state to NormalOp, to start tracking validators' uptime
	require.NoError(vm.SetState(context.Background(), snow.Bootstrapping))
	require.NoError(vm.SetState(context.Background(), snow.NormalOp))

	// Fast forward clock to time for genesis validators to leave
	vm.clock.Set(ts.ValidateEndTime)

	// evaluate a genesis validator for reward
	blk, err := vm.Builder.BuildBlock(context.Background())
	require.NoError(err)
	require.NoError(blk.Verify(context.Background()))

	// Assert preferences are correct.
	// vm should prefer abort since uptime requirements are not met.
	oracleBlk := blk.(smcon.OracleBlock)
	options, err := oracleBlk.Options(context.Background())
	require.NoError(err)

	abort := options[0].(*blockexecutor.Block)
	require.IsType(&block.BanffAbortBlock{}, abort.Block)

	commit := options[1].(*blockexecutor.Block)
	require.IsType(&block.BanffCommitBlock{}, commit.Block)

	// Assert block tries to reward a genesis validator
	rewardTx := oracleBlk.(block.Block).Txs()[0].Unsigned
	require.IsType(&txs.RewardValidatorTx{}, rewardTx)
	txID := blk.(block.Block).Txs()[0].ID()

	// Verify options and accept abort block
	require.NoError(commit.Verify(context.Background()))
	require.NoError(abort.Verify(context.Background()))
	require.NoError(blk.Accept(context.Background()))
	require.NoError(abort.Accept(context.Background()))
	require.NoError(vm.SetPreference(context.Background(), vm.manager.LastAccepted()))

	// Verify that rewarded validator has been removed.
	// Note that test genesis has multiple validators
	// terminating at the same time. The rewarded validator
	// will the first by txID. To make the test more stable
	// (txID changes every time we change any parameter
	// of the tx creating the validator), we explicitly
	//  check that rewarded validator is removed from staker set.
	_, txStatus, err := vm.state.GetTx(txID)
	require.NoError(err)
	require.Equal(status.Aborted, txStatus)

	tx, _, err := vm.state.GetTx(rewardTx.(*txs.RewardValidatorTx).TxID)
	require.NoError(err)
	require.IsType(&txs.AddValidatorTx{}, tx.Unsigned)

	valTx, _ := tx.Unsigned.(*txs.AddValidatorTx)
	_, err = vm.state.GetCurrentValidator(constants.PrimaryNetworkID, valTx.NodeID())
	require.ErrorIs(err, database.ErrNotFound)
}

func TestRemovePermissionedValidatorDuringAddPending(t *testing.T) {
	require := require.New(t)

	vm, _, _ := defaultVM(t, ts.LatestFork)

	var (
		chainTime          = vm.state.GetTimestamp()
		validatorStartTime = chainTime.Add(txexecutor.SyncBound - time.Second)
		validatorEndTime   = validatorStartTime.Add(360 * 24 * time.Hour)
	)

	vm.ctx.Lock.Lock()
	defer func() {
		require.NoError(vm.Shutdown(context.Background()))

		vm.ctx.Lock.Unlock()
	}()

	key, err := secp256k1.NewPrivateKey()
	require.NoError(err)

	id := key.PublicKey().Address()
	nodeID := ids.GenerateTestNodeID()

	addValidatorTx, err := vm.txBuilder.NewAddValidatorTx(
		ts.MinValidatorStake,
		uint64(validatorStartTime.Unix()),
		uint64(validatorEndTime.Unix()),
		nodeID,
		id,
		reward.PercentDenominator,
		[]*secp256k1.PrivateKey{ts.Keys[0]},
		ts.Keys[0].Address(),
	)
	require.NoError(err)

	vm.ctx.Lock.Unlock()
	require.NoError(vm.issueTx(context.Background(), addValidatorTx))
	vm.ctx.Lock.Lock()

	// trigger block creation for the validator tx
	addValidatorBlock, err := vm.Builder.BuildBlock(context.Background())
	require.NoError(err)
	require.NoError(addValidatorBlock.Verify(context.Background()))
	require.NoError(addValidatorBlock.Accept(context.Background()))
	require.NoError(vm.SetPreference(context.Background(), vm.manager.LastAccepted()))

	createSubnetTx, err := vm.txBuilder.NewCreateSubnetTx(
		1,
		[]ids.ShortID{id},
		[]*secp256k1.PrivateKey{ts.Keys[0]},
		ts.Keys[0].Address(),
	)
	require.NoError(err)

	vm.ctx.Lock.Unlock()
	require.NoError(vm.issueTx(context.Background(), createSubnetTx))
	vm.ctx.Lock.Lock()

	// trigger block creation for the subnet tx
	createSubnetBlock, err := vm.Builder.BuildBlock(context.Background())
	require.NoError(err)
	require.NoError(createSubnetBlock.Verify(context.Background()))
	require.NoError(createSubnetBlock.Accept(context.Background()))
	require.NoError(vm.SetPreference(context.Background(), vm.manager.LastAccepted()))

	addSubnetValidatorTx, err := vm.txBuilder.NewAddSubnetValidatorTx(
		ts.MinValidatorStake,
		uint64(validatorStartTime.Unix()),
		uint64(validatorEndTime.Unix()),
		nodeID,
		createSubnetTx.ID(),
		[]*secp256k1.PrivateKey{key, ts.Keys[1]},
		ts.Keys[1].Address(),
	)
	require.NoError(err)

	removeSubnetValidatorTx, err := vm.txBuilder.NewRemoveSubnetValidatorTx(
		nodeID,
		createSubnetTx.ID(),
		[]*secp256k1.PrivateKey{key, ts.Keys[2]},
		ts.Keys[2].Address(),
	)
	require.NoError(err)

	statelessBlock, err := block.NewBanffStandardBlock(
		vm.state.GetTimestamp(),
		createSubnetBlock.ID(),
		createSubnetBlock.Height()+1,
		[]*txs.Tx{
			addSubnetValidatorTx,
			removeSubnetValidatorTx,
		},
	)
	require.NoError(err)

	blockBytes := statelessBlock.Bytes()
	block, err := vm.ParseBlock(context.Background(), blockBytes)
	require.NoError(err)
	require.NoError(block.Verify(context.Background()))
	require.NoError(block.Accept(context.Background()))
	require.NoError(vm.SetPreference(context.Background(), vm.manager.LastAccepted()))

	_, err = vm.state.GetPendingValidator(createSubnetTx.ID(), nodeID)
	require.ErrorIs(err, database.ErrNotFound)
}

func TestTransferSubnetOwnershipTx(t *testing.T) {
	require := require.New(t)
	vm, _, _ := defaultVM(t, ts.LatestFork)
	vm.ctx.Lock.Lock()
	defer func() {
		require.NoError(vm.Shutdown(context.Background()))
		vm.ctx.Lock.Unlock()
	}()

	// Create a subnet
	createSubnetTx, err := vm.txBuilder.NewCreateSubnetTx(
		1,
		[]ids.ShortID{ts.SubnetControlKeys[0].PublicKey().Address()},
		[]*secp256k1.PrivateKey{ts.Keys[0]},
		ts.Keys[0].Address(),
	)
	require.NoError(err)
	subnetID := createSubnetTx.ID()

	vm.ctx.Lock.Unlock()
	require.NoError(vm.issueTx(context.Background(), createSubnetTx))
	vm.ctx.Lock.Lock()
	createSubnetBlock, err := vm.Builder.BuildBlock(context.Background())
	require.NoError(err)

	createSubnetRawBlock := createSubnetBlock.(*blockexecutor.Block).Block
	require.IsType(&block.BanffStandardBlock{}, createSubnetRawBlock)
	require.Contains(createSubnetRawBlock.Txs(), createSubnetTx)

	require.NoError(createSubnetBlock.Verify(context.Background()))
	require.NoError(createSubnetBlock.Accept(context.Background()))
	require.NoError(vm.SetPreference(context.Background(), vm.manager.LastAccepted()))

	subnetOwner, err := vm.state.GetSubnetOwner(subnetID)
	require.NoError(err)
	expectedOwner := &secp256k1fx.OutputOwners{
		Locktime:  0,
		Threshold: 1,
		Addrs: []ids.ShortID{
			ts.Keys[0].PublicKey().Address(),
		},
	}
	require.Equal(expectedOwner, subnetOwner)

	transferSubnetOwnershipTx, err := vm.txBuilder.NewTransferSubnetOwnershipTx(
		subnetID,
		1,
		[]ids.ShortID{ts.Keys[1].PublicKey().Address()},
		[]*secp256k1.PrivateKey{ts.Keys[0]},
		ids.ShortEmpty, // change addr
	)
	require.NoError(err)

	vm.ctx.Lock.Unlock()
	require.NoError(vm.issueTx(context.Background(), transferSubnetOwnershipTx))
	vm.ctx.Lock.Lock()
	transferSubnetOwnershipBlock, err := vm.Builder.BuildBlock(context.Background())
	require.NoError(err)

	transferSubnetOwnershipRawBlock := transferSubnetOwnershipBlock.(*blockexecutor.Block).Block
	require.IsType(&block.BanffStandardBlock{}, transferSubnetOwnershipRawBlock)
	require.Contains(transferSubnetOwnershipRawBlock.Txs(), transferSubnetOwnershipTx)

	require.NoError(transferSubnetOwnershipBlock.Verify(context.Background()))
	require.NoError(transferSubnetOwnershipBlock.Accept(context.Background()))
	require.NoError(vm.SetPreference(context.Background(), vm.manager.LastAccepted()))

	subnetOwner, err = vm.state.GetSubnetOwner(subnetID)
	require.NoError(err)
	expectedOwner = &secp256k1fx.OutputOwners{
		Locktime:  0,
		Threshold: 1,
		Addrs: []ids.ShortID{
			ts.Keys[1].PublicKey().Address(),
		},
	}
	require.Equal(expectedOwner, subnetOwner)
}

func TestBaseTx(t *testing.T) {
	require := require.New(t)
	vm, _, _ := defaultVM(t, ts.LatestFork)
	vm.ctx.Lock.Lock()
	defer func() {
		require.NoError(vm.Shutdown(context.Background()))
		vm.ctx.Lock.Unlock()
	}()

	sendAmt := uint64(100000)
	changeAddr := ids.ShortEmpty

	baseTx, err := vm.txBuilder.NewBaseTx(
		sendAmt,
		secp256k1fx.OutputOwners{
			Threshold: 1,
			Addrs: []ids.ShortID{
				ts.Keys[1].Address(),
			},
		},
		[]*secp256k1.PrivateKey{ts.Keys[0]},
		changeAddr,
	)
	require.NoError(err)

	totalInputAmt := uint64(0)
	key0InputAmt := uint64(0)
	for inputID := range baseTx.Unsigned.InputIDs() {
		utxo, err := vm.state.GetUTXO(inputID)
		require.NoError(err)
		require.IsType(&secp256k1fx.TransferOutput{}, utxo.Out)
		castOut := utxo.Out.(*secp256k1fx.TransferOutput)
		if castOut.AddressesSet().Equals(set.Of(ts.Keys[0].Address())) {
			key0InputAmt += castOut.Amt
		}
		totalInputAmt += castOut.Amt
	}
	require.Equal(totalInputAmt, key0InputAmt)

	totalOutputAmt := uint64(0)
	key0OutputAmt := uint64(0)
	key1OutputAmt := uint64(0)
	changeAddrOutputAmt := uint64(0)
	for _, output := range baseTx.Unsigned.Outputs() {
		require.IsType(&secp256k1fx.TransferOutput{}, output.Out)
		castOut := output.Out.(*secp256k1fx.TransferOutput)
		if castOut.AddressesSet().Equals(set.Of(ts.Keys[0].Address())) {
			key0OutputAmt += castOut.Amt
		}
		if castOut.AddressesSet().Equals(set.Of(ts.Keys[1].Address())) {
			key1OutputAmt += castOut.Amt
		}
		if castOut.AddressesSet().Equals(set.Of(changeAddr)) {
			changeAddrOutputAmt += castOut.Amt
		}
		totalOutputAmt += castOut.Amt
	}
	require.Equal(totalOutputAmt, key0OutputAmt+key1OutputAmt+changeAddrOutputAmt)

	require.Equal(vm.TxFee, totalInputAmt-totalOutputAmt)
	require.Equal(sendAmt, key1OutputAmt)

	vm.ctx.Lock.Unlock()
	require.NoError(vm.issueTx(context.Background(), baseTx))
	vm.ctx.Lock.Lock()
	baseTxBlock, err := vm.Builder.BuildBlock(context.Background())
	require.NoError(err)

	baseTxRawBlock := baseTxBlock.(*blockexecutor.Block).Block
	require.IsType(&block.BanffStandardBlock{}, baseTxRawBlock)
	require.Contains(baseTxRawBlock.Txs(), baseTx)

	require.NoError(baseTxBlock.Verify(context.Background()))
	require.NoError(baseTxBlock.Accept(context.Background()))
	require.NoError(vm.SetPreference(context.Background(), vm.manager.LastAccepted()))
}

func TestPruneMempool(t *testing.T) {
	require := require.New(t)
	vm, _, _ := defaultVM(t, ts.LatestFork)
	vm.ctx.Lock.Lock()
	defer func() {
		require.NoError(vm.Shutdown(context.Background()))
		vm.ctx.Lock.Unlock()
	}()

	// Create a tx that will be valid regardless of timestamp.
	sendAmt := uint64(100000)
	changeAddr := ids.ShortEmpty

	baseTx, err := vm.txBuilder.NewBaseTx(
		sendAmt,
		secp256k1fx.OutputOwners{
			Threshold: 1,
			Addrs: []ids.ShortID{
				ts.Keys[1].Address(),
			},
		},
		[]*secp256k1.PrivateKey{ts.Keys[0]},
		changeAddr,
	)
	require.NoError(err)

	vm.ctx.Lock.Unlock()
	require.NoError(vm.issueTx(context.Background(), baseTx))
	vm.ctx.Lock.Lock()

	// [baseTx] should be in the mempool.
	baseTxID := baseTx.ID()
	_, ok := vm.Builder.Get(baseTxID)
	require.True(ok)

	// Create a tx that will be invalid after time advancement.
	var (
		startTime = vm.clock.Time()
		endTime   = startTime.Add(vm.MinStakeDuration)
	)

	addValidatorTx, err := vm.txBuilder.NewAddValidatorTx(
		ts.MinValidatorStake,
		uint64(startTime.Unix()),
		uint64(endTime.Unix()),
		ids.GenerateTestNodeID(),
		ts.Keys[2].Address(),
		20000,
		[]*secp256k1.PrivateKey{ts.Keys[1]},
		ids.ShortEmpty,
	)
	require.NoError(err)

	vm.ctx.Lock.Unlock()
	require.NoError(vm.issueTx(context.Background(), addValidatorTx))
	vm.ctx.Lock.Lock()

	// Advance clock to [endTime], making [addValidatorTx] invalid.
	vm.clock.Set(endTime)

	// [addValidatorTx] and [baseTx] should still be in the mempool.
	addValidatorTxID := addValidatorTx.ID()
	_, ok = vm.Builder.Get(addValidatorTxID)
	require.True(ok)
	_, ok = vm.Builder.Get(baseTxID)
	require.True(ok)

	vm.ctx.Lock.Unlock()
	require.NoError(vm.pruneMempool())
	vm.ctx.Lock.Lock()

	// [addValidatorTx] should be ejected from the mempool.
	// [baseTx] should still be in the mempool.
	_, ok = vm.Builder.Get(addValidatorTxID)
	require.False(ok)
	_, ok = vm.Builder.Get(baseTxID)
	require.True(ok)
}<|MERGE_RESOLUTION|>--- conflicted
+++ resolved
@@ -43,7 +43,6 @@
 	"github.com/ava-labs/avalanchego/utils/resource"
 	"github.com/ava-labs/avalanchego/utils/set"
 	"github.com/ava-labs/avalanchego/utils/timer"
-	"github.com/ava-labs/avalanchego/utils/units"
 	"github.com/ava-labs/avalanchego/version"
 	"github.com/ava-labs/avalanchego/vms/components/avax"
 	"github.com/ava-labs/avalanchego/vms/platformvm/block"
@@ -72,148 +71,7 @@
 	testSubnet1 *txs.Tx
 )
 
-<<<<<<< HEAD
-// Returns:
-// 1) The genesis state
-// 2) The byte representation of the default genesis for tests
-func defaultGenesis(t *testing.T, avaxAssetID ids.ID) (*api.BuildGenesisArgs, []byte) {
-	require := require.New(t)
-
-	genesisUTXOs := make([]api.UTXO, len(ts.Keys))
-	for i, key := range ts.Keys {
-		id := key.PublicKey().Address()
-		addr, err := address.FormatBech32(constants.UnitTestHRP, id.Bytes())
-		require.NoError(err)
-		genesisUTXOs[i] = api.UTXO{
-			Amount:  json.Uint64(ts.Balance),
-			Address: addr,
-		}
-	}
-
-	genesisValidators := make([]api.GenesisPermissionlessValidator, len(ts.GenesisNodeIDs))
-	for i, nodeID := range ts.GenesisNodeIDs {
-		addr, err := address.FormatBech32(constants.UnitTestHRP, nodeID.Bytes())
-		require.NoError(err)
-		genesisValidators[i] = api.GenesisPermissionlessValidator{
-			GenesisValidator: api.GenesisValidator{
-				StartTime: json.Uint64(ts.ValidateStartTime.Unix()),
-				EndTime:   json.Uint64(ts.ValidateEndTime.Unix()),
-				NodeID:    nodeID,
-			},
-			RewardOwner: &api.Owner{
-				Threshold: 1,
-				Addresses: []string{addr},
-			},
-			Staked: []api.UTXO{{
-				Amount:  json.Uint64(ts.Weight),
-				Address: addr,
-			}},
-			DelegationFee: reward.PercentDenominator,
-		}
-	}
-
-	buildGenesisArgs := api.BuildGenesisArgs{
-		Encoding:      formatting.Hex,
-		NetworkID:     json.Uint32(constants.UnitTestID),
-		AvaxAssetID:   avaxAssetID,
-		UTXOs:         genesisUTXOs,
-		Validators:    genesisValidators,
-		Chains:        nil,
-		Time:          json.Uint64(ts.GenesisTime.Unix()),
-		InitialSupply: json.Uint64(360 * units.MegaAvax),
-	}
-
-	buildGenesisResponse := api.BuildGenesisReply{}
-	platformvmSS := api.StaticService{}
-	require.NoError(platformvmSS.BuildGenesis(nil, &buildGenesisArgs, &buildGenesisResponse))
-
-	genesisBytes, err := formatting.Decode(buildGenesisResponse.Encoding, buildGenesisResponse.Bytes)
-	require.NoError(err)
-
-	return &buildGenesisArgs, genesisBytes
-}
-
-// Returns:
-// 1) The genesis state
-// 2) The byte representation of the default genesis for tests
-func BuildGenesisTest(t *testing.T) (*api.BuildGenesisArgs, []byte) {
-	return BuildGenesisTestWithArgs(t, nil)
-}
-
-// Returns:
-// 1) The genesis state
-// 2) The byte representation of the default genesis for tests
-func BuildGenesisTestWithArgs(t *testing.T, args *api.BuildGenesisArgs) (*api.BuildGenesisArgs, []byte) {
-	require := require.New(t)
-	genesisUTXOs := make([]api.UTXO, len(ts.Keys))
-	for i, key := range ts.Keys {
-		id := key.PublicKey().Address()
-		addr, err := address.FormatBech32(constants.UnitTestHRP, id.Bytes())
-		require.NoError(err)
-
-		genesisUTXOs[i] = api.UTXO{
-			Amount:  json.Uint64(ts.Balance),
-			Address: addr,
-		}
-	}
-
-	genesisValidators := make([]api.GenesisPermissionlessValidator, len(ts.GenesisNodeIDs))
-	for i, nodeID := range ts.GenesisNodeIDs {
-		addr, err := address.FormatBech32(constants.UnitTestHRP, nodeID.Bytes())
-		require.NoError(err)
-
-		genesisValidators[i] = api.GenesisPermissionlessValidator{
-			GenesisValidator: api.GenesisValidator{
-				StartTime: json.Uint64(ts.ValidateStartTime.Unix()),
-				EndTime:   json.Uint64(ts.ValidateEndTime.Unix()),
-				NodeID:    nodeID,
-			},
-			RewardOwner: &api.Owner{
-				Threshold: 1,
-				Addresses: []string{addr},
-			},
-			Staked: []api.UTXO{{
-				Amount:  json.Uint64(ts.Weight),
-				Address: addr,
-			}},
-			DelegationFee: reward.PercentDenominator,
-		}
-	}
-
-	ctx := snowtest.Context(t, snowtest.PChainID)
-	buildGenesisArgs := api.BuildGenesisArgs{
-		NetworkID:     json.Uint32(constants.UnitTestID),
-		AvaxAssetID:   ctx.AVAXAssetID,
-		UTXOs:         genesisUTXOs,
-		Validators:    genesisValidators,
-		Chains:        nil,
-		Time:          json.Uint64(ts.GenesisTime.Unix()),
-		InitialSupply: json.Uint64(360 * units.MegaAvax),
-		Encoding:      formatting.Hex,
-	}
-
-	if args != nil {
-		buildGenesisArgs = *args
-	}
-
-	buildGenesisResponse := api.BuildGenesisReply{}
-	platformvmSS := api.StaticService{}
-	require.NoError(platformvmSS.BuildGenesis(nil, &buildGenesisArgs, &buildGenesisResponse))
-
-	genesisBytes, err := formatting.Decode(buildGenesisResponse.Encoding, buildGenesisResponse.Bytes)
-	require.NoError(err)
-
-	return &buildGenesisArgs, genesisBytes
-}
-
 func defaultVM(t *testing.T, fork ts.ActiveFork) (*VM, database.Database, *ts.MutableSharedMemory) {
-=======
-type mutableSharedMemory struct {
-	atomic.SharedMemory
-}
-
-func defaultVM(t *testing.T, fork activeFork) (*VM, database.Database, *mutableSharedMemory) {
->>>>>>> 081fc2a3
 	require := require.New(t)
 
 	// always reset latestForkTime (a package level variable)
@@ -1096,12 +954,8 @@
 		Config: *ts.Config(ts.DurangoFork, latestForkTime),
 	}
 
-<<<<<<< HEAD
 	firstCtx, _ := ts.Context(t, memdb.New())
-	_, genesisBytes := defaultGenesis(t, firstCtx.AVAXAssetID)
-=======
 	_, genesisBytes := ts.BuildGenesis(t, firstCtx)
->>>>>>> 081fc2a3
 
 	initialClkTime := latestForkTime.Add(time.Second)
 	firstVM.clock.Set(initialClkTime)
@@ -1216,14 +1070,8 @@
 
 	initialClkTime := latestForkTime.Add(time.Second)
 	vm.clock.Set(initialClkTime)
-<<<<<<< HEAD
 	ctx, _ := ts.Context(t, baseDB)
-	_, genesisBytes := defaultGenesis(t, ctx.AVAXAssetID)
-=======
-	ctx := snowtest.Context(t, snowtest.PChainID)
-
 	_, genesisBytes := ts.BuildGenesis(t, ctx)
->>>>>>> 081fc2a3
 
 	consensusCtx := snowtest.ConsensusContext(ctx)
 	ctx.Lock.Lock()
