--- conflicted
+++ resolved
@@ -98,13 +98,8 @@
 	// subnet that exists at genesis in defaultVM
 	// Its controlKeys are keys[0], keys[1], keys[2]
 	// Its threshold is 2
-<<<<<<< HEAD
 	testSubnet1            *unsigned.CreateSubnetTx
-	testSubnet1ControlKeys []*crypto.PrivateKeySECP256K1R
-=======
-	testSubnet1            *UnsignedCreateSubnetTx
 	testSubnet1ControlKeys = keys[0:3]
->>>>>>> 34575183
 
 	xChainID = ids.Empty.Prefix(0)
 	cChainID = ids.Empty.Prefix(1)
