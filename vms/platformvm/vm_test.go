// Copyright (C) 2019-2023, Ava Labs, Inc. All rights reserved.
// See the file LICENSE for licensing terms.

package platformvm

import (
	"bytes"
	"context"
	"errors"
	"fmt"
	"testing"
	"time"

	"github.com/prometheus/client_golang/prometheus"

	"github.com/stretchr/testify/require"

	"github.com/ava-labs/avalanchego/chains"
	"github.com/ava-labs/avalanchego/chains/atomic"
	"github.com/ava-labs/avalanchego/database"
	"github.com/ava-labs/avalanchego/database/manager"
	"github.com/ava-labs/avalanchego/database/prefixdb"
	"github.com/ava-labs/avalanchego/ids"
	"github.com/ava-labs/avalanchego/message"
	"github.com/ava-labs/avalanchego/proto/pb/p2p"
	"github.com/ava-labs/avalanchego/snow"
	"github.com/ava-labs/avalanchego/snow/choices"
	"github.com/ava-labs/avalanchego/snow/consensus/snowball"
	"github.com/ava-labs/avalanchego/snow/engine/common"
	"github.com/ava-labs/avalanchego/snow/engine/common/queue"
	"github.com/ava-labs/avalanchego/snow/engine/common/tracker"
	"github.com/ava-labs/avalanchego/snow/engine/snowman/bootstrap"
	"github.com/ava-labs/avalanchego/snow/networking/benchlist"
	"github.com/ava-labs/avalanchego/snow/networking/handler"
	"github.com/ava-labs/avalanchego/snow/networking/router"
	"github.com/ava-labs/avalanchego/snow/networking/sender"
	"github.com/ava-labs/avalanchego/snow/networking/timeout"
	"github.com/ava-labs/avalanchego/snow/uptime"
	"github.com/ava-labs/avalanchego/snow/validators"
	"github.com/ava-labs/avalanchego/subnets"
	"github.com/ava-labs/avalanchego/utils/constants"
	"github.com/ava-labs/avalanchego/utils/crypto/secp256k1"
	"github.com/ava-labs/avalanchego/utils/formatting"
	"github.com/ava-labs/avalanchego/utils/formatting/address"
	"github.com/ava-labs/avalanchego/utils/json"
	"github.com/ava-labs/avalanchego/utils/logging"
	"github.com/ava-labs/avalanchego/utils/math/meter"
	"github.com/ava-labs/avalanchego/utils/resource"
	"github.com/ava-labs/avalanchego/utils/set"
	"github.com/ava-labs/avalanchego/utils/timer"
	"github.com/ava-labs/avalanchego/utils/timer/mockable"
	"github.com/ava-labs/avalanchego/utils/units"
	"github.com/ava-labs/avalanchego/utils/wrappers"
	"github.com/ava-labs/avalanchego/version"
	"github.com/ava-labs/avalanchego/vms/components/avax"
	"github.com/ava-labs/avalanchego/vms/platformvm/api"
	"github.com/ava-labs/avalanchego/vms/platformvm/blocks"
	"github.com/ava-labs/avalanchego/vms/platformvm/config"
	"github.com/ava-labs/avalanchego/vms/platformvm/reward"
	"github.com/ava-labs/avalanchego/vms/platformvm/status"
	"github.com/ava-labs/avalanchego/vms/platformvm/txs"
	"github.com/ava-labs/avalanchego/vms/secp256k1fx"

	smcon "github.com/ava-labs/avalanchego/snow/consensus/snowman"
	smeng "github.com/ava-labs/avalanchego/snow/engine/snowman"
	snowgetter "github.com/ava-labs/avalanchego/snow/engine/snowman/getter"
	timetracker "github.com/ava-labs/avalanchego/snow/networking/tracker"
	blockbuilder "github.com/ava-labs/avalanchego/vms/platformvm/blocks/builder"
	blockexecutor "github.com/ava-labs/avalanchego/vms/platformvm/blocks/executor"
	txbuilder "github.com/ava-labs/avalanchego/vms/platformvm/txs/builder"
	txexecutor "github.com/ava-labs/avalanchego/vms/platformvm/txs/executor"
)

type activeFork uint8

const (
<<<<<<< HEAD
	testNetworkID        = 10 // To be used in tests
	defaultWeight uint64 = 10000

	apricotFork           activeFork = 0
	banffFork             activeFork = 1
	cortinaFork           activeFork = 2
	continuousStakingFork activeFork = 3
=======
	defaultWeight uint64 = 10000

	apricotPhase3 activeFork = 0
	apricotPhase5 activeFork = 1
	banffFork     activeFork = 2
	cortinaFork   activeFork = 3
	latestFork    activeFork = cortinaFork
>>>>>>> 4bdc602e
)

var (
	defaultMinStakingDuration = 24 * time.Hour
	defaultMaxStakingDuration = 365 * 24 * time.Hour

	defaultRewardConfig = reward.Config{
		MaxConsumptionRate: .12 * reward.PercentDenominator,
		MinConsumptionRate: .10 * reward.PercentDenominator,
		MintingPeriod:      365 * 24 * time.Hour,
		SupplyCap:          720 * units.MegaAvax,
	}

	// AVAX asset ID in tests
	avaxAssetID = ids.ID{'y', 'e', 'e', 't'}

	defaultTxFee = uint64(100)

	// chain timestamp at genesis
	defaultGenesisTime = time.Date(1997, 1, 1, 0, 0, 0, 0, time.UTC)

	// time that genesis validators start validating
	defaultValidateStartTime = defaultGenesisTime

	// time that genesis validators stop validating
	defaultValidateEndTime = defaultValidateStartTime.Add(10 * defaultMinStakingDuration)

	latestForkTime = defaultValidateEndTime.Add(-5 * defaultMinStakingDuration)

	// each key controls an address that has [defaultBalance] AVAX at genesis
	keys = secp256k1.TestKeys()

	defaultMinValidatorStake = 5 * units.MilliAvax
	defaultMaxValidatorStake = 500 * units.MilliAvax
	defaultMinDelegatorStake = 1 * units.MilliAvax

	// amount all genesis validators have in defaultVM
	defaultBalance = 100 * defaultMinValidatorStake

	// subnet that exists at genesis in defaultVM
	// Its controlKeys are keys[0], keys[1], keys[2]
	// Its threshold is 2
	testSubnet1            *txs.Tx
	testSubnet1ControlKeys = keys[0:3]

	xChainID = ids.Empty.Prefix(0)
	cChainID = ids.Empty.Prefix(1)

	// Used to create and use keys.
	testKeyFactory secp256k1.Factory

	errMissing = errors.New("missing")
)

type mutableSharedMemory struct {
	atomic.SharedMemory
}

func defaultContext() *snow.Context {
	ctx := snow.DefaultContextTest()
	ctx.NetworkID = constants.UnitTestID
	ctx.XChainID = xChainID
	ctx.CChainID = cChainID
	ctx.AVAXAssetID = avaxAssetID
	aliaser := ids.NewAliaser()

	errs := wrappers.Errs{}
	errs.Add(
		aliaser.Alias(constants.PlatformChainID, "P"),
		aliaser.Alias(constants.PlatformChainID, constants.PlatformChainID.String()),
		aliaser.Alias(xChainID, "X"),
		aliaser.Alias(xChainID, xChainID.String()),
		aliaser.Alias(cChainID, "C"),
		aliaser.Alias(cChainID, cChainID.String()),
	)
	if errs.Errored() {
		panic(errs.Err)
	}
	ctx.BCLookup = aliaser

	ctx.ValidatorState = &validators.TestState{
		GetSubnetIDF: func(_ context.Context, chainID ids.ID) (ids.ID, error) {
			subnetID, ok := map[ids.ID]ids.ID{
				constants.PlatformChainID: constants.PrimaryNetworkID,
				xChainID:                  constants.PrimaryNetworkID,
				cChainID:                  constants.PrimaryNetworkID,
			}[chainID]
			if !ok {
				return ids.Empty, errMissing
			}
			return subnetID, nil
		},
	}
	return ctx
}

// Returns:
// 1) The genesis state
// 2) The byte representation of the default genesis for tests
func defaultGenesis() (*api.BuildGenesisArgs, []byte) {
	genesisUTXOs := make([]api.UTXO, len(keys))
	for i, key := range keys {
		id := key.PublicKey().Address()
		addr, err := address.FormatBech32(constants.UnitTestHRP, id.Bytes())
		if err != nil {
			panic(err)
		}
		genesisUTXOs[i] = api.UTXO{
			Amount:  json.Uint64(defaultBalance),
			Address: addr,
		}
	}

	genesisValidators := make([]api.PermissionlessValidator, len(keys))
	for i, key := range keys {
		nodeID := ids.NodeID(key.PublicKey().Address())
		addr, err := address.FormatBech32(constants.UnitTestHRP, nodeID.Bytes())
		if err != nil {
			panic(err)
		}
		genesisValidators[i] = api.PermissionlessValidator{
			Staker: api.Staker{
				StartTime: json.Uint64(defaultValidateStartTime.Unix()),
				EndTime:   json.Uint64(defaultValidateEndTime.Unix()),
				NodeID:    nodeID,
			},
			RewardOwner: &api.Owner{
				Threshold: 1,
				Addresses: []string{addr},
			},
			Staked: []api.UTXO{{
				Amount:  json.Uint64(defaultWeight),
				Address: addr,
			}},
			DelegationFee: reward.PercentDenominator,
		}
	}

	buildGenesisArgs := api.BuildGenesisArgs{
		Encoding:      formatting.Hex,
		NetworkID:     json.Uint32(constants.UnitTestID),
		AvaxAssetID:   avaxAssetID,
		UTXOs:         genesisUTXOs,
		Validators:    genesisValidators,
		Chains:        nil,
		Time:          json.Uint64(defaultGenesisTime.Unix()),
		InitialSupply: json.Uint64(360 * units.MegaAvax),
	}

	buildGenesisResponse := api.BuildGenesisReply{}
	platformvmSS := api.StaticService{}
	if err := platformvmSS.BuildGenesis(nil, &buildGenesisArgs, &buildGenesisResponse); err != nil {
		panic(fmt.Errorf("problem while building platform chain's genesis state: %w", err))
	}

	genesisBytes, err := formatting.Decode(buildGenesisResponse.Encoding, buildGenesisResponse.Bytes)
	if err != nil {
		panic(err)
	}

	return &buildGenesisArgs, genesisBytes
}

// Returns:
// 1) The genesis state
// 2) The byte representation of the default genesis for tests
func BuildGenesisTest(t *testing.T) (*api.BuildGenesisArgs, []byte) {
	return BuildGenesisTestWithArgs(t, nil)
}

// Returns:
// 1) The genesis state
// 2) The byte representation of the default genesis for tests
func BuildGenesisTestWithArgs(t *testing.T, args *api.BuildGenesisArgs) (*api.BuildGenesisArgs, []byte) {
	require := require.New(t)
	genesisUTXOs := make([]api.UTXO, len(keys))
	for i, key := range keys {
		id := key.PublicKey().Address()
		addr, err := address.FormatBech32(constants.UnitTestHRP, id.Bytes())
		require.NoError(err)

		genesisUTXOs[i] = api.UTXO{
			Amount:  json.Uint64(defaultBalance),
			Address: addr,
		}
	}

	genesisValidators := make([]api.PermissionlessValidator, len(keys))
	for i, key := range keys {
		nodeID := ids.NodeID(key.PublicKey().Address())
		addr, err := address.FormatBech32(constants.UnitTestHRP, nodeID.Bytes())
		require.NoError(err)

		genesisValidators[i] = api.PermissionlessValidator{
			Staker: api.Staker{
				StartTime: json.Uint64(defaultValidateStartTime.Unix()),
				EndTime:   json.Uint64(defaultValidateEndTime.Unix()),
				NodeID:    nodeID,
			},
			RewardOwner: &api.Owner{
				Threshold: 1,
				Addresses: []string{addr},
			},
			Staked: []api.UTXO{{
				Amount:  json.Uint64(defaultWeight),
				Address: addr,
			}},
			DelegationFee: reward.PercentDenominator,
		}
	}

	buildGenesisArgs := api.BuildGenesisArgs{
		NetworkID:     json.Uint32(constants.UnitTestID),
		AvaxAssetID:   avaxAssetID,
		UTXOs:         genesisUTXOs,
		Validators:    genesisValidators,
		Chains:        nil,
		Time:          json.Uint64(defaultGenesisTime.Unix()),
		InitialSupply: json.Uint64(360 * units.MegaAvax),
		Encoding:      formatting.Hex,
	}

	if args != nil {
		buildGenesisArgs = *args
	}

	buildGenesisResponse := api.BuildGenesisReply{}
	platformvmSS := api.StaticService{}
	err := platformvmSS.BuildGenesis(nil, &buildGenesisArgs, &buildGenesisResponse)
	require.NoError(err)

	genesisBytes, err := formatting.Decode(buildGenesisResponse.Encoding, buildGenesisResponse.Bytes)
	require.NoError(err)

	return &buildGenesisArgs, genesisBytes
}

func defaultVM(fork activeFork) (*VM, database.Database, *mutableSharedMemory) {
	vdrs := validators.NewManager()
	primaryVdrs := validators.NewSet()
	_ = vdrs.Add(constants.PrimaryNetworkID, primaryVdrs)

	var (
<<<<<<< HEAD
		apricotPhase3Time     = defaultValidateEndTime
		apricotPhase5Time     = defaultValidateEndTime
		banffTime             = mockable.MaxTime
		cortinaTime           = mockable.MaxTime
		continuousStakingTime = mockable.MaxTime
	)

	switch fork {
	case apricotFork:
		// nothing todo
	case banffFork:
		banffTime = latestForkTime
	case cortinaFork:
		banffTime = latestForkTime
		cortinaTime = latestForkTime
	case continuousStakingFork:
		banffTime = latestForkTime
		cortinaTime = latestForkTime
		continuousStakingTime = latestForkTime
=======
		apricotPhase3Time = mockable.MaxTime
		apricotPhase5Time = mockable.MaxTime
		banffTime         = mockable.MaxTime
		cortinaTime       = mockable.MaxTime
	)

	switch fork {
	case apricotPhase3:
		apricotPhase3Time = defaultValidateEndTime
	case apricotPhase5:
		apricotPhase5Time = defaultValidateEndTime
		apricotPhase3Time = defaultValidateEndTime
	case banffFork:
		banffTime = latestForkTime
		apricotPhase5Time = defaultValidateEndTime
		apricotPhase3Time = defaultValidateEndTime
	case cortinaFork:
		cortinaTime = latestForkTime
		banffTime = latestForkTime
		apricotPhase5Time = defaultValidateEndTime
		apricotPhase3Time = defaultValidateEndTime
>>>>>>> 4bdc602e
	default:
		panic(fmt.Errorf("unhandled fork %d", fork))
	}

	vm := &VM{Config: config.Config{
		Chains:                 chains.TestManager,
		UptimeLockedCalculator: uptime.NewLockedCalculator(),
		SybilProtectionEnabled: true,
		Validators:             vdrs,
		TxFee:                  defaultTxFee,
		CreateSubnetTxFee:      100 * defaultTxFee,
		TransformSubnetTxFee:   100 * defaultTxFee,
		CreateBlockchainTxFee:  100 * defaultTxFee,
		MinValidatorStake:      defaultMinValidatorStake,
		MaxValidatorStake:      defaultMaxValidatorStake,
		MinDelegatorStake:      defaultMinDelegatorStake,
		MinStakeDuration:       defaultMinStakingDuration,
		MaxStakeDuration:       defaultMaxStakingDuration,
		RewardConfig:           defaultRewardConfig,
		ApricotPhase3Time:      apricotPhase3Time,
		ApricotPhase5Time:      apricotPhase5Time,
		BanffTime:              banffTime,
		CortinaTime:            cortinaTime,
<<<<<<< HEAD
		ContinuousStakingTime:  continuousStakingTime,
=======
>>>>>>> 4bdc602e
	}}

	baseDBManager := manager.NewMemDB(version.Semantic1_0_0)
	chainDBManager := baseDBManager.NewPrefixDBManager([]byte{0})
	atomicDB := prefixdb.New([]byte{1}, baseDBManager.Current().Database)

	vm.clock.Set(latestForkTime.Add(time.Second))
	msgChan := make(chan common.Message, 1)
	ctx := defaultContext()

	m := atomic.NewMemory(atomicDB)
	msm := &mutableSharedMemory{
		SharedMemory: m.NewSharedMemory(ctx.ChainID),
	}
	ctx.SharedMemory = msm

	ctx.Lock.Lock()
	defer ctx.Lock.Unlock()
	_, genesisBytes := defaultGenesis()
	appSender := &common.SenderTest{}
	appSender.CantSendAppGossip = true
	appSender.SendAppGossipF = func(context.Context, []byte) error {
		return nil
	}

	err := vm.Initialize(
		context.Background(),
		ctx,
		chainDBManager,
		genesisBytes,
		nil,
		nil,
		msgChan,
		nil,
		appSender,
	)
	if err != nil {
		panic(err)
	}

	err = vm.SetState(context.Background(), snow.NormalOp)
	if err != nil {
		panic(err)
	}

	// Create a subnet and store it in testSubnet1
	// Note: following Banff activation, block acceptance will move
	// chain time ahead
	testSubnet1, err = vm.txBuilder.NewCreateSubnetTx(
		2, // threshold; 2 sigs from keys[0], keys[1], keys[2] needed to add validator to this subnet
		// control keys are keys[0], keys[1], keys[2]
		[]ids.ShortID{keys[0].PublicKey().Address(), keys[1].PublicKey().Address(), keys[2].PublicKey().Address()},
		[]*secp256k1.PrivateKey{keys[0]}, // pays tx fee
		keys[0].PublicKey().Address(),    // change addr
	)
	if err != nil {
		panic(err)
	} else if err := vm.Builder.AddUnverifiedTx(testSubnet1); err != nil {
		panic(err)
	} else if blk, err := vm.Builder.BuildBlock(context.Background()); err != nil {
		panic(err)
	} else if err := blk.Verify(context.Background()); err != nil {
		panic(err)
	} else if err := blk.Accept(context.Background()); err != nil {
		panic(err)
	} else if err := vm.SetPreference(context.Background(), vm.manager.LastAccepted()); err != nil {
		panic(err)
	}

	return vm, baseDBManager.Current().Database, msm
}

func GenesisVMWithArgs(t *testing.T, args *api.BuildGenesisArgs) ([]byte, chan common.Message, *VM, *atomic.Memory) {
	require := require.New(t)
	var genesisBytes []byte

	if args != nil {
		_, genesisBytes = BuildGenesisTestWithArgs(t, args)
	} else {
		_, genesisBytes = BuildGenesisTest(t)
	}

	vdrs := validators.NewManager()
	primaryVdrs := validators.NewSet()
	_ = vdrs.Add(constants.PrimaryNetworkID, primaryVdrs)
	vm := &VM{Config: config.Config{
		Chains:                 chains.TestManager,
		Validators:             vdrs,
		UptimeLockedCalculator: uptime.NewLockedCalculator(),
		TxFee:                  defaultTxFee,
		MinValidatorStake:      defaultMinValidatorStake,
		MaxValidatorStake:      defaultMaxValidatorStake,
		MinDelegatorStake:      defaultMinDelegatorStake,
		MinStakeDuration:       defaultMinStakingDuration,
		MaxStakeDuration:       defaultMaxStakingDuration,
		RewardConfig:           defaultRewardConfig,
		BanffTime:              latestForkTime,
		CortinaTime:            latestForkTime,
<<<<<<< HEAD
		ContinuousStakingTime:  latestForkTime,
=======
>>>>>>> 4bdc602e
	}}

	baseDBManager := manager.NewMemDB(version.Semantic1_0_0)
	chainDBManager := baseDBManager.NewPrefixDBManager([]byte{0})
	atomicDB := prefixdb.New([]byte{1}, baseDBManager.Current().Database)

	vm.clock.Set(defaultGenesisTime)
	msgChan := make(chan common.Message, 1)
	ctx := defaultContext()

	m := atomic.NewMemory(atomicDB)

	ctx.SharedMemory = m.NewSharedMemory(ctx.ChainID)

	ctx.Lock.Lock()
	defer ctx.Lock.Unlock()
	appSender := &common.SenderTest{T: t}
	appSender.CantSendAppGossip = true
	appSender.SendAppGossipF = func(context.Context, []byte) error {
		return nil
	}
	err := vm.Initialize(
		context.Background(),
		ctx,
		chainDBManager,
		genesisBytes,
		nil,
		nil,
		msgChan,
		nil,
		appSender,
	)
	require.NoError(err)

	err = vm.SetState(context.Background(), snow.NormalOp)
	require.NoError(err)

	// Create a subnet and store it in testSubnet1
	testSubnet1, err = vm.txBuilder.NewCreateSubnetTx(
		2, // threshold; 2 sigs from keys[0], keys[1], keys[2] needed to add validator to this subnet
		// control keys are keys[0], keys[1], keys[2]
		[]ids.ShortID{keys[0].PublicKey().Address(), keys[1].PublicKey().Address(), keys[2].PublicKey().Address()},
		[]*secp256k1.PrivateKey{keys[0]}, // pays tx fee
		keys[0].PublicKey().Address(),    // change addr
	)
	require.NoError(err)

	err = vm.Builder.AddUnverifiedTx(testSubnet1)
	require.NoError(err)

	blk, err := vm.Builder.BuildBlock(context.Background())
	require.NoError(err)

	err = blk.Verify(context.Background())
	require.NoError(err)

	err = blk.Accept(context.Background())
	require.NoError(err)

	return genesisBytes, msgChan, vm, m
}

// Ensure genesis state is parsed from bytes and stored correctly
func TestGenesis(t *testing.T) {
	require := require.New(t)
<<<<<<< HEAD
	vm, _, _ := defaultVM(continuousStakingFork)
=======
	vm, _, _ := defaultVM(latestFork)
>>>>>>> 4bdc602e
	vm.ctx.Lock.Lock()
	defer func() {
		err := vm.Shutdown(context.Background())
		require.NoError(err)
		vm.ctx.Lock.Unlock()
	}()

	// Ensure the genesis block has been accepted and stored
	genesisBlockID, err := vm.LastAccepted(context.Background()) // lastAccepted should be ID of genesis block
	require.NoError(err)

	genesisBlock, err := vm.manager.GetBlock(genesisBlockID)
	require.NoError(err)
	require.Equal(choices.Accepted, genesisBlock.Status())

	genesisState, _ := defaultGenesis()
	// Ensure all the genesis UTXOs are there
	for _, utxo := range genesisState.UTXOs {
		_, addrBytes, err := address.ParseBech32(utxo.Address)
		require.NoError(err)

		addr, err := ids.ToShortID(addrBytes)
		require.NoError(err)

		addrs := set.Set[ids.ShortID]{}
		addrs.Add(addr)
		utxos, err := avax.GetAllUTXOs(vm.state, addrs)
		require.NoError(err)
		require.Len(utxos, 1)

		out := utxos[0].Out.(*secp256k1fx.TransferOutput)
		if out.Amount() != uint64(utxo.Amount) {
			id := keys[0].PublicKey().Address()
			addr, err := address.FormatBech32(constants.UnitTestHRP, id.Bytes())
			require.NoError(err)

			require.Equal(utxo.Address, addr)
			require.Equal(uint64(utxo.Amount)-vm.TxFee, out.Amount())
		}
	}

	// Ensure current validator set of primary network is correct
	vdrSet, ok := vm.Validators.Get(constants.PrimaryNetworkID)
	require.True(ok)

	currentValidators := vdrSet.List()
	require.Len(genesisState.Validators, len(currentValidators))

	for _, key := range keys {
		nodeID := ids.NodeID(key.PublicKey().Address())
		require.True(vdrSet.Contains(nodeID))
	}

	// Ensure the new subnet we created exists
	_, _, err = vm.state.GetTx(testSubnet1.ID())
	require.NoError(err)
}

// accept proposal to add validator to primary network
func TestAddValidatorCommit(t *testing.T) {
	require := require.New(t)
<<<<<<< HEAD
	vm, _, _ := defaultVM(continuousStakingFork)
=======
	vm, _, _ := defaultVM(latestFork)
>>>>>>> 4bdc602e
	vm.ctx.Lock.Lock()
	defer func() {
		require.NoError(vm.Shutdown(context.Background()))
		vm.ctx.Lock.Unlock()
	}()

	var (
		startTime     = vm.clock.Time().Add(txexecutor.SyncBound).Add(1 * time.Second)
		endTime       = startTime.Add(defaultMinStakingDuration)
		nodeID        = ids.GenerateTestNodeID()
		rewardAddress = ids.GenerateTestShortID()
	)

	// create valid tx
	tx, err := vm.txBuilder.NewAddValidatorTx(
		vm.MinValidatorStake,
		uint64(startTime.Unix()),
		uint64(endTime.Unix()),
		nodeID,
		rewardAddress,
		reward.PercentDenominator,
		[]*secp256k1.PrivateKey{keys[0]},
		ids.ShortEmpty, // change addr
	)
	require.NoError(err)

	// trigger block creation
	require.NoError(vm.Builder.AddUnverifiedTx(tx))

	blk, err := vm.Builder.BuildBlock(context.Background())
	require.NoError(err)

	require.NoError(blk.Verify(context.Background()))
	require.NoError(blk.Accept(context.Background()))

	_, txStatus, err := vm.state.GetTx(tx.ID())
	require.NoError(err)
	require.Equal(status.Committed, txStatus)

	// Verify that new validator now in current validator set
	// (ContinuousStakingFork is active)
	_, err = vm.state.GetCurrentValidator(constants.PrimaryNetworkID, nodeID)
	require.NoError(err)
}

// verify invalid attempt to add validator to primary network
func TestInvalidAddValidatorCommit(t *testing.T) {
	require := require.New(t)
<<<<<<< HEAD
	vm, _, _ := defaultVM(cortinaFork)
=======
	vm, _, _ := defaultVM(latestFork)
>>>>>>> 4bdc602e
	vm.ctx.Lock.Lock()
	defer func() {
		err := vm.Shutdown(context.Background())
		require.NoError(err)
		vm.ctx.Lock.Unlock()
	}()

	startTime := defaultGenesisTime.Add(-txexecutor.SyncBound).Add(-1 * time.Second)
	endTime := startTime.Add(defaultMinStakingDuration)
	key, _ := testKeyFactory.NewPrivateKey()
	nodeID := ids.NodeID(key.PublicKey().Address())

	// create invalid tx
	tx, err := vm.txBuilder.NewAddValidatorTx(
		vm.MinValidatorStake,
		uint64(startTime.Unix()),
		uint64(endTime.Unix()),
		nodeID,
		ids.ShortID(nodeID),
		reward.PercentDenominator,
		[]*secp256k1.PrivateKey{keys[0]},
		ids.ShortEmpty, // change addr
	)
	require.NoError(err)

	preferred, err := vm.Builder.Preferred()
	require.NoError(err)

	preferredID := preferred.ID()
	preferredHeight := preferred.Height()
	statelessBlk, err := blocks.NewBanffStandardBlock(
		preferred.Timestamp(),
		preferredID,
		preferredHeight+1,
		[]*txs.Tx{tx},
	)
	require.NoError(err)

	blkBytes := statelessBlk.Bytes()

	parsedBlock, err := vm.ParseBlock(context.Background(), blkBytes)
	require.NoError(err)

	err = parsedBlock.Verify(context.Background())
	require.ErrorIs(err, txexecutor.ErrTimestampNotBeforeStartTime)

	txID := statelessBlk.Txs()[0].ID()
	reason := vm.Builder.GetDropReason(txID)
	require.ErrorIs(reason, txexecutor.ErrTimestampNotBeforeStartTime)
}

// Reject attempt to add validator to primary network
func TestAddValidatorReject(t *testing.T) {
	require := require.New(t)
<<<<<<< HEAD
	vm, _, _ := defaultVM(continuousStakingFork)
=======
	vm, _, _ := defaultVM(latestFork)
>>>>>>> 4bdc602e
	vm.ctx.Lock.Lock()
	defer func() {
		require.NoError(vm.Shutdown(context.Background()))
		vm.ctx.Lock.Unlock()
	}()

	var (
		startTime     = vm.clock.Time().Add(txexecutor.SyncBound).Add(1 * time.Second)
		endTime       = startTime.Add(defaultMinStakingDuration)
		nodeID        = ids.GenerateTestNodeID()
		rewardAddress = ids.GenerateTestShortID()
	)

	// create valid tx
	tx, err := vm.txBuilder.NewAddValidatorTx(
		vm.MinValidatorStake,
		uint64(startTime.Unix()),
		uint64(endTime.Unix()),
		nodeID,
		rewardAddress,
		reward.PercentDenominator,
		[]*secp256k1.PrivateKey{keys[0]},
		ids.ShortEmpty, // change addr
	)
	require.NoError(err)

	// trigger block creation
	require.NoError(vm.Builder.AddUnverifiedTx(tx))

	blk, err := vm.Builder.BuildBlock(context.Background())
	require.NoError(err)

	require.NoError(blk.Verify(context.Background()))
	require.NoError(blk.Reject(context.Background()))

	_, _, err = vm.state.GetTx(tx.ID())
	require.ErrorIs(err, database.ErrNotFound)

	_, err = vm.state.GetCurrentValidator(constants.PrimaryNetworkID, nodeID)
	require.ErrorIs(err, database.ErrNotFound)
}

// Reject proposal to add validator to primary network
func TestAddValidatorInvalidNotReissued(t *testing.T) {
	require := require.New(t)
<<<<<<< HEAD
	vm, _, _ := defaultVM(continuousStakingFork)
=======
	vm, _, _ := defaultVM(latestFork)
>>>>>>> 4bdc602e
	vm.ctx.Lock.Lock()
	defer func() {
		err := vm.Shutdown(context.Background())
		require.NoError(err)
		vm.ctx.Lock.Unlock()
	}()

	// Use nodeID that is already in the genesis
	repeatNodeID := ids.NodeID(keys[0].PublicKey().Address())

	startTime := latestForkTime.Add(txexecutor.SyncBound).Add(1 * time.Second)
	endTime := startTime.Add(defaultMinStakingDuration)

	// create valid tx
	tx, err := vm.txBuilder.NewAddValidatorTx(
		vm.MinValidatorStake,
		uint64(startTime.Unix()),
		uint64(endTime.Unix()),
		repeatNodeID,
		ids.ShortID(repeatNodeID),
		reward.PercentDenominator,
		[]*secp256k1.PrivateKey{keys[0]},
		ids.ShortEmpty, // change addr
	)
	require.NoError(err)

	// trigger block creation
	err = vm.Builder.AddUnverifiedTx(tx)
	require.ErrorIs(err, txexecutor.ErrAlreadyValidator)
}

// Accept proposal to add validator to subnet
func TestAddSubnetValidatorAccept(t *testing.T) {
	require := require.New(t)
<<<<<<< HEAD
	vm, _, _ := defaultVM(continuousStakingFork)
=======
	vm, _, _ := defaultVM(latestFork)
>>>>>>> 4bdc602e
	vm.ctx.Lock.Lock()
	defer func() {
		require.NoError(vm.Shutdown(context.Background()))
		vm.ctx.Lock.Unlock()
	}()

	var (
		startTime = vm.clock.Time().Add(txexecutor.SyncBound).Add(1 * time.Second)
		endTime   = startTime.Add(defaultMinStakingDuration)
		nodeID    = ids.NodeID(keys[0].PublicKey().Address())
	)

	// create valid tx
	// note that [startTime, endTime] is a subset of time that keys[0]
	// validates primary network ([defaultValidateStartTime, defaultValidateEndTime])
	tx, err := vm.txBuilder.NewAddSubnetValidatorTx(
		defaultWeight,
		uint64(startTime.Unix()),
		uint64(endTime.Unix()),
		nodeID,
		testSubnet1.ID(),
		[]*secp256k1.PrivateKey{testSubnet1ControlKeys[0], testSubnet1ControlKeys[1]},
		ids.ShortEmpty, // change addr
	)
	require.NoError(err)

	// trigger block creation
	require.NoError(vm.Builder.AddUnverifiedTx(tx))

	blk, err := vm.Builder.BuildBlock(context.Background())
	require.NoError(err)

	require.NoError(blk.Verify(context.Background()))
	require.NoError(blk.Accept(context.Background()))

	_, txStatus, err := vm.state.GetTx(tx.ID())
	require.NoError(err)
	require.Equal(status.Committed, txStatus)

	// Verify that new validator is in pending validator set
	_, err = vm.state.GetCurrentValidator(testSubnet1.ID(), nodeID)
	require.NoError(err)
}

// Reject proposal to add validator to subnet
func TestAddSubnetValidatorReject(t *testing.T) {
	require := require.New(t)
<<<<<<< HEAD
	vm, _, _ := defaultVM(continuousStakingFork)
=======
	vm, _, _ := defaultVM(latestFork)
>>>>>>> 4bdc602e
	vm.ctx.Lock.Lock()
	defer func() {
		require.NoError(vm.Shutdown(context.Background()))
		vm.ctx.Lock.Unlock()
	}()

	var (
		startTime = vm.clock.Time().Add(txexecutor.SyncBound).Add(1 * time.Second)
		endTime   = startTime.Add(defaultMinStakingDuration)
		nodeID    = ids.NodeID(keys[0].PublicKey().Address())
	)

	// create valid tx
	// note that [startTime, endTime] is a subset of time that keys[0]
	// validates primary network ([defaultValidateStartTime, defaultValidateEndTime])
	tx, err := vm.txBuilder.NewAddSubnetValidatorTx(
		defaultWeight,
		uint64(startTime.Unix()),
		uint64(endTime.Unix()),
		nodeID,
		testSubnet1.ID(),
		[]*secp256k1.PrivateKey{testSubnet1ControlKeys[1], testSubnet1ControlKeys[2]},
		ids.ShortEmpty, // change addr
	)
	require.NoError(err)

	// trigger block creation
	require.NoError(vm.Builder.AddUnverifiedTx(tx))

	blk, err := vm.Builder.BuildBlock(context.Background())
	require.NoError(err)

	require.NoError(blk.Verify(context.Background()))
	require.NoError(blk.Reject(context.Background()))

	_, _, err = vm.state.GetTx(tx.ID())
	require.ErrorIs(err, database.ErrNotFound)

	// Verify that new validator NOT in validator set
	_, err = vm.state.GetCurrentValidator(testSubnet1.ID(), nodeID)
	require.ErrorIs(err, database.ErrNotFound)
}

// Test case where primary network validator rewarded
func TestRewardValidatorAccept(t *testing.T) {
	require := require.New(t)
<<<<<<< HEAD
	vm, _, _ := defaultVM(continuousStakingFork)
=======
	vm, _, _ := defaultVM(latestFork)
>>>>>>> 4bdc602e
	vm.ctx.Lock.Lock()
	defer func() {
		require.NoError(vm.Shutdown(context.Background()))
		vm.ctx.Lock.Unlock()
	}()

	// Fast forward clock to time for genesis validators to leave
	vm.clock.Set(defaultValidateEndTime)

	blk, err := vm.Builder.BuildBlock(context.Background()) // should advance time
	require.NoError(err)

	require.NoError(blk.Verify(context.Background()))

	// Assert preferences are correct
	block := blk.(smcon.OracleBlock)
	options, err := block.Options(context.Background())
	require.NoError(err)

	commit := options[0].(*blockexecutor.Block)
	require.IsType(&blocks.BanffCommitBlock{}, commit.Block)
	abort := options[1].(*blockexecutor.Block)
	require.IsType(&blocks.BanffAbortBlock{}, abort.Block)

	require.NoError(block.Accept(context.Background()))
	require.NoError(commit.Verify(context.Background()))
	require.NoError(abort.Verify(context.Background()))

	txID := blk.(blocks.Block).Txs()[0].ID()
	{
		onAccept, ok := vm.manager.GetState(abort.ID())
		require.True(ok)

		_, txStatus, err := onAccept.GetTx(txID)
		require.NoError(err)
		require.Equal(status.Aborted, txStatus)
	}

	require.NoError(commit.Accept(context.Background())) // advance the timestamp
	lastAcceptedID, err := vm.LastAccepted(context.Background())
	require.NoError(err)
	require.NoError(vm.SetPreference(context.Background(), lastAcceptedID))

	_, txStatus, err := vm.state.GetTx(txID)
	require.NoError(err)
	require.Equal(status.Committed, txStatus)

	// Verify that chain's timestamp has advanced
	timestamp := vm.state.GetTimestamp()
	require.Equal(defaultValidateEndTime.Unix(), timestamp.Unix())

	blk, err = vm.Builder.BuildBlock(context.Background()) // should contain proposal to reward genesis validator
	require.NoError(err)

	require.NoError(blk.Verify(context.Background()))

	// Assert preferences are correct
	block = blk.(smcon.OracleBlock)
	options, err = block.Options(context.Background())
	require.NoError(err)

	commit = options[0].(*blockexecutor.Block)
	require.IsType(&blocks.BanffCommitBlock{}, commit.Block)

	abort = options[1].(*blockexecutor.Block)
	require.IsType(&blocks.BanffAbortBlock{}, abort.Block)

	require.NoError(block.Accept(context.Background()))
	require.NoError(commit.Verify(context.Background()))
	require.NoError(abort.Verify(context.Background()))

	txID = blk.(blocks.Block).Txs()[0].ID()
	{
		onAccept, ok := vm.manager.GetState(abort.ID())
		require.True(ok)

		_, txStatus, err := onAccept.GetTx(txID)
		require.NoError(err)
		require.Equal(status.Aborted, txStatus)
	}

	require.NoError(commit.Accept(context.Background())) // reward the genesis validator

	_, txStatus, err = vm.state.GetTx(txID)
	require.NoError(err)
	require.Equal(status.Committed, txStatus)

	_, err = vm.state.GetCurrentValidator(constants.PrimaryNetworkID, ids.NodeID(keys[1].PublicKey().Address()))
	require.ErrorIs(err, database.ErrNotFound)
}

// Test case where primary network validator not rewarded
func TestRewardValidatorReject(t *testing.T) {
	require := require.New(t)
<<<<<<< HEAD
	vm, _, _ := defaultVM(continuousStakingFork)
=======
	vm, _, _ := defaultVM(latestFork)
>>>>>>> 4bdc602e
	vm.ctx.Lock.Lock()
	defer func() {
		require.NoError(vm.Shutdown(context.Background()))
		vm.ctx.Lock.Unlock()
	}()

	// Fast forward clock to time for genesis validators to leave
	vm.clock.Set(defaultValidateEndTime)

	blk, err := vm.Builder.BuildBlock(context.Background()) // should advance time
	require.NoError(err)
	require.NoError(blk.Verify(context.Background()))

	// Assert preferences are correct
	block := blk.(smcon.OracleBlock)
	options, err := block.Options(context.Background())
	require.NoError(err)

	commit := options[0].(*blockexecutor.Block)
	require.IsType(&blocks.BanffCommitBlock{}, commit.Block)

	abort := options[1].(*blockexecutor.Block)
	require.IsType(&blocks.BanffAbortBlock{}, abort.Block)

	require.NoError(block.Accept(context.Background()))
	require.NoError(commit.Verify(context.Background()))
	require.NoError(abort.Verify(context.Background()))

	txID := blk.(blocks.Block).Txs()[0].ID()
	{
		onAccept, ok := vm.manager.GetState(abort.ID())
		require.True(ok)

		_, txStatus, err := onAccept.GetTx(txID)
		require.NoError(err)
		require.Equal(status.Aborted, txStatus)
	}

	require.NoError(commit.Accept(context.Background())) // advance the timestamp
	require.NoError(vm.SetPreference(context.Background(), vm.manager.LastAccepted()))

	_, txStatus, err := vm.state.GetTx(txID)
	require.NoError(err)
	require.Equal(status.Committed, txStatus)

	timestamp := vm.state.GetTimestamp()
	require.Equal(defaultValidateEndTime.Unix(), timestamp.Unix())

	blk, err = vm.Builder.BuildBlock(context.Background()) // should contain proposal to reward genesis validator
	require.NoError(err)

	require.NoError(blk.Verify(context.Background()))

	block = blk.(smcon.OracleBlock)
	options, err = block.Options(context.Background())
	require.NoError(err)

	commit = options[0].(*blockexecutor.Block)
	require.IsType(&blocks.BanffCommitBlock{}, commit.Block)

	abort = options[1].(*blockexecutor.Block)
	require.IsType(&blocks.BanffAbortBlock{}, abort.Block)

	require.NoError(blk.Accept(context.Background()))
	require.NoError(commit.Verify(context.Background()))

	txID = blk.(blocks.Block).Txs()[0].ID()
	{
		onAccept, ok := vm.manager.GetState(commit.ID())
		require.True(ok)

		_, txStatus, err := onAccept.GetTx(txID)
		require.NoError(err)
		require.Equal(status.Committed, txStatus)
	}

	require.NoError(abort.Verify(context.Background()))
	require.NoError(abort.Accept(context.Background())) // do not reward the genesis validator

	_, txStatus, err = vm.state.GetTx(txID)
	require.NoError(err)
	require.Equal(status.Aborted, txStatus)

	_, err = vm.state.GetCurrentValidator(constants.PrimaryNetworkID, ids.NodeID(keys[1].PublicKey().Address()))
	require.ErrorIs(err, database.ErrNotFound)
}

// Test case where primary network validator is preferred to be rewarded
func TestRewardValidatorPreferred(t *testing.T) {
	require := require.New(t)
<<<<<<< HEAD
	vm, _, _ := defaultVM(continuousStakingFork)
=======
	vm, _, _ := defaultVM(latestFork)
>>>>>>> 4bdc602e
	vm.ctx.Lock.Lock()
	defer func() {
		require.NoError(vm.Shutdown(context.Background()))
		vm.ctx.Lock.Unlock()
	}()

	// Fast forward clock to time for genesis validators to leave
	vm.clock.Set(defaultValidateEndTime)

	blk, err := vm.Builder.BuildBlock(context.Background()) // should advance time
	require.NoError(err)
	require.NoError(blk.Verify(context.Background()))

	// Assert preferences are correct
	block := blk.(smcon.OracleBlock)
	options, err := block.Options(context.Background())
	require.NoError(err)

	commit := options[0].(*blockexecutor.Block)
	require.IsType(&blocks.BanffCommitBlock{}, commit.Block)

	abort := options[1].(*blockexecutor.Block)
	require.IsType(&blocks.BanffAbortBlock{}, abort.Block)

	require.NoError(block.Accept(context.Background()))
	require.NoError(commit.Verify(context.Background()))
	require.NoError(abort.Verify(context.Background()))

	txID := blk.(blocks.Block).Txs()[0].ID()
	{
		onAccept, ok := vm.manager.GetState(abort.ID())
		require.True(ok)

		_, txStatus, err := onAccept.GetTx(txID)
		require.NoError(err)
		require.Equal(status.Aborted, txStatus)
	}

	require.NoError(commit.Accept(context.Background())) // advance the timestamp
	require.NoError(vm.SetPreference(context.Background(), vm.manager.LastAccepted()))

	_, txStatus, err := vm.state.GetTx(txID)
	require.NoError(err)
	require.Equal(status.Committed, txStatus)

	timestamp := vm.state.GetTimestamp()
	require.Equal(defaultValidateEndTime.Unix(), timestamp.Unix())

	// should contain proposal to reward genesis validator
	blk, err = vm.Builder.BuildBlock(context.Background())
	require.NoError(err)

	require.NoError(blk.Verify(context.Background()))

	block = blk.(smcon.OracleBlock)
	options, err = block.Options(context.Background())
	require.NoError(err)

	commit = options[0].(*blockexecutor.Block)
	require.IsType(&blocks.BanffCommitBlock{}, commit.Block)

	abort = options[1].(*blockexecutor.Block)
	require.IsType(&blocks.BanffAbortBlock{}, abort.Block)

	require.NoError(blk.Accept(context.Background()))
	require.NoError(commit.Verify(context.Background()))

	txID = blk.(blocks.Block).Txs()[0].ID()
	{
		onAccept, ok := vm.manager.GetState(commit.ID())
		require.True(ok)

		_, txStatus, err := onAccept.GetTx(txID)
		require.NoError(err)
		require.Equal(status.Committed, txStatus)
	}

	require.NoError(abort.Verify(context.Background()))
	require.NoError(abort.Accept(context.Background())) // do not reward the genesis validator

	_, txStatus, err = vm.state.GetTx(txID)
	require.NoError(err)
	require.Equal(status.Aborted, txStatus)

	_, err = vm.state.GetCurrentValidator(constants.PrimaryNetworkID, ids.NodeID(keys[1].PublicKey().Address()))
	require.ErrorIs(err, database.ErrNotFound)
}

// Ensure BuildBlock errors when there is no block to build
func TestUnneededBuildBlock(t *testing.T) {
	require := require.New(t)
<<<<<<< HEAD
	vm, _, _ := defaultVM(continuousStakingFork)
=======
	vm, _, _ := defaultVM(latestFork)
>>>>>>> 4bdc602e
	vm.ctx.Lock.Lock()
	defer func() {
		err := vm.Shutdown(context.Background())
		require.NoError(err)
		vm.ctx.Lock.Unlock()
	}()
	_, err := vm.Builder.BuildBlock(context.Background())
	require.ErrorIs(err, blockbuilder.ErrNoPendingBlocks)
}

// test acceptance of proposal to create a new chain
func TestCreateChain(t *testing.T) {
	require := require.New(t)
<<<<<<< HEAD
	vm, _, _ := defaultVM(continuousStakingFork)
=======
	vm, _, _ := defaultVM(latestFork)
>>>>>>> 4bdc602e
	vm.ctx.Lock.Lock()
	defer func() {
		err := vm.Shutdown(context.Background())
		require.NoError(err)
		vm.ctx.Lock.Unlock()
	}()

	tx, err := vm.txBuilder.NewCreateChainTx(
		testSubnet1.ID(),
		nil,
		ids.ID{'t', 'e', 's', 't', 'v', 'm'},
		nil,
		"name",
		[]*secp256k1.PrivateKey{testSubnet1ControlKeys[0], testSubnet1ControlKeys[1]},
		ids.ShortEmpty, // change addr
	)
	require.NoError(err)

	err = vm.Builder.AddUnverifiedTx(tx)
	require.NoError(err)

	blk, err := vm.Builder.BuildBlock(context.Background())
	require.NoError(err) // should contain proposal to create chain

	err = blk.Verify(context.Background())
	require.NoError(err)

	err = blk.Accept(context.Background())
	require.NoError(err)

	_, txStatus, err := vm.state.GetTx(tx.ID())
	require.NoError(err)
	require.Equal(status.Committed, txStatus)

	// Verify chain was created
	chains, err := vm.state.GetChains(testSubnet1.ID())
	require.NoError(err)

	foundNewChain := false
	for _, chain := range chains {
		if bytes.Equal(chain.Bytes(), tx.Bytes()) {
			foundNewChain = true
		}
	}
	require.True(foundNewChain)
}

// test where we:
// 1) Create a subnet
// 2) Add a validator to the subnet's current validator set
// 3) Advance timestamp to validator's end time (removing validator from current)
func TestCreateSubnet(t *testing.T) {
	require := require.New(t)
<<<<<<< HEAD
	vm, _, _ := defaultVM(continuousStakingFork)
=======
	vm, _, _ := defaultVM(latestFork)
>>>>>>> 4bdc602e
	vm.ctx.Lock.Lock()
	defer func() {
		require.NoError(vm.Shutdown(context.Background()))
		vm.ctx.Lock.Unlock()
	}()

	nodeID := ids.NodeID(keys[0].PublicKey().Address())

	createSubnetTx, err := vm.txBuilder.NewCreateSubnetTx(
		1, // threshold
		[]ids.ShortID{ // control keys
			keys[0].PublicKey().Address(),
			keys[1].PublicKey().Address(),
		},
		[]*secp256k1.PrivateKey{keys[0]}, // payer
		keys[0].PublicKey().Address(),    // change addr
	)
	require.NoError(err)

	require.NoError(vm.Builder.AddUnverifiedTx(createSubnetTx))

	// should contain proposal to create subnet
	blk, err := vm.Builder.BuildBlock(context.Background())
	require.NoError(err)

	require.NoError(blk.Verify(context.Background()))
	require.NoError(blk.Accept(context.Background()))
	require.NoError(vm.SetPreference(context.Background(), vm.manager.LastAccepted()))

	_, txStatus, err := vm.state.GetTx(createSubnetTx.ID())
	require.NoError(err)
	require.Equal(status.Committed, txStatus)

	subnets, err := vm.state.GetSubnets()
	require.NoError(err)

	found := false
	for _, subnet := range subnets {
		if subnet.ID() == createSubnetTx.ID() {
			found = true
			break
		}
	}
	require.True(found)

	// Now that we've created a new subnet, add a validator to that subnet
	startTime := vm.clock.Time().Add(txexecutor.SyncBound).Add(1 * time.Second)
	endTime := startTime.Add(defaultMinStakingDuration)
	// [startTime, endTime] is subset of time keys[0] validates default subnet so tx is valid
	addValidatorTx, err := vm.txBuilder.NewAddSubnetValidatorTx(
		defaultWeight,
		uint64(startTime.Unix()),
		uint64(endTime.Unix()),
		nodeID,
		createSubnetTx.ID(),
		[]*secp256k1.PrivateKey{keys[0]},
		ids.ShortEmpty, // change addr
	)
	require.NoError(err)

	require.NoError(vm.Builder.AddUnverifiedTx(addValidatorTx))

	blk, err = vm.Builder.BuildBlock(context.Background()) // should add validator to the new subnet
	require.NoError(err)

	require.NoError(blk.Verify(context.Background()))
	require.NoError(blk.Accept(context.Background())) // add the validator to pending validator set
	require.NoError(vm.SetPreference(context.Background(), vm.manager.LastAccepted()))

	txID := blk.(blocks.Block).Txs()[0].ID()
	_, txStatus, err = vm.state.GetTx(txID)
	require.NoError(err)
	require.Equal(status.Committed, txStatus)

	_, err = vm.state.GetPendingValidator(createSubnetTx.ID(), nodeID)
	require.ErrorIs(err, database.ErrNotFound)

	_, err = vm.state.GetCurrentValidator(createSubnetTx.ID(), nodeID)
	require.NoError(err)

	// fast forward clock to time validator should stop validating
	endTime = vm.clock.Time().Add(defaultMinStakingDuration)
	vm.clock.Set(endTime)
	blk, err = vm.Builder.BuildBlock(context.Background())
	require.NoError(err)
	require.NoError(blk.Verify(context.Background()))
	require.NoError(blk.Accept(context.Background())) // remove validator from current validator set

	_, err = vm.state.GetPendingValidator(createSubnetTx.ID(), nodeID)
	require.ErrorIs(err, database.ErrNotFound)

	_, err = vm.state.GetCurrentValidator(createSubnetTx.ID(), nodeID)
	require.ErrorIs(err, database.ErrNotFound)
}

// test asset import
func TestAtomicImport(t *testing.T) {
	require := require.New(t)
<<<<<<< HEAD
	vm, baseDB, mutableSharedMemory := defaultVM(continuousStakingFork)
=======
	vm, baseDB, mutableSharedMemory := defaultVM(latestFork)
>>>>>>> 4bdc602e
	vm.ctx.Lock.Lock()
	defer func() {
		err := vm.Shutdown(context.Background())
		require.NoError(err)
		vm.ctx.Lock.Unlock()
	}()

	utxoID := avax.UTXOID{
		TxID:        ids.Empty.Prefix(1),
		OutputIndex: 1,
	}
	amount := uint64(50000)
	recipientKey := keys[1]

	m := atomic.NewMemory(prefixdb.New([]byte{5}, baseDB))

	mutableSharedMemory.SharedMemory = m.NewSharedMemory(vm.ctx.ChainID)
	peerSharedMemory := m.NewSharedMemory(vm.ctx.XChainID)

	_, err := vm.txBuilder.NewImportTx(
		vm.ctx.XChainID,
		recipientKey.PublicKey().Address(),
		[]*secp256k1.PrivateKey{keys[0]},
		ids.ShortEmpty, // change addr
	)
	require.ErrorIs(err, txbuilder.ErrNoFunds)

	// Provide the avm UTXO

	utxo := &avax.UTXO{
		UTXOID: utxoID,
		Asset:  avax.Asset{ID: avaxAssetID},
		Out: &secp256k1fx.TransferOutput{
			Amt: amount,
			OutputOwners: secp256k1fx.OutputOwners{
				Threshold: 1,
				Addrs:     []ids.ShortID{recipientKey.PublicKey().Address()},
			},
		},
	}
	utxoBytes, err := txs.Codec.Marshal(txs.Version, utxo)
	require.NoError(err)

	inputID := utxo.InputID()
	err = peerSharedMemory.Apply(map[ids.ID]*atomic.Requests{
		vm.ctx.ChainID: {
			PutRequests: []*atomic.Element{
				{
					Key:   inputID[:],
					Value: utxoBytes,
					Traits: [][]byte{
						recipientKey.PublicKey().Address().Bytes(),
					},
				},
			},
		},
	},
	)
	require.NoError(err)

	tx, err := vm.txBuilder.NewImportTx(
		vm.ctx.XChainID,
		recipientKey.PublicKey().Address(),
		[]*secp256k1.PrivateKey{recipientKey},
		ids.ShortEmpty, // change addr
	)
	require.NoError(err)

	err = vm.Builder.AddUnverifiedTx(tx)
	require.NoError(err)

	blk, err := vm.Builder.BuildBlock(context.Background())
	require.NoError(err)

	err = blk.Verify(context.Background())
	require.NoError(err)

	err = blk.Accept(context.Background())
	require.NoError(err)

	_, txStatus, err := vm.state.GetTx(tx.ID())
	require.NoError(err)
	require.Equal(status.Committed, txStatus)

	inputID = utxoID.InputID()
	_, err = vm.ctx.SharedMemory.Get(vm.ctx.XChainID, [][]byte{inputID[:]})
	require.ErrorIs(err, database.ErrNotFound)
}

// test optimistic asset import
func TestOptimisticAtomicImport(t *testing.T) {
	require := require.New(t)
<<<<<<< HEAD
	vm, _, _ := defaultVM(continuousStakingFork)
=======
	vm, _, _ := defaultVM(latestFork)
>>>>>>> 4bdc602e
	vm.ctx.Lock.Lock()
	defer func() {
		err := vm.Shutdown(context.Background())
		require.NoError(err)
		vm.ctx.Lock.Unlock()
	}()

	tx := &txs.Tx{Unsigned: &txs.ImportTx{
		BaseTx: txs.BaseTx{BaseTx: avax.BaseTx{
			NetworkID:    vm.ctx.NetworkID,
			BlockchainID: vm.ctx.ChainID,
		}},
		SourceChain: vm.ctx.XChainID,
		ImportedInputs: []*avax.TransferableInput{{
			UTXOID: avax.UTXOID{
				TxID:        ids.Empty.Prefix(1),
				OutputIndex: 1,
			},
			Asset: avax.Asset{ID: vm.ctx.AVAXAssetID},
			In: &secp256k1fx.TransferInput{
				Amt: 50000,
			},
		}},
	}}
	err := tx.Initialize(txs.Codec)
	require.NoError(err)

	preferred, err := vm.Builder.Preferred()
	require.NoError(err)

	preferredID := preferred.ID()
	preferredHeight := preferred.Height()

	statelessBlk, err := blocks.NewApricotAtomicBlock(
		preferredID,
		preferredHeight+1,
		tx,
	)
	require.NoError(err)

	blk := vm.manager.NewBlock(statelessBlk)

	err = blk.Verify(context.Background())
	require.ErrorIs(err, database.ErrNotFound) // erred due to missing shared memory UTXOs

	err = vm.SetState(context.Background(), snow.Bootstrapping)
	require.NoError(err)

	err = blk.Verify(context.Background())
	require.NoError(err) // skips shared memory UTXO verification during bootstrapping

	err = blk.Accept(context.Background())
	require.NoError(err)

	err = vm.SetState(context.Background(), snow.NormalOp)
	require.NoError(err)

	_, txStatus, err := vm.state.GetTx(tx.ID())
	require.NoError(err)

	require.Equal(status.Committed, txStatus)
}

// test restarting the node
func TestRestartFullyAccepted(t *testing.T) {
	require := require.New(t)
	_, genesisBytes := defaultGenesis()
	db := manager.NewMemDB(version.Semantic1_0_0)

	firstDB := db.NewPrefixDBManager([]byte{})
	firstVdrs := validators.NewManager()
	firstPrimaryVdrs := validators.NewSet()
	_ = firstVdrs.Add(constants.PrimaryNetworkID, firstPrimaryVdrs)
	firstVM := &VM{Config: config.Config{
		Chains:                 chains.TestManager,
		Validators:             firstVdrs,
		UptimeLockedCalculator: uptime.NewLockedCalculator(),
		MinStakeDuration:       defaultMinStakingDuration,
		MaxStakeDuration:       defaultMaxStakingDuration,
		RewardConfig:           defaultRewardConfig,
		BanffTime:              latestForkTime,
		CortinaTime:            latestForkTime,
<<<<<<< HEAD
		ContinuousStakingTime:  latestForkTime,
=======
>>>>>>> 4bdc602e
	}}

	firstCtx := defaultContext()

	baseDBManager := manager.NewMemDB(version.Semantic1_0_0)
	atomicDB := prefixdb.New([]byte{1}, baseDBManager.Current().Database)
	m := atomic.NewMemory(atomicDB)
	msm := &mutableSharedMemory{
		SharedMemory: m.NewSharedMemory(firstCtx.ChainID),
	}
	firstCtx.SharedMemory = msm

	initialClkTime := latestForkTime.Add(time.Second)
	firstVM.clock.Set(initialClkTime)
	firstCtx.Lock.Lock()

	firstMsgChan := make(chan common.Message, 1)
	err := firstVM.Initialize(
		context.Background(),
		firstCtx,
		firstDB,
		genesisBytes,
		nil,
		nil,
		firstMsgChan,
		nil,
		nil,
	)
	require.NoError(err)

	genesisID, err := firstVM.LastAccepted(context.Background())
	require.NoError(err)

	nextChainTime := initialClkTime.Add(time.Second)
	firstVM.clock.Set(initialClkTime)
	preferred, err := firstVM.Builder.Preferred()
	require.NoError(err)
	preferredID := preferred.ID()
	preferredHeight := preferred.Height()

	// include a tx to make the block be accepted
	tx := &txs.Tx{Unsigned: &txs.ImportTx{
		BaseTx: txs.BaseTx{BaseTx: avax.BaseTx{
			NetworkID:    firstVM.ctx.NetworkID,
			BlockchainID: firstVM.ctx.ChainID,
		}},
		SourceChain: firstVM.ctx.XChainID,
		ImportedInputs: []*avax.TransferableInput{{
			UTXOID: avax.UTXOID{
				TxID:        ids.Empty.Prefix(1),
				OutputIndex: 1,
			},
			Asset: avax.Asset{ID: firstVM.ctx.AVAXAssetID},
			In: &secp256k1fx.TransferInput{
				Amt: 50000,
			},
		}},
	}}
	require.NoError(tx.Initialize(txs.Codec))

	statelessBlk, err := blocks.NewBanffStandardBlock(
		nextChainTime,
		preferredID,
		preferredHeight+1,
		[]*txs.Tx{tx},
	)
	require.NoError(err)

	firstAdvanceTimeBlk := firstVM.manager.NewBlock(statelessBlk)

	nextChainTime = nextChainTime.Add(2 * time.Second)
	firstVM.clock.Set(nextChainTime)
	require.NoError(firstAdvanceTimeBlk.Verify(context.Background()))
	require.NoError(firstAdvanceTimeBlk.Accept(context.Background()))

	require.NoError(firstVM.Shutdown(context.Background()))
	firstCtx.Lock.Unlock()

	secondVdrs := validators.NewManager()
	secondPrimaryVdrs := validators.NewSet()
	_ = secondVdrs.Add(constants.PrimaryNetworkID, secondPrimaryVdrs)
	secondVM := &VM{Config: config.Config{
		Chains:                 chains.TestManager,
		Validators:             secondVdrs,
		UptimeLockedCalculator: uptime.NewLockedCalculator(),
		MinStakeDuration:       defaultMinStakingDuration,
		MaxStakeDuration:       defaultMaxStakingDuration,
		RewardConfig:           defaultRewardConfig,
		BanffTime:              latestForkTime,
		CortinaTime:            latestForkTime,
<<<<<<< HEAD
		ContinuousStakingTime:  latestForkTime,
=======
>>>>>>> 4bdc602e
	}}

	secondCtx := defaultContext()
	secondCtx.SharedMemory = msm
	secondVM.clock.Set(initialClkTime)
	secondCtx.Lock.Lock()
	defer func() {
		err := secondVM.Shutdown(context.Background())
		require.NoError(err)
		secondCtx.Lock.Unlock()
	}()

	secondDB := db.NewPrefixDBManager([]byte{})
	secondMsgChan := make(chan common.Message, 1)
	err = secondVM.Initialize(
		context.Background(),
		secondCtx,
		secondDB,
		genesisBytes,
		nil,
		nil,
		secondMsgChan,
		nil,
		nil,
	)
	require.NoError(err)

	lastAccepted, err := secondVM.LastAccepted(context.Background())
	require.NoError(err)
	require.Equal(genesisID, lastAccepted)
}

// test bootstrapping the node
func TestBootstrapPartiallyAccepted(t *testing.T) {
	require := require.New(t)

	_, genesisBytes := defaultGenesis()

	baseDBManager := manager.NewMemDB(version.Semantic1_0_0)
	vmDBManager := baseDBManager.NewPrefixDBManager([]byte("vm"))
	bootstrappingDB := prefixdb.New([]byte("bootstrapping"), baseDBManager.Current().Database)

	blocked, err := queue.NewWithMissing(bootstrappingDB, "", prometheus.NewRegistry())
	require.NoError(err)

	vdrs := validators.NewManager()
	primaryVdrs := validators.NewSet()
	_ = vdrs.Add(constants.PrimaryNetworkID, primaryVdrs)
	vm := &VM{Config: config.Config{
		Chains:                 chains.TestManager,
		Validators:             vdrs,
		UptimeLockedCalculator: uptime.NewLockedCalculator(),
		MinStakeDuration:       defaultMinStakingDuration,
		MaxStakeDuration:       defaultMaxStakingDuration,
		RewardConfig:           defaultRewardConfig,
		BanffTime:              latestForkTime,
		CortinaTime:            latestForkTime,
<<<<<<< HEAD
		ContinuousStakingTime:  latestForkTime,
=======
>>>>>>> 4bdc602e
	}}

	initialClkTime := latestForkTime.Add(time.Second)
	vm.clock.Set(initialClkTime)
	ctx := defaultContext()

	atomicDB := prefixdb.New([]byte{1}, baseDBManager.Current().Database)
	m := atomic.NewMemory(atomicDB)
	msm := &mutableSharedMemory{
		SharedMemory: m.NewSharedMemory(ctx.ChainID),
	}
	ctx.SharedMemory = msm

	consensusCtx := snow.DefaultConsensusContextTest()
	consensusCtx.Context = ctx
	ctx.Lock.Lock()

	msgChan := make(chan common.Message, 1)
	err = vm.Initialize(
		context.Background(),
		ctx,
		vmDBManager,
		genesisBytes,
		nil,
		nil,
		msgChan,
		nil,
		nil,
	)
	require.NoError(err)

	preferred, err := vm.Builder.Preferred()
	require.NoError(err)

	// include a tx to make the block be accepted
	tx := &txs.Tx{Unsigned: &txs.ImportTx{
		BaseTx: txs.BaseTx{BaseTx: avax.BaseTx{
			NetworkID:    vm.ctx.NetworkID,
			BlockchainID: vm.ctx.ChainID,
		}},
		SourceChain: vm.ctx.XChainID,
		ImportedInputs: []*avax.TransferableInput{{
			UTXOID: avax.UTXOID{
				TxID:        ids.Empty.Prefix(1),
				OutputIndex: 1,
			},
			Asset: avax.Asset{ID: vm.ctx.AVAXAssetID},
			In: &secp256k1fx.TransferInput{
				Amt: 50000,
			},
		}},
	}}
	require.NoError(tx.Initialize(txs.Codec))

	nextChainTime := initialClkTime.Add(time.Second)
	preferredID := preferred.ID()
	preferredHeight := preferred.Height()
	statelessBlk, err := blocks.NewBanffStandardBlock(
		nextChainTime,
		preferredID,
		preferredHeight+1,
		[]*txs.Tx{tx},
	)
	require.NoError(err)

	advanceTimeBlk := vm.manager.NewBlock(statelessBlk)
	require.NoError(err)

	advanceTimeBlkID := advanceTimeBlk.ID()
	advanceTimeBlkBytes := advanceTimeBlk.Bytes()

	peerID := ids.NodeID{1, 2, 3, 4, 5, 4, 3, 2, 1}
	beacons := validators.NewSet()
	require.NoError(beacons.Add(peerID, nil, ids.Empty, 1))

	benchlist := benchlist.NewNoBenchlist()
	timeoutManager, err := timeout.NewManager(
		&timer.AdaptiveTimeoutConfig{
			InitialTimeout:     time.Millisecond,
			MinimumTimeout:     time.Millisecond,
			MaximumTimeout:     10 * time.Second,
			TimeoutHalflife:    5 * time.Minute,
			TimeoutCoefficient: 1.25,
		},
		benchlist,
		"",
		prometheus.NewRegistry(),
	)
	require.NoError(err)

	go timeoutManager.Dispatch()

	chainRouter := &router.ChainRouter{}

	metrics := prometheus.NewRegistry()
	mc, err := message.NewCreator(logging.NoLog{}, metrics, "dummyNamespace", constants.DefaultNetworkCompressionType, 10*time.Second)
	require.NoError(err)

	err = chainRouter.Initialize(
		ids.EmptyNodeID,
		logging.NoLog{},
		timeoutManager,
		time.Second,
		set.Set[ids.ID]{},
		true,
		set.Set[ids.ID]{},
		nil,
		router.HealthConfig{},
		"",
		prometheus.NewRegistry(),
	)
	require.NoError(err)

	externalSender := &sender.ExternalSenderTest{TB: t}
	externalSender.Default(true)

	// Passes messages from the consensus engine to the network
	gossipConfig := subnets.GossipConfig{
		AcceptedFrontierPeerSize:  1,
		OnAcceptPeerSize:          1,
		AppGossipValidatorSize:    1,
		AppGossipNonValidatorSize: 1,
	}
	sender, err := sender.New(
		consensusCtx,
		mc,
		externalSender,
		chainRouter,
		timeoutManager,
		p2p.EngineType_ENGINE_TYPE_SNOWMAN,
		subnets.New(consensusCtx.NodeID, subnets.Config{GossipConfig: gossipConfig}),
	)
	require.NoError(err)

	var reqID uint32
	externalSender.SendF = func(msg message.OutboundMessage, nodeIDs set.Set[ids.NodeID], _ ids.ID, _ subnets.Allower) set.Set[ids.NodeID] {
		inMsg, err := mc.Parse(msg.Bytes(), ctx.NodeID, func() {})
		require.NoError(err)
		require.Equal(message.GetAcceptedFrontierOp, inMsg.Op())

		requestID, ok := message.GetRequestID(inMsg.Message())
		require.True(ok)

		reqID = requestID
		return nodeIDs
	}

	isBootstrapped := false
	bootstrapTracker := &common.BootstrapTrackerTest{
		T: t,
		IsBootstrappedF: func() bool {
			return isBootstrapped
		},
		BootstrappedF: func(ids.ID) {
			isBootstrapped = true
		},
	}

	peers := tracker.NewPeers()
	startup := tracker.NewStartup(peers, (beacons.Weight()+1)/2)
	beacons.RegisterCallbackListener(startup)

	// The engine handles consensus
	consensus := &smcon.Topological{}
	commonCfg := common.Config{
		Ctx:                            consensusCtx,
		Beacons:                        beacons,
		SampleK:                        beacons.Len(),
		StartupTracker:                 startup,
		Alpha:                          (beacons.Weight() + 1) / 2,
		Sender:                         sender,
		BootstrapTracker:               bootstrapTracker,
		AncestorsMaxContainersSent:     2000,
		AncestorsMaxContainersReceived: 2000,
		SharedCfg:                      &common.SharedConfig{},
	}

	snowGetHandler, err := snowgetter.New(vm, commonCfg)
	require.NoError(err)

	bootstrapConfig := bootstrap.Config{
		Config:        commonCfg,
		AllGetsServer: snowGetHandler,
		Blocked:       blocked,
		VM:            vm,
	}

	// Asynchronously passes messages from the network to the consensus engine
	cpuTracker, err := timetracker.NewResourceTracker(
		prometheus.NewRegistry(),
		resource.NoUsage,
		meter.ContinuousFactory{},
		time.Second,
	)
	require.NoError(err)

	h, err := handler.New(
		bootstrapConfig.Ctx,
		beacons,
		msgChan,
		time.Hour,
		2,
		cpuTracker,
		vm,
		subnets.New(ctx.NodeID, subnets.Config{}),
	)
	require.NoError(err)

	engineConfig := smeng.Config{
		Ctx:           bootstrapConfig.Ctx,
		AllGetsServer: snowGetHandler,
		VM:            bootstrapConfig.VM,
		Sender:        bootstrapConfig.Sender,
		Validators:    beacons,
		Params: snowball.Parameters{
			K:                     1,
			Alpha:                 1,
			BetaVirtuous:          20,
			BetaRogue:             20,
			ConcurrentRepolls:     1,
			OptimalProcessing:     1,
			MaxOutstandingItems:   1,
			MaxItemProcessingTime: 1,
		},
		Consensus: consensus,
	}
	engine, err := smeng.New(engineConfig)
	require.NoError(err)

	bootstrapper, err := bootstrap.New(
		bootstrapConfig,
		engine.Start,
	)
	require.NoError(err)

	h.SetEngineManager(&handler.EngineManager{
		Avalanche: &handler.Engine{
			StateSyncer:  nil,
			Bootstrapper: bootstrapper,
			Consensus:    engine,
		},
		Snowman: &handler.Engine{
			StateSyncer:  nil,
			Bootstrapper: bootstrapper,
			Consensus:    engine,
		},
	})

	consensusCtx.State.Set(snow.EngineState{
		Type:  p2p.EngineType_ENGINE_TYPE_SNOWMAN,
		State: snow.NormalOp,
	})

	// Allow incoming messages to be routed to the new chain
	chainRouter.AddChain(context.Background(), h)
	ctx.Lock.Unlock()

	h.Start(context.Background(), false)

	ctx.Lock.Lock()
	err = bootstrapper.Connected(context.Background(), peerID, version.CurrentApp)
	require.NoError(err)

	externalSender.SendF = func(msg message.OutboundMessage, nodeIDs set.Set[ids.NodeID], _ ids.ID, _ subnets.Allower) set.Set[ids.NodeID] {
		inMsgIntf, err := mc.Parse(msg.Bytes(), ctx.NodeID, func() {})
		require.NoError(err)
		require.Equal(message.GetAcceptedOp, inMsgIntf.Op())
		inMsg := inMsgIntf.Message().(*p2p.GetAccepted)

		reqID = inMsg.RequestId
		return nodeIDs
	}

	frontier := []ids.ID{advanceTimeBlkID}
	err = bootstrapper.AcceptedFrontier(context.Background(), peerID, reqID, frontier)
	require.NoError(err)

	externalSender.SendF = func(msg message.OutboundMessage, nodeIDs set.Set[ids.NodeID], _ ids.ID, _ subnets.Allower) set.Set[ids.NodeID] {
		inMsgIntf, err := mc.Parse(msg.Bytes(), ctx.NodeID, func() {})
		require.NoError(err)
		require.Equal(message.GetAncestorsOp, inMsgIntf.Op())
		inMsg := inMsgIntf.Message().(*p2p.GetAncestors)

		reqID = inMsg.RequestId

		containerID, err := ids.ToID(inMsg.ContainerId)
		require.NoError(err)
		require.Equal(advanceTimeBlkID, containerID)
		return nodeIDs
	}

	require.NoError(bootstrapper.Accepted(context.Background(), peerID, reqID, frontier))

	externalSender.SendF = nil
	externalSender.CantSend = false

	require.NoError(bootstrapper.Ancestors(context.Background(), peerID, reqID, [][]byte{advanceTimeBlkBytes}))

	preferred, err = vm.Builder.Preferred()
	require.NoError(err)

	require.Equal(advanceTimeBlk.ID(), preferred.ID())

	ctx.Lock.Unlock()
	chainRouter.Shutdown(context.Background())
}

func TestUnverifiedParent(t *testing.T) {
	require := require.New(t)
	_, genesisBytes := defaultGenesis()
	dbManager := manager.NewMemDB(version.Semantic1_0_0)

	vdrs := validators.NewManager()
	primaryVdrs := validators.NewSet()
	_ = vdrs.Add(constants.PrimaryNetworkID, primaryVdrs)
	vm := &VM{Config: config.Config{
		Chains:                 chains.TestManager,
		Validators:             vdrs,
		UptimeLockedCalculator: uptime.NewLockedCalculator(),
		MinStakeDuration:       defaultMinStakingDuration,
		MaxStakeDuration:       defaultMaxStakingDuration,
		RewardConfig:           defaultRewardConfig,
		BanffTime:              latestForkTime,
		CortinaTime:            latestForkTime,
<<<<<<< HEAD
		ContinuousStakingTime:  latestForkTime,
=======
>>>>>>> 4bdc602e
	}}

	initialClkTime := latestForkTime.Add(time.Second)
	vm.clock.Set(initialClkTime)
	ctx := defaultContext()
	ctx.Lock.Lock()
	defer func() {
		require.NoError(vm.Shutdown(context.Background()))
		ctx.Lock.Unlock()
	}()

	msgChan := make(chan common.Message, 1)
	err := vm.Initialize(
		context.Background(),
		ctx,
		dbManager,
		genesisBytes,
		nil,
		nil,
		msgChan,
		nil,
		nil,
	)
	require.NoError(err)

	// include a tx1 to make the block be accepted
	tx1 := &txs.Tx{Unsigned: &txs.ImportTx{
		BaseTx: txs.BaseTx{BaseTx: avax.BaseTx{
			NetworkID:    vm.ctx.NetworkID,
			BlockchainID: vm.ctx.ChainID,
		}},
		SourceChain: vm.ctx.XChainID,
		ImportedInputs: []*avax.TransferableInput{{
			UTXOID: avax.UTXOID{
				TxID:        ids.Empty.Prefix(1),
				OutputIndex: 1,
			},
			Asset: avax.Asset{ID: vm.ctx.AVAXAssetID},
			In: &secp256k1fx.TransferInput{
				Amt: 50000,
			},
		}},
	}}
	require.NoError(tx1.Initialize(txs.Codec))

	preferred, err := vm.Builder.Preferred()
	require.NoError(err)
	nextChainTime := initialClkTime.Add(time.Second)
	preferredID := preferred.ID()
	preferredHeight := preferred.Height()

	statelessBlk, err := blocks.NewBanffStandardBlock(
		nextChainTime,
		preferredID,
		preferredHeight+1,
		[]*txs.Tx{tx1},
	)
	require.NoError(err)
	firstAdvanceTimeBlk := vm.manager.NewBlock(statelessBlk)
	err = firstAdvanceTimeBlk.Verify(context.Background())
	require.NoError(err)

	// include a tx1 to make the block be accepted
	tx2 := &txs.Tx{Unsigned: &txs.ImportTx{
		BaseTx: txs.BaseTx{BaseTx: avax.BaseTx{
			NetworkID:    vm.ctx.NetworkID,
			BlockchainID: vm.ctx.ChainID,
		}},
		SourceChain: vm.ctx.XChainID,
		ImportedInputs: []*avax.TransferableInput{{
			UTXOID: avax.UTXOID{
				TxID:        ids.Empty.Prefix(2),
				OutputIndex: 2,
			},
			Asset: avax.Asset{ID: vm.ctx.AVAXAssetID},
			In: &secp256k1fx.TransferInput{
				Amt: 50000,
			},
		}},
	}}
	require.NoError(tx1.Initialize(txs.Codec))
	nextChainTime = nextChainTime.Add(time.Second)
	vm.clock.Set(nextChainTime)
	statelessSecondAdvanceTimeBlk, err := blocks.NewBanffStandardBlock(
		nextChainTime,
		firstAdvanceTimeBlk.ID(),
		firstAdvanceTimeBlk.Height()+1,
		[]*txs.Tx{tx2},
	)
	require.NoError(err)
	secondAdvanceTimeBlk := vm.manager.NewBlock(statelessSecondAdvanceTimeBlk)

	require.Equal(secondAdvanceTimeBlk.Parent(), firstAdvanceTimeBlk.ID())
	require.NoError(secondAdvanceTimeBlk.Verify(context.Background()))
}

func TestMaxStakeAmount(t *testing.T) {
<<<<<<< HEAD
	vm, _, _ := defaultVM(continuousStakingFork)
=======
	vm, _, _ := defaultVM(latestFork)
>>>>>>> 4bdc602e
	vm.ctx.Lock.Lock()
	defer func() {
		require.NoError(t, vm.Shutdown(context.Background()))
		vm.ctx.Lock.Unlock()
	}()

	nodeID := ids.NodeID(keys[0].PublicKey().Address())

	tests := []struct {
		description string
		startTime   time.Time
		endTime     time.Time
	}{
		{
			description: "[validator.StartTime] == [startTime] < [endTime] == [validator.EndTime]",
			startTime:   defaultValidateStartTime,
			endTime:     defaultValidateEndTime,
		},
		{
			description: "[validator.StartTime] < [startTime] < [endTime] == [validator.EndTime]",
			startTime:   defaultValidateStartTime.Add(time.Minute),
			endTime:     defaultValidateEndTime,
		},
		{
			description: "[validator.StartTime] == [startTime] < [endTime] < [validator.EndTime]",
			startTime:   defaultValidateStartTime,
			endTime:     defaultValidateEndTime.Add(-time.Minute),
		},
		{
			description: "[validator.StartTime] < [startTime] < [endTime] < [validator.EndTime]",
			startTime:   defaultValidateStartTime.Add(time.Minute),
			endTime:     defaultValidateEndTime.Add(-time.Minute),
		},
	}

	for _, test := range tests {
		t.Run(test.description, func(t *testing.T) {
			require := require.New(t)
			staker, err := txexecutor.GetValidator(vm.state, constants.PrimaryNetworkID, nodeID)
			require.NoError(err)

			amount, err := txexecutor.GetMaxWeight(vm.state, staker, test.startTime, test.endTime)
			require.NoError(err)
			require.Equal(defaultWeight, amount)
		})
	}
}

func TestUptimeDisallowedWithRestart(t *testing.T) {
	require := require.New(t)
	_, genesisBytes := defaultGenesis()
	db := manager.NewMemDB(version.Semantic1_0_0)

	firstDB := db.NewPrefixDBManager([]byte{})
	firstVdrs := validators.NewManager()
	firstPrimaryVdrs := validators.NewSet()
	_ = firstVdrs.Add(constants.PrimaryNetworkID, firstPrimaryVdrs)
	firstVM := &VM{Config: config.Config{
		Chains:                 chains.TestManager,
		UptimePercentage:       .2,
		RewardConfig:           defaultRewardConfig,
		Validators:             firstVdrs,
		UptimeLockedCalculator: uptime.NewLockedCalculator(),
		BanffTime:              latestForkTime,
		CortinaTime:            latestForkTime,
<<<<<<< HEAD
		ContinuousStakingTime:  latestForkTime,
=======
>>>>>>> 4bdc602e
	}}

	firstCtx := defaultContext()
	firstCtx.Lock.Lock()

	firstMsgChan := make(chan common.Message, 1)
	err := firstVM.Initialize(
		context.Background(),
		firstCtx,
		firstDB,
		genesisBytes,
		nil,
		nil,
		firstMsgChan,
		nil,
		nil,
	)
	require.NoError(err)

	initialClkTime := latestForkTime.Add(time.Second)
	firstVM.clock.Set(initialClkTime)
	firstVM.uptimeManager.(uptime.TestManager).SetTime(initialClkTime)

	require.NoError(firstVM.SetState(context.Background(), snow.Bootstrapping))
	require.NoError(firstVM.SetState(context.Background(), snow.NormalOp))

	// Fast forward clock to time for genesis validators to leave
	firstVM.uptimeManager.(uptime.TestManager).SetTime(defaultValidateEndTime)

	require.NoError(firstVM.Shutdown(context.Background()))
	firstCtx.Lock.Unlock()

	secondDB := db.NewPrefixDBManager([]byte{})
	secondVdrs := validators.NewManager()
	secondPrimaryVdrs := validators.NewSet()
	_ = secondVdrs.Add(constants.PrimaryNetworkID, secondPrimaryVdrs)
	secondVM := &VM{Config: config.Config{
		Chains:                 chains.TestManager,
		UptimePercentage:       .21,
		Validators:             secondVdrs,
		UptimeLockedCalculator: uptime.NewLockedCalculator(),
		BanffTime:              latestForkTime,
		CortinaTime:            latestForkTime,
<<<<<<< HEAD
		ContinuousStakingTime:  latestForkTime,
=======
>>>>>>> 4bdc602e
	}}

	secondCtx := defaultContext()
	secondCtx.Lock.Lock()
	defer func() {
		require.NoError(secondVM.Shutdown(context.Background()))
		secondCtx.Lock.Unlock()
	}()

	secondMsgChan := make(chan common.Message, 1)
	err = secondVM.Initialize(
		context.Background(),
		secondCtx,
		secondDB,
		genesisBytes,
		nil,
		nil,
		secondMsgChan,
		nil,
		nil,
	)
	require.NoError(err)

	secondVM.clock.Set(defaultValidateStartTime.Add(2 * defaultMinStakingDuration))
	secondVM.uptimeManager.(uptime.TestManager).SetTime(defaultValidateStartTime.Add(2 * defaultMinStakingDuration))

	require.NoError(secondVM.SetState(context.Background(), snow.Bootstrapping))
	require.NoError(secondVM.SetState(context.Background(), snow.NormalOp))

	secondVM.clock.Set(defaultValidateEndTime)
	secondVM.uptimeManager.(uptime.TestManager).SetTime(defaultValidateEndTime)

	blk, err := secondVM.Builder.BuildBlock(context.Background()) // should advance time
	require.NoError(err)

	require.NoError(blk.Verify(context.Background()))

	// Assert preferences are correct
	block := blk.(smcon.OracleBlock)
	options, err := block.Options(context.Background())
	require.NoError(err)

	commit := options[0].(*blockexecutor.Block)
	require.IsType(&blocks.BanffCommitBlock{}, commit.Block)

	abort := options[1].(*blockexecutor.Block)
	require.IsType(&blocks.BanffAbortBlock{}, abort.Block)

	require.NoError(block.Accept(context.Background()))
	require.NoError(commit.Verify(context.Background()))
	require.NoError(abort.Verify(context.Background()))
	require.NoError(secondVM.SetPreference(context.Background(), secondVM.manager.LastAccepted()))

	proposalTx := blk.(blocks.Block).Txs()[0]
	{
		onAccept, ok := secondVM.manager.GetState(abort.ID())
		require.True(ok)

		_, txStatus, err := onAccept.GetTx(proposalTx.ID())
		require.NoError(err)
		require.Equal(status.Aborted, txStatus)
	}

	require.NoError(commit.Accept(context.Background())) // advance the timestamp
	require.NoError(secondVM.SetPreference(context.Background(), secondVM.manager.LastAccepted()))

	_, txStatus, err := secondVM.state.GetTx(proposalTx.ID())
	require.NoError(err)
	require.Equal(status.Committed, txStatus)

	// Verify that chain's timestamp has advanced
	timestamp := secondVM.state.GetTimestamp()
	require.Equal(defaultValidateEndTime.Unix(), timestamp.Unix())

	blk, err = secondVM.Builder.BuildBlock(context.Background()) // should contain proposal to reward genesis validator
	require.NoError(err)

	require.NoError(blk.Verify(context.Background()))

	block = blk.(smcon.OracleBlock)
	options, err = block.Options(context.Background())
	require.NoError(err)

	commit = options[0].(*blockexecutor.Block)
	require.IsType(&blocks.BanffCommitBlock{}, commit.Block)

	abort = options[1].(*blockexecutor.Block)
	require.IsType(&blocks.BanffAbortBlock{}, abort.Block)

	require.NoError(blk.Accept(context.Background()))
	require.NoError(commit.Verify(context.Background()))
	require.NoError(secondVM.SetPreference(context.Background(), secondVM.manager.LastAccepted()))

	proposalTx = blk.(blocks.Block).Txs()[0]
	{
		onAccept, ok := secondVM.manager.GetState(commit.ID())
		require.True(ok)

		_, txStatus, err := onAccept.GetTx(proposalTx.ID())
		require.NoError(err)
		require.Equal(status.Committed, txStatus)
	}

	require.NoError(abort.Verify(context.Background()))
	require.NoError(abort.Accept(context.Background())) // do not reward the genesis validator
	require.NoError(secondVM.SetPreference(context.Background(), secondVM.manager.LastAccepted()))

	_, txStatus, err = secondVM.state.GetTx(proposalTx.ID())
	require.NoError(err)
	require.Equal(status.Aborted, txStatus)

	_, err = secondVM.state.GetCurrentValidator(
		constants.PrimaryNetworkID,
		ids.NodeID(keys[1].PublicKey().Address()),
	)
	require.ErrorIs(err, database.ErrNotFound)
}

func TestUptimeDisallowedAfterNeverConnecting(t *testing.T) {
	require := require.New(t)
	_, genesisBytes := defaultGenesis()
	db := manager.NewMemDB(version.Semantic1_0_0)

	vdrs := validators.NewManager()
	primaryVdrs := validators.NewSet()
	_ = vdrs.Add(constants.PrimaryNetworkID, primaryVdrs)
	vm := &VM{Config: config.Config{
		Chains:                 chains.TestManager,
		UptimePercentage:       .2,
		RewardConfig:           defaultRewardConfig,
		Validators:             vdrs,
		UptimeLockedCalculator: uptime.NewLockedCalculator(),
		BanffTime:              latestForkTime,
		CortinaTime:            latestForkTime,
<<<<<<< HEAD
		ContinuousStakingTime:  latestForkTime,
=======
>>>>>>> 4bdc602e
	}}

	ctx := defaultContext()
	ctx.Lock.Lock()

	msgChan := make(chan common.Message, 1)
	appSender := &common.SenderTest{T: t}
	err := vm.Initialize(
		context.Background(),
		ctx,
		db,
		genesisBytes,
		nil,
		nil,
		msgChan,
		nil,
		appSender,
	)
	require.NoError(err)

	defer func() {
		require.NoError(vm.Shutdown(context.Background()))
		ctx.Lock.Unlock()
	}()

	initialClkTime := latestForkTime.Add(time.Second)
	vm.clock.Set(initialClkTime)
	vm.uptimeManager.(uptime.TestManager).SetTime(initialClkTime)

	require.NoError(vm.SetState(context.Background(), snow.Bootstrapping))
	require.NoError(vm.SetState(context.Background(), snow.NormalOp))

	// Fast forward clock to time for genesis validators to leave
	vm.clock.Set(defaultValidateEndTime)
	vm.uptimeManager.(uptime.TestManager).SetTime(defaultValidateEndTime)

	blk, err := vm.Builder.BuildBlock(context.Background()) // should advance time
	require.NoError(err)

	require.NoError(blk.Verify(context.Background()))

	// first the time will be advanced.
	block := blk.(smcon.OracleBlock)
	options, err := block.Options(context.Background())
	require.NoError(err)

	commit := options[0].(*blockexecutor.Block)
	require.IsType(&blocks.BanffCommitBlock{}, commit.Block)

	abort := options[1].(*blockexecutor.Block)
	require.IsType(&blocks.BanffAbortBlock{}, abort.Block)

	require.NoError(block.Accept(context.Background()))
	require.NoError(commit.Verify(context.Background()))
	require.NoError(abort.Verify(context.Background()))
	require.NoError(commit.Accept(context.Background())) // advance the timestamp
	require.NoError(vm.SetPreference(context.Background(), vm.manager.LastAccepted()))

	// Verify that chain's timestamp has advanced
	timestamp := vm.state.GetTimestamp()
	require.Equal(defaultValidateEndTime.Unix(), timestamp.Unix())

	// should contain proposal to reward genesis validator
	blk, err = vm.Builder.BuildBlock(context.Background())
	require.NoError(err)

	require.NoError(blk.Verify(context.Background()))

	block = blk.(smcon.OracleBlock)
	options, err = block.Options(context.Background())
	require.NoError(err)

	commit = options[0].(*blockexecutor.Block)
	require.IsType(&blocks.BanffCommitBlock{}, commit.Block)

	abort = options[1].(*blockexecutor.Block)
	require.IsType(&blocks.BanffAbortBlock{}, abort.Block)

	require.NoError(blk.Accept(context.Background()))
	require.NoError(commit.Verify(context.Background()))
	require.NoError(abort.Verify(context.Background()))
	require.NoError(abort.Accept(context.Background())) // do not reward the genesis validator
	require.NoError(vm.SetPreference(context.Background(), vm.manager.LastAccepted()))

	_, err = vm.state.GetCurrentValidator(
		constants.PrimaryNetworkID,
		ids.NodeID(keys[1].PublicKey().Address()),
	)
	require.ErrorIs(err, database.ErrNotFound)
}

func TestRemovePermissionedValidatorDuringAddPending(t *testing.T) {
	require := require.New(t)

	validatorStartTime := latestForkTime.Add(txexecutor.SyncBound).Add(1 * time.Second)
	validatorEndTime := validatorStartTime.Add(360 * 24 * time.Hour)

<<<<<<< HEAD
	vm, _, _ := defaultVM(cortinaFork)
=======
	vm, _, _ := defaultVM(latestFork)
>>>>>>> 4bdc602e

	vm.ctx.Lock.Lock()
	defer func() {
		err := vm.Shutdown(context.Background())
		require.NoError(err)

		vm.ctx.Lock.Unlock()
	}()

	key, err := testKeyFactory.NewPrivateKey()
	require.NoError(err)

	id := key.PublicKey().Address()

	addValidatorTx, err := vm.txBuilder.NewAddValidatorTx(
		defaultMaxValidatorStake,
		uint64(validatorStartTime.Unix()),
		uint64(validatorEndTime.Unix()),
		ids.NodeID(id),
		id,
		reward.PercentDenominator,
		[]*secp256k1.PrivateKey{keys[0]},
		keys[0].Address(),
	)
	require.NoError(err)

	err = vm.Builder.AddUnverifiedTx(addValidatorTx)
	require.NoError(err)

	// trigger block creation for the validator tx
	addValidatorBlock, err := vm.Builder.BuildBlock(context.Background())
	require.NoError(err)
	require.NoError(addValidatorBlock.Verify(context.Background()))
	require.NoError(addValidatorBlock.Accept(context.Background()))
	require.NoError(vm.SetPreference(context.Background(), vm.manager.LastAccepted()))

	createSubnetTx, err := vm.txBuilder.NewCreateSubnetTx(
		1,
		[]ids.ShortID{id},
		[]*secp256k1.PrivateKey{keys[0]},
		keys[0].Address(),
	)
	require.NoError(err)

	err = vm.Builder.AddUnverifiedTx(createSubnetTx)
	require.NoError(err)

	// trigger block creation for the subnet tx
	createSubnetBlock, err := vm.Builder.BuildBlock(context.Background())
	require.NoError(err)
	require.NoError(createSubnetBlock.Verify(context.Background()))
	require.NoError(createSubnetBlock.Accept(context.Background()))
	require.NoError(vm.SetPreference(context.Background(), vm.manager.LastAccepted()))

	addSubnetValidatorTx, err := vm.txBuilder.NewAddSubnetValidatorTx(
		defaultMaxValidatorStake,
		uint64(validatorStartTime.Unix()),
		uint64(validatorEndTime.Unix()),
		ids.NodeID(id),
		createSubnetTx.ID(),
		[]*secp256k1.PrivateKey{key, keys[1]},
		keys[1].Address(),
	)
	require.NoError(err)

	removeSubnetValidatorTx, err := vm.txBuilder.NewRemoveSubnetValidatorTx(
		ids.NodeID(id),
		createSubnetTx.ID(),
		[]*secp256k1.PrivateKey{key, keys[2]},
		keys[2].Address(),
	)
	require.NoError(err)

	statelessBlock, err := blocks.NewBanffStandardBlock(
		vm.state.GetTimestamp(),
		createSubnetBlock.ID(),
		createSubnetBlock.Height()+1,
		[]*txs.Tx{
			addSubnetValidatorTx,
			removeSubnetValidatorTx,
		},
	)
	require.NoError(err)

	blockBytes := statelessBlock.Bytes()
	block, err := vm.ParseBlock(context.Background(), blockBytes)
	require.NoError(err)
	require.NoError(block.Verify(context.Background()))
	require.NoError(block.Accept(context.Background()))
	require.NoError(vm.SetPreference(context.Background(), vm.manager.LastAccepted()))

	_, err = vm.state.GetPendingValidator(createSubnetTx.ID(), ids.NodeID(id))
	require.ErrorIs(err, database.ErrNotFound)
}<|MERGE_RESOLUTION|>--- conflicted
+++ resolved
@@ -74,23 +74,14 @@
 type activeFork uint8
 
 const (
-<<<<<<< HEAD
-	testNetworkID        = 10 // To be used in tests
 	defaultWeight uint64 = 10000
 
-	apricotFork           activeFork = 0
-	banffFork             activeFork = 1
-	cortinaFork           activeFork = 2
-	continuousStakingFork activeFork = 3
-=======
-	defaultWeight uint64 = 10000
-
-	apricotPhase3 activeFork = 0
-	apricotPhase5 activeFork = 1
-	banffFork     activeFork = 2
-	cortinaFork   activeFork = 3
-	latestFork    activeFork = cortinaFork
->>>>>>> 4bdc602e
+	apricotPhase3         activeFork = 0
+	apricotPhase5         activeFork = 1
+	banffFork             activeFork = 2
+	cortinaFork           activeFork = 3
+	continuousStakingFork activeFork = 4
+	latestFork            activeFork = continuousStakingFork
 )
 
 var (
@@ -334,31 +325,11 @@
 	_ = vdrs.Add(constants.PrimaryNetworkID, primaryVdrs)
 
 	var (
-<<<<<<< HEAD
-		apricotPhase3Time     = defaultValidateEndTime
-		apricotPhase5Time     = defaultValidateEndTime
+		apricotPhase3Time     = mockable.MaxTime
+		apricotPhase5Time     = mockable.MaxTime
 		banffTime             = mockable.MaxTime
 		cortinaTime           = mockable.MaxTime
 		continuousStakingTime = mockable.MaxTime
-	)
-
-	switch fork {
-	case apricotFork:
-		// nothing todo
-	case banffFork:
-		banffTime = latestForkTime
-	case cortinaFork:
-		banffTime = latestForkTime
-		cortinaTime = latestForkTime
-	case continuousStakingFork:
-		banffTime = latestForkTime
-		cortinaTime = latestForkTime
-		continuousStakingTime = latestForkTime
-=======
-		apricotPhase3Time = mockable.MaxTime
-		apricotPhase5Time = mockable.MaxTime
-		banffTime         = mockable.MaxTime
-		cortinaTime       = mockable.MaxTime
 	)
 
 	switch fork {
@@ -376,7 +347,12 @@
 		banffTime = latestForkTime
 		apricotPhase5Time = defaultValidateEndTime
 		apricotPhase3Time = defaultValidateEndTime
->>>>>>> 4bdc602e
+	case continuousStakingFork:
+		continuousStakingTime = latestForkTime
+		cortinaTime = latestForkTime
+		banffTime = latestForkTime
+		apricotPhase5Time = defaultValidateEndTime
+		apricotPhase3Time = defaultValidateEndTime
 	default:
 		panic(fmt.Errorf("unhandled fork %d", fork))
 	}
@@ -400,10 +376,7 @@
 		ApricotPhase5Time:      apricotPhase5Time,
 		BanffTime:              banffTime,
 		CortinaTime:            cortinaTime,
-<<<<<<< HEAD
 		ContinuousStakingTime:  continuousStakingTime,
-=======
->>>>>>> 4bdc602e
 	}}
 
 	baseDBManager := manager.NewMemDB(version.Semantic1_0_0)
@@ -502,10 +475,7 @@
 		RewardConfig:           defaultRewardConfig,
 		BanffTime:              latestForkTime,
 		CortinaTime:            latestForkTime,
-<<<<<<< HEAD
 		ContinuousStakingTime:  latestForkTime,
-=======
->>>>>>> 4bdc602e
 	}}
 
 	baseDBManager := manager.NewMemDB(version.Semantic1_0_0)
@@ -571,11 +541,7 @@
 // Ensure genesis state is parsed from bytes and stored correctly
 func TestGenesis(t *testing.T) {
 	require := require.New(t)
-<<<<<<< HEAD
-	vm, _, _ := defaultVM(continuousStakingFork)
-=======
 	vm, _, _ := defaultVM(latestFork)
->>>>>>> 4bdc602e
 	vm.ctx.Lock.Lock()
 	defer func() {
 		err := vm.Shutdown(context.Background())
@@ -637,11 +603,7 @@
 // accept proposal to add validator to primary network
 func TestAddValidatorCommit(t *testing.T) {
 	require := require.New(t)
-<<<<<<< HEAD
-	vm, _, _ := defaultVM(continuousStakingFork)
-=======
 	vm, _, _ := defaultVM(latestFork)
->>>>>>> 4bdc602e
 	vm.ctx.Lock.Lock()
 	defer func() {
 		require.NoError(vm.Shutdown(context.Background()))
@@ -690,11 +652,7 @@
 // verify invalid attempt to add validator to primary network
 func TestInvalidAddValidatorCommit(t *testing.T) {
 	require := require.New(t)
-<<<<<<< HEAD
 	vm, _, _ := defaultVM(cortinaFork)
-=======
-	vm, _, _ := defaultVM(latestFork)
->>>>>>> 4bdc602e
 	vm.ctx.Lock.Lock()
 	defer func() {
 		err := vm.Shutdown(context.Background())
@@ -749,11 +707,7 @@
 // Reject attempt to add validator to primary network
 func TestAddValidatorReject(t *testing.T) {
 	require := require.New(t)
-<<<<<<< HEAD
-	vm, _, _ := defaultVM(continuousStakingFork)
-=======
 	vm, _, _ := defaultVM(latestFork)
->>>>>>> 4bdc602e
 	vm.ctx.Lock.Lock()
 	defer func() {
 		require.NoError(vm.Shutdown(context.Background()))
@@ -799,11 +753,7 @@
 // Reject proposal to add validator to primary network
 func TestAddValidatorInvalidNotReissued(t *testing.T) {
 	require := require.New(t)
-<<<<<<< HEAD
-	vm, _, _ := defaultVM(continuousStakingFork)
-=======
 	vm, _, _ := defaultVM(latestFork)
->>>>>>> 4bdc602e
 	vm.ctx.Lock.Lock()
 	defer func() {
 		err := vm.Shutdown(context.Background())
@@ -838,11 +788,7 @@
 // Accept proposal to add validator to subnet
 func TestAddSubnetValidatorAccept(t *testing.T) {
 	require := require.New(t)
-<<<<<<< HEAD
-	vm, _, _ := defaultVM(continuousStakingFork)
-=======
 	vm, _, _ := defaultVM(latestFork)
->>>>>>> 4bdc602e
 	vm.ctx.Lock.Lock()
 	defer func() {
 		require.NoError(vm.Shutdown(context.Background()))
@@ -890,11 +836,7 @@
 // Reject proposal to add validator to subnet
 func TestAddSubnetValidatorReject(t *testing.T) {
 	require := require.New(t)
-<<<<<<< HEAD
-	vm, _, _ := defaultVM(continuousStakingFork)
-=======
 	vm, _, _ := defaultVM(latestFork)
->>>>>>> 4bdc602e
 	vm.ctx.Lock.Lock()
 	defer func() {
 		require.NoError(vm.Shutdown(context.Background()))
@@ -941,11 +883,7 @@
 // Test case where primary network validator rewarded
 func TestRewardValidatorAccept(t *testing.T) {
 	require := require.New(t)
-<<<<<<< HEAD
-	vm, _, _ := defaultVM(continuousStakingFork)
-=======
 	vm, _, _ := defaultVM(latestFork)
->>>>>>> 4bdc602e
 	vm.ctx.Lock.Lock()
 	defer func() {
 		require.NoError(vm.Shutdown(context.Background()))
@@ -1040,11 +978,7 @@
 // Test case where primary network validator not rewarded
 func TestRewardValidatorReject(t *testing.T) {
 	require := require.New(t)
-<<<<<<< HEAD
-	vm, _, _ := defaultVM(continuousStakingFork)
-=======
 	vm, _, _ := defaultVM(latestFork)
->>>>>>> 4bdc602e
 	vm.ctx.Lock.Lock()
 	defer func() {
 		require.NoError(vm.Shutdown(context.Background()))
@@ -1135,11 +1069,7 @@
 // Test case where primary network validator is preferred to be rewarded
 func TestRewardValidatorPreferred(t *testing.T) {
 	require := require.New(t)
-<<<<<<< HEAD
-	vm, _, _ := defaultVM(continuousStakingFork)
-=======
 	vm, _, _ := defaultVM(latestFork)
->>>>>>> 4bdc602e
 	vm.ctx.Lock.Lock()
 	defer func() {
 		require.NoError(vm.Shutdown(context.Background()))
@@ -1231,11 +1161,7 @@
 // Ensure BuildBlock errors when there is no block to build
 func TestUnneededBuildBlock(t *testing.T) {
 	require := require.New(t)
-<<<<<<< HEAD
-	vm, _, _ := defaultVM(continuousStakingFork)
-=======
 	vm, _, _ := defaultVM(latestFork)
->>>>>>> 4bdc602e
 	vm.ctx.Lock.Lock()
 	defer func() {
 		err := vm.Shutdown(context.Background())
@@ -1249,11 +1175,7 @@
 // test acceptance of proposal to create a new chain
 func TestCreateChain(t *testing.T) {
 	require := require.New(t)
-<<<<<<< HEAD
-	vm, _, _ := defaultVM(continuousStakingFork)
-=======
 	vm, _, _ := defaultVM(latestFork)
->>>>>>> 4bdc602e
 	vm.ctx.Lock.Lock()
 	defer func() {
 		err := vm.Shutdown(context.Background())
@@ -1307,11 +1229,7 @@
 // 3) Advance timestamp to validator's end time (removing validator from current)
 func TestCreateSubnet(t *testing.T) {
 	require := require.New(t)
-<<<<<<< HEAD
-	vm, _, _ := defaultVM(continuousStakingFork)
-=======
 	vm, _, _ := defaultVM(latestFork)
->>>>>>> 4bdc602e
 	vm.ctx.Lock.Lock()
 	defer func() {
 		require.NoError(vm.Shutdown(context.Background()))
@@ -1410,11 +1328,7 @@
 // test asset import
 func TestAtomicImport(t *testing.T) {
 	require := require.New(t)
-<<<<<<< HEAD
-	vm, baseDB, mutableSharedMemory := defaultVM(continuousStakingFork)
-=======
 	vm, baseDB, mutableSharedMemory := defaultVM(latestFork)
->>>>>>> 4bdc602e
 	vm.ctx.Lock.Lock()
 	defer func() {
 		err := vm.Shutdown(context.Background())
@@ -1507,11 +1421,7 @@
 // test optimistic asset import
 func TestOptimisticAtomicImport(t *testing.T) {
 	require := require.New(t)
-<<<<<<< HEAD
-	vm, _, _ := defaultVM(continuousStakingFork)
-=======
 	vm, _, _ := defaultVM(latestFork)
->>>>>>> 4bdc602e
 	vm.ctx.Lock.Lock()
 	defer func() {
 		err := vm.Shutdown(context.Background())
@@ -1594,10 +1504,7 @@
 		RewardConfig:           defaultRewardConfig,
 		BanffTime:              latestForkTime,
 		CortinaTime:            latestForkTime,
-<<<<<<< HEAD
 		ContinuousStakingTime:  latestForkTime,
-=======
->>>>>>> 4bdc602e
 	}}
 
 	firstCtx := defaultContext()
@@ -1688,10 +1595,7 @@
 		RewardConfig:           defaultRewardConfig,
 		BanffTime:              latestForkTime,
 		CortinaTime:            latestForkTime,
-<<<<<<< HEAD
 		ContinuousStakingTime:  latestForkTime,
-=======
->>>>>>> 4bdc602e
 	}}
 
 	secondCtx := defaultContext()
@@ -1749,10 +1653,7 @@
 		RewardConfig:           defaultRewardConfig,
 		BanffTime:              latestForkTime,
 		CortinaTime:            latestForkTime,
-<<<<<<< HEAD
 		ContinuousStakingTime:  latestForkTime,
-=======
->>>>>>> 4bdc602e
 	}}
 
 	initialClkTime := latestForkTime.Add(time.Second)
@@ -2077,10 +1978,7 @@
 		RewardConfig:           defaultRewardConfig,
 		BanffTime:              latestForkTime,
 		CortinaTime:            latestForkTime,
-<<<<<<< HEAD
 		ContinuousStakingTime:  latestForkTime,
-=======
->>>>>>> 4bdc602e
 	}}
 
 	initialClkTime := latestForkTime.Add(time.Second)
@@ -2178,11 +2076,7 @@
 }
 
 func TestMaxStakeAmount(t *testing.T) {
-<<<<<<< HEAD
-	vm, _, _ := defaultVM(continuousStakingFork)
-=======
 	vm, _, _ := defaultVM(latestFork)
->>>>>>> 4bdc602e
 	vm.ctx.Lock.Lock()
 	defer func() {
 		require.NoError(t, vm.Shutdown(context.Background()))
@@ -2248,10 +2142,7 @@
 		UptimeLockedCalculator: uptime.NewLockedCalculator(),
 		BanffTime:              latestForkTime,
 		CortinaTime:            latestForkTime,
-<<<<<<< HEAD
 		ContinuousStakingTime:  latestForkTime,
-=======
->>>>>>> 4bdc602e
 	}}
 
 	firstCtx := defaultContext()
@@ -2295,10 +2186,7 @@
 		UptimeLockedCalculator: uptime.NewLockedCalculator(),
 		BanffTime:              latestForkTime,
 		CortinaTime:            latestForkTime,
-<<<<<<< HEAD
 		ContinuousStakingTime:  latestForkTime,
-=======
->>>>>>> 4bdc602e
 	}}
 
 	secondCtx := defaultContext()
@@ -2433,10 +2321,7 @@
 		UptimeLockedCalculator: uptime.NewLockedCalculator(),
 		BanffTime:              latestForkTime,
 		CortinaTime:            latestForkTime,
-<<<<<<< HEAD
 		ContinuousStakingTime:  latestForkTime,
-=======
->>>>>>> 4bdc602e
 	}}
 
 	ctx := defaultContext()
@@ -2534,11 +2419,7 @@
 	validatorStartTime := latestForkTime.Add(txexecutor.SyncBound).Add(1 * time.Second)
 	validatorEndTime := validatorStartTime.Add(360 * 24 * time.Hour)
 
-<<<<<<< HEAD
 	vm, _, _ := defaultVM(cortinaFork)
-=======
-	vm, _, _ := defaultVM(latestFork)
->>>>>>> 4bdc602e
 
 	vm.ctx.Lock.Lock()
 	defer func() {
