--- conflicted
+++ resolved
@@ -234,11 +234,7 @@
 	case apricotPhase3:
 		apricotPhase3Time = latestForkTime
 	default:
-<<<<<<< HEAD
-		require.FailNow(fmt.Sprintf("unhandled fork %d", f))
-=======
 		require.FailNow("unhandled fork", f)
->>>>>>> 9cef7d30
 	}
 
 	vm := &VM{Config: config.Config{
