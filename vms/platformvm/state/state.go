// Copyright (C) 2019-2023, Ava Labs, Inc. All rights reserved.
// See the file LICENSE for licensing terms.

package state

import (
	"errors"
	"fmt"
	"time"

	"github.com/google/btree"

	"github.com/prometheus/client_golang/prometheus"

	"github.com/ava-labs/avalanchego/cache"
	"github.com/ava-labs/avalanchego/cache/metercacher"
	"github.com/ava-labs/avalanchego/database"
	"github.com/ava-labs/avalanchego/database/linkeddb"
	"github.com/ava-labs/avalanchego/database/prefixdb"
	"github.com/ava-labs/avalanchego/database/versiondb"
	"github.com/ava-labs/avalanchego/ids"
	"github.com/ava-labs/avalanchego/snow"
	"github.com/ava-labs/avalanchego/snow/choices"
	"github.com/ava-labs/avalanchego/snow/uptime"
	"github.com/ava-labs/avalanchego/snow/validators"
	"github.com/ava-labs/avalanchego/utils"
	"github.com/ava-labs/avalanchego/utils/constants"
	"github.com/ava-labs/avalanchego/utils/crypto/bls"
	"github.com/ava-labs/avalanchego/utils/hashing"
	"github.com/ava-labs/avalanchego/utils/math"
	"github.com/ava-labs/avalanchego/utils/units"
	"github.com/ava-labs/avalanchego/utils/wrappers"
	"github.com/ava-labs/avalanchego/vms/components/avax"
	"github.com/ava-labs/avalanchego/vms/platformvm/blocks"
	"github.com/ava-labs/avalanchego/vms/platformvm/config"
	"github.com/ava-labs/avalanchego/vms/platformvm/genesis"
	"github.com/ava-labs/avalanchego/vms/platformvm/metrics"
	"github.com/ava-labs/avalanchego/vms/platformvm/reward"
	"github.com/ava-labs/avalanchego/vms/platformvm/status"
	"github.com/ava-labs/avalanchego/vms/platformvm/txs"
)

const (
	blockCacheSize               = 64 * units.MiB
	txCacheSize                  = 128 * units.MiB
	transformedSubnetTxCacheSize = 4 * units.MiB

	validatorDiffsCacheSize = 2048
	rewardUTXOsCacheSize    = 2048
	chainCacheSize          = 2048
	chainDBCacheSize        = 2048
)

var (
	_ State              = (*state)(nil)
	_ cache.SizedElement = (*stateBlk)(nil)
	_ cache.SizedElement = (*txAndStatus)(nil)

	ErrDelegatorSubset              = errors.New("delegator's time range must be a subset of the validator's time range")
	ErrElasticSubnetConfigNotFound  = errors.New("elastic subnet configuration not found")
	errMissingValidatorSet          = errors.New("missing validator set")
	errValidatorSetAlreadyPopulated = errors.New("validator set already populated")
	errDuplicateValidatorSet        = errors.New("duplicate validator set")

	blockPrefix                   = []byte("block")
	validatorsPrefix              = []byte("validators")
	currentPrefix                 = []byte("current")
	pendingPrefix                 = []byte("pending")
	validatorPrefix               = []byte("validator")
	delegatorPrefix               = []byte("delegator")
	subnetValidatorPrefix         = []byte("subnetValidator")
	subnetDelegatorPrefix         = []byte("subnetDelegator")
	validatorWeightDiffsPrefix    = []byte("validatorDiffs")
	validatorPublicKeyDiffsPrefix = []byte("publicKeyDiffs")
	txPrefix                      = []byte("tx")
	rewardUTXOsPrefix             = []byte("rewardUTXOs")
	utxoPrefix                    = []byte("utxo")
	subnetPrefix                  = []byte("subnet")
	transformedSubnetPrefix       = []byte("transformedSubnet")
	supplyPrefix                  = []byte("supply")
	chainPrefix                   = []byte("chain")
	singletonPrefix               = []byte("singleton")

	timestampKey     = []byte("timestamp")
	currentSupplyKey = []byte("current supply")
	lastAcceptedKey  = []byte("last accepted")
	initializedKey   = []byte("initialized")
)

// Chain collects all methods to manage the state of the chain for block
// execution.
type Chain interface {
	Stakers
	avax.UTXOAdder
	avax.UTXOGetter
	avax.UTXODeleter

	GetTimestamp() time.Time
	SetTimestamp(tm time.Time)

	GetCurrentSupply(subnetID ids.ID) (uint64, error)
	SetCurrentSupply(subnetID ids.ID, cs uint64)

	GetRewardUTXOs(txID ids.ID) ([]*avax.UTXO, error)
	AddRewardUTXO(txID ids.ID, utxo *avax.UTXO)

	GetSubnets() ([]*txs.Tx, error)
	AddSubnet(createSubnetTx *txs.Tx)

	GetSubnetTransformation(subnetID ids.ID) (*txs.Tx, error)
	AddSubnetTransformation(transformSubnetTx *txs.Tx)

	GetChains(subnetID ids.ID) ([]*txs.Tx, error)
	AddChain(createChainTx *txs.Tx)

	GetTx(txID ids.ID) (*txs.Tx, status.Status, error)
	AddTx(tx *txs.Tx, status status.Status)

	GetRewardConfig(subnetID ids.ID) (reward.Config, error)
}

type State interface {
	Chain
	uptime.State
	avax.UTXOReader

	GetLastAccepted() ids.ID
	SetLastAccepted(blkID ids.ID)

	GetStatelessBlock(blockID ids.ID) (blocks.Block, choices.Status, error)
	AddStatelessBlock(block blocks.Block, status choices.Status)

	// ValidatorSet adds all the validators and delegators of [subnetID] into
	// [vdrs].
	ValidatorSet(subnetID ids.ID, vdrs validators.Set) error

	GetValidatorWeightDiffs(height uint64, subnetID ids.ID) (map[ids.NodeID]*ValidatorWeightDiff, error)

	// Returns a map of node ID --> BLS Public Key for all validators
	// that left the Primary Network validator set.
	GetValidatorPublicKeyDiffs(height uint64) (map[ids.NodeID]*bls.PublicKey, error)

	SetHeight(height uint64)

	// Discard uncommitted changes to the database.
	Abort()

	// Commit changes to the base database.
	Commit() error

	// Returns a batch of unwritten changes that, when written, will commit all
	// pending changes to the base database.
	CommitBatch() (database.Batch, error)

	Checksum() ids.ID

	Close() error
}

type stateBlk struct {
	Blk    blocks.Block
	Bytes  []byte         `serialize:"true"`
	Status choices.Status `serialize:"true"`
}

func (b *stateBlk) Size() int {
	if b == nil {
		return wrappers.LongLen
	}
	return len(b.Bytes) + wrappers.IntLen + wrappers.LongLen
}

/*
 * VMDB
 * |-. validators
 * | |-. current
 * | | |-. validator
 * | | | '-. list
 * | | |   '-- txID -> uptime + potential reward + potential delegatee reward
 * | | |-. delegator
 * | | | '-. list
 * | | |   '-- txID -> potential reward
 * | | |-. subnetValidator
 * | | | '-. list
 * | | |   '-- txID -> uptime + potential reward + potential delegatee reward
 * | | '-. subnetDelegator
 * | |   '-. list
 * | |     '-- txID -> potential reward
 * | |-. pending
 * | | |-. validator
 * | | | '-. list
 * | | |   '-- txID -> nil
 * | | |-. delegator
 * | | | '-. list
 * | | |   '-- txID -> nil
 * | | |-. subnetValidator
 * | | | '-. list
 * | | |   '-- txID -> nil
 * | | '-. subnetDelegator
 * | |   '-. list
 * | |     '-- txID -> nil
 * | |-. weight diffs
 * | | '-. height+subnet
 * | |   '-. list
 * | |     '-- nodeID -> weightChange
 * | '-. pub key diffs
 * |   '-. height
 * |     '-. list
 * |       '-- nodeID -> public key
 * |-. blocks
 * | '-- blockID -> block bytes
 * |-. txs
 * | '-- txID -> tx bytes + tx status
 * |- rewardUTXOs
 * | '-. txID
 * |   '-. list
 * |     '-- utxoID -> utxo bytes
 * |- utxos
 * | '-- utxoDB
 * |-. subnets
 * | '-. list
 * |   '-- txID -> nil
 * |-. chains
 * | '-. subnetID
 * |   '-. list
 * |     '-- txID -> nil
 * '-. singletons
 *   |-- initializedKey -> nil
 *   |-- timestampKey -> timestamp
 *   |-- currentSupplyKey -> currentSupply
 *   '-- lastAcceptedKey -> lastAccepted
 */
type state struct {
	validatorState

	cfg          *config.Config
	ctx          *snow.Context
	metrics      metrics.Metrics
	rewards      reward.Calculator
	bootstrapped *utils.Atomic[bool]

	baseDB *versiondb.Database

	currentStakers *baseStakers
	pendingStakers *baseStakers

	currentHeight uint64

	addedBlocks map[ids.ID]stateBlk // map of blockID -> Block
	// cache of blockID -> Block
	// If the block isn't known, nil is cached.
	blockCache cache.Cacher[ids.ID, *stateBlk]
	blockDB    database.Database

	validatorsDB                 database.Database
	currentValidatorsDB          database.Database
	currentValidatorBaseDB       database.Database
	currentValidatorList         linkeddb.LinkedDB
	currentDelegatorBaseDB       database.Database
	currentDelegatorList         linkeddb.LinkedDB
	currentSubnetValidatorBaseDB database.Database
	currentSubnetValidatorList   linkeddb.LinkedDB
	currentSubnetDelegatorBaseDB database.Database
	currentSubnetDelegatorList   linkeddb.LinkedDB
	pendingValidatorsDB          database.Database
	pendingValidatorBaseDB       database.Database
	pendingValidatorList         linkeddb.LinkedDB
	pendingDelegatorBaseDB       database.Database
	pendingDelegatorList         linkeddb.LinkedDB
	pendingSubnetValidatorBaseDB database.Database
	pendingSubnetValidatorList   linkeddb.LinkedDB
	pendingSubnetDelegatorBaseDB database.Database
	pendingSubnetDelegatorList   linkeddb.LinkedDB

	validatorWeightDiffsCache cache.Cacher[string, map[ids.NodeID]*ValidatorWeightDiff] // cache of heightWithSubnet -> map[ids.NodeID]*ValidatorWeightDiff
	validatorWeightDiffsDB    database.Database

	validatorPublicKeyDiffsCache cache.Cacher[uint64, map[ids.NodeID]*bls.PublicKey] // cache of height -> map[ids.NodeID]*bls.PublicKey
	validatorPublicKeyDiffsDB    database.Database

	addedTxs map[ids.ID]*txAndStatus            // map of txID -> {*txs.Tx, Status}
	txCache  cache.Cacher[ids.ID, *txAndStatus] // txID -> {*txs.Tx, Status}. If the entry is nil, it isn't in the database
	txDB     database.Database

	addedRewardUTXOs map[ids.ID][]*avax.UTXO            // map of txID -> []*UTXO
	rewardUTXOsCache cache.Cacher[ids.ID, []*avax.UTXO] // txID -> []*UTXO
	rewardUTXODB     database.Database

	modifiedUTXOs map[ids.ID]*avax.UTXO // map of modified UTXOID -> *UTXO if the UTXO is nil, it has been removed
	utxoDB        database.Database
	utxoState     avax.UTXOState

	cachedSubnets []*txs.Tx // nil if the subnets haven't been loaded
	addedSubnets  []*txs.Tx
	subnetBaseDB  database.Database
	subnetDB      linkeddb.LinkedDB

	transformedSubnets     map[ids.ID]*txs.Tx            // map of subnetID -> transformSubnetTx
	transformedSubnetCache cache.Cacher[ids.ID, *txs.Tx] // cache of subnetID -> transformSubnetTx if the entry is nil, it is not in the database
	transformedSubnetDB    database.Database

	modifiedSupplies map[ids.ID]uint64             // map of subnetID -> current supply
	supplyCache      cache.Cacher[ids.ID, *uint64] // cache of subnetID -> current supply if the entry is nil, it is not in the database
	supplyDB         database.Database

	addedChains  map[ids.ID][]*txs.Tx                    // maps subnetID -> the newly added chains to the subnet
	chainCache   cache.Cacher[ids.ID, []*txs.Tx]         // cache of subnetID -> the chains after all local modifications []*txs.Tx
	chainDBCache cache.Cacher[ids.ID, linkeddb.LinkedDB] // cache of subnetID -> linkedDB
	chainDB      database.Database

	// The persisted fields represent the current database value
	timestamp, persistedTimestamp         time.Time
	currentSupply, persistedCurrentSupply uint64
	// [lastAccepted] is the most recently accepted block.
	lastAccepted, persistedLastAccepted ids.ID
	singletonDB                         database.Database
}

type ValidatorWeightDiff struct {
	Decrease bool   `serialize:"true"`
	Amount   uint64 `serialize:"true"`
}

func (v *ValidatorWeightDiff) Add(negative bool, amount uint64) error {
	if v.Decrease == negative {
		var err error
		v.Amount, err = math.Add64(v.Amount, amount)
		return err
	}

	if v.Amount > amount {
		v.Amount -= amount
	} else {
		v.Amount = math.AbsDiff(v.Amount, amount)
		v.Decrease = negative
	}
	return nil
}

type heightWithSubnet struct {
	Height   uint64 `serialize:"true"`
	SubnetID ids.ID `serialize:"true"`
}

type txBytesAndStatus struct {
	Tx     []byte        `serialize:"true"`
	Status status.Status `serialize:"true"`
}

type txAndStatus struct {
	tx     *txs.Tx
	status status.Status
}

func (t *txAndStatus) Size() int {
	if t == nil {
		return wrappers.LongLen
	}
	return t.tx.Size() + wrappers.IntLen + wrappers.LongLen
}

func New(
	db database.Database,
	genesisBytes []byte,
	metricsReg prometheus.Registerer,
	cfg *config.Config,
	ctx *snow.Context,
	metrics metrics.Metrics,
	rewards reward.Calculator,
	bootstrapped *utils.Atomic[bool],
	trackChecksums bool,
) (State, error) {
	s, err := new(
		db,
		metrics,
		cfg,
		ctx,
		metricsReg,
		rewards,
		bootstrapped,
		trackChecksums,
	)
	if err != nil {
		return nil, err
	}

	if err := s.sync(genesisBytes); err != nil {
		// Drop any errors on close to return the first error
		_ = s.Close()

		return nil, err
	}

	return s, nil
}

func new(
	db database.Database,
	metrics metrics.Metrics,
	cfg *config.Config,
	ctx *snow.Context,
	metricsReg prometheus.Registerer,
	rewards reward.Calculator,
	bootstrapped *utils.Atomic[bool],
	trackChecksums bool,
) (*state, error) {
	blockCache, err := metercacher.New(
		"block_cache",
		metricsReg,
		cache.NewSizedLRU[ids.ID, *stateBlk](blockCacheSize),
	)
	if err != nil {
		return nil, err
	}

	baseDB := versiondb.New(db)

	validatorsDB := prefixdb.New(validatorsPrefix, baseDB)

	currentValidatorsDB := prefixdb.New(currentPrefix, validatorsDB)
	currentValidatorBaseDB := prefixdb.New(validatorPrefix, currentValidatorsDB)
	currentDelegatorBaseDB := prefixdb.New(delegatorPrefix, currentValidatorsDB)
	currentSubnetValidatorBaseDB := prefixdb.New(subnetValidatorPrefix, currentValidatorsDB)
	currentSubnetDelegatorBaseDB := prefixdb.New(subnetDelegatorPrefix, currentValidatorsDB)

	pendingValidatorsDB := prefixdb.New(pendingPrefix, validatorsDB)
	pendingValidatorBaseDB := prefixdb.New(validatorPrefix, pendingValidatorsDB)
	pendingDelegatorBaseDB := prefixdb.New(delegatorPrefix, pendingValidatorsDB)
	pendingSubnetValidatorBaseDB := prefixdb.New(subnetValidatorPrefix, pendingValidatorsDB)
	pendingSubnetDelegatorBaseDB := prefixdb.New(subnetDelegatorPrefix, pendingValidatorsDB)

	validatorWeightDiffsDB := prefixdb.New(validatorWeightDiffsPrefix, validatorsDB)
	validatorWeightDiffsCache, err := metercacher.New[string, map[ids.NodeID]*ValidatorWeightDiff](
		"validator_weight_diffs_cache",
		metricsReg,
		&cache.LRU[string, map[ids.NodeID]*ValidatorWeightDiff]{Size: validatorDiffsCacheSize},
	)
	if err != nil {
		return nil, err
	}

	validatorPublicKeyDiffsDB := prefixdb.New(validatorPublicKeyDiffsPrefix, validatorsDB)
	validatorPublicKeyDiffsCache, err := metercacher.New[uint64, map[ids.NodeID]*bls.PublicKey](
		"validator_pub_key_diffs_cache",
		metricsReg,
		&cache.LRU[uint64, map[ids.NodeID]*bls.PublicKey]{Size: validatorDiffsCacheSize},
	)
	if err != nil {
		return nil, err
	}

	txCache, err := metercacher.New(
		"tx_cache",
		metricsReg,
		cache.NewSizedLRU[ids.ID, *txAndStatus](txCacheSize),
	)
	if err != nil {
		return nil, err
	}

	rewardUTXODB := prefixdb.New(rewardUTXOsPrefix, baseDB)
	rewardUTXOsCache, err := metercacher.New[ids.ID, []*avax.UTXO](
		"reward_utxos_cache",
		metricsReg,
		&cache.LRU[ids.ID, []*avax.UTXO]{Size: rewardUTXOsCacheSize},
	)
	if err != nil {
		return nil, err
	}

	utxoDB := prefixdb.New(utxoPrefix, baseDB)
	utxoState, err := avax.NewMeteredUTXOState(utxoDB, txs.GenesisCodec, metricsReg, trackChecksums)
	if err != nil {
		return nil, err
	}

	subnetBaseDB := prefixdb.New(subnetPrefix, baseDB)

	transformedSubnetCache, err := metercacher.New(
		"transformed_subnet_cache",
		metricsReg,
		cache.NewSizedLRU[ids.ID, *txs.Tx](transformedSubnetTxCacheSize),
	)
	if err != nil {
		return nil, err
	}

	supplyCache, err := metercacher.New[ids.ID, *uint64](
		"supply_cache",
		metricsReg,
		&cache.LRU[ids.ID, *uint64]{Size: chainCacheSize},
	)
	if err != nil {
		return nil, err
	}

	chainCache, err := metercacher.New[ids.ID, []*txs.Tx](
		"chain_cache",
		metricsReg,
		&cache.LRU[ids.ID, []*txs.Tx]{Size: chainCacheSize},
	)
	if err != nil {
		return nil, err
	}

	chainDBCache, err := metercacher.New[ids.ID, linkeddb.LinkedDB](
		"chain_db_cache",
		metricsReg,
		&cache.LRU[ids.ID, linkeddb.LinkedDB]{Size: chainDBCacheSize},
	)
	if err != nil {
		return nil, err
	}

	return &state{
		validatorState: newValidatorState(),

		cfg:          cfg,
		ctx:          ctx,
		metrics:      metrics,
		rewards:      rewards,
		bootstrapped: bootstrapped,
		baseDB:       baseDB,

		addedBlocks: make(map[ids.ID]stateBlk),
		blockCache:  blockCache,
		blockDB:     prefixdb.New(blockPrefix, baseDB),

		currentStakers: newBaseStakers(),
		pendingStakers: newBaseStakers(),

		validatorsDB:                 validatorsDB,
		currentValidatorsDB:          currentValidatorsDB,
		currentValidatorBaseDB:       currentValidatorBaseDB,
		currentValidatorList:         linkeddb.NewDefault(currentValidatorBaseDB),
		currentDelegatorBaseDB:       currentDelegatorBaseDB,
		currentDelegatorList:         linkeddb.NewDefault(currentDelegatorBaseDB),
		currentSubnetValidatorBaseDB: currentSubnetValidatorBaseDB,
		currentSubnetValidatorList:   linkeddb.NewDefault(currentSubnetValidatorBaseDB),
		currentSubnetDelegatorBaseDB: currentSubnetDelegatorBaseDB,
		currentSubnetDelegatorList:   linkeddb.NewDefault(currentSubnetDelegatorBaseDB),
		pendingValidatorsDB:          pendingValidatorsDB,
		pendingValidatorBaseDB:       pendingValidatorBaseDB,
		pendingValidatorList:         linkeddb.NewDefault(pendingValidatorBaseDB),
		pendingDelegatorBaseDB:       pendingDelegatorBaseDB,
		pendingDelegatorList:         linkeddb.NewDefault(pendingDelegatorBaseDB),
		pendingSubnetValidatorBaseDB: pendingSubnetValidatorBaseDB,
		pendingSubnetValidatorList:   linkeddb.NewDefault(pendingSubnetValidatorBaseDB),
		pendingSubnetDelegatorBaseDB: pendingSubnetDelegatorBaseDB,
		pendingSubnetDelegatorList:   linkeddb.NewDefault(pendingSubnetDelegatorBaseDB),
		validatorWeightDiffsDB:       validatorWeightDiffsDB,
		validatorWeightDiffsCache:    validatorWeightDiffsCache,
		validatorPublicKeyDiffsCache: validatorPublicKeyDiffsCache,
		validatorPublicKeyDiffsDB:    validatorPublicKeyDiffsDB,

		addedTxs: make(map[ids.ID]*txAndStatus),
		txDB:     prefixdb.New(txPrefix, baseDB),
		txCache:  txCache,

		addedRewardUTXOs: make(map[ids.ID][]*avax.UTXO),
		rewardUTXODB:     rewardUTXODB,
		rewardUTXOsCache: rewardUTXOsCache,

		modifiedUTXOs: make(map[ids.ID]*avax.UTXO),
		utxoDB:        utxoDB,
		utxoState:     utxoState,

		subnetBaseDB: subnetBaseDB,
		subnetDB:     linkeddb.NewDefault(subnetBaseDB),

		transformedSubnets:     make(map[ids.ID]*txs.Tx),
		transformedSubnetCache: transformedSubnetCache,
		transformedSubnetDB:    prefixdb.New(transformedSubnetPrefix, baseDB),

		modifiedSupplies: make(map[ids.ID]uint64),
		supplyCache:      supplyCache,
		supplyDB:         prefixdb.New(supplyPrefix, baseDB),

		addedChains:  make(map[ids.ID][]*txs.Tx),
		chainDB:      prefixdb.New(chainPrefix, baseDB),
		chainCache:   chainCache,
		chainDBCache: chainDBCache,

		singletonDB: prefixdb.New(singletonPrefix, baseDB),
	}, nil
}

func (s *state) GetCurrentValidator(subnetID ids.ID, nodeID ids.NodeID) (*Staker, error) {
	return s.currentStakers.GetValidator(subnetID, nodeID)
}

func (s *state) PutCurrentValidator(staker *Staker) {
	s.currentStakers.PutValidator(staker)
}

func (s *state) UpdateCurrentValidator(staker *Staker) error {
	return s.currentStakers.UpdateValidator(staker)
}

func (s *state) DeleteCurrentValidator(staker *Staker) {
	s.currentStakers.DeleteValidator(staker)
}

func (s *state) GetCurrentDelegatorIterator(subnetID ids.ID, nodeID ids.NodeID) (StakerIterator, error) {
	return s.currentStakers.GetDelegatorIterator(subnetID, nodeID), nil
}

func (s *state) PutCurrentDelegator(staker *Staker) {
	s.currentStakers.PutDelegator(staker)
}

func (s *state) UpdateCurrentDelegator(staker *Staker) error {
	return s.currentStakers.UpdateDelegator(staker)
}

func (s *state) DeleteCurrentDelegator(staker *Staker) {
	s.currentStakers.DeleteDelegator(staker)
}

func (s *state) GetCurrentStakerIterator() (StakerIterator, error) {
	return s.currentStakers.GetStakerIterator(), nil
}

func (s *state) GetPendingValidator(subnetID ids.ID, nodeID ids.NodeID) (*Staker, error) {
	return s.pendingStakers.GetValidator(subnetID, nodeID)
}

func (s *state) PutPendingValidator(staker *Staker) {
	s.pendingStakers.PutValidator(staker)
}

func (s *state) DeletePendingValidator(staker *Staker) {
	s.pendingStakers.DeleteValidator(staker)
}

func (s *state) GetPendingDelegatorIterator(subnetID ids.ID, nodeID ids.NodeID) (StakerIterator, error) {
	return s.pendingStakers.GetDelegatorIterator(subnetID, nodeID), nil
}

func (s *state) PutPendingDelegator(staker *Staker) {
	s.pendingStakers.PutDelegator(staker)
}

func (s *state) DeletePendingDelegator(staker *Staker) {
	s.pendingStakers.DeleteDelegator(staker)
}

func (s *state) GetPendingStakerIterator() (StakerIterator, error) {
	return s.pendingStakers.GetStakerIterator(), nil
}

func (s *state) shouldInit() (bool, error) {
	has, err := s.singletonDB.Has(initializedKey)
	return !has, err
}

func (s *state) doneInit() error {
	return s.singletonDB.Put(initializedKey, nil)
}

func (s *state) GetSubnets() ([]*txs.Tx, error) {
	if s.cachedSubnets != nil {
		return s.cachedSubnets, nil
	}

	subnetDBIt := s.subnetDB.NewIterator()
	defer subnetDBIt.Release()

	txs := []*txs.Tx(nil)
	for subnetDBIt.Next() {
		subnetIDBytes := subnetDBIt.Key()
		subnetID, err := ids.ToID(subnetIDBytes)
		if err != nil {
			return nil, err
		}
		subnetTx, _, err := s.GetTx(subnetID)
		if err != nil {
			return nil, err
		}
		txs = append(txs, subnetTx)
	}
	if err := subnetDBIt.Error(); err != nil {
		return nil, err
	}
	txs = append(txs, s.addedSubnets...)
	s.cachedSubnets = txs
	return txs, nil
}

func (s *state) AddSubnet(createSubnetTx *txs.Tx) {
	s.addedSubnets = append(s.addedSubnets, createSubnetTx)
	if s.cachedSubnets != nil {
		s.cachedSubnets = append(s.cachedSubnets, createSubnetTx)
	}
}

func (s *state) GetSubnetTransformation(subnetID ids.ID) (*txs.Tx, error) {
	if tx, exists := s.transformedSubnets[subnetID]; exists {
		return tx, nil
	}

	if tx, cached := s.transformedSubnetCache.Get(subnetID); cached {
		if tx == nil {
			return nil, database.ErrNotFound
		}
		return tx, nil
	}

	transformSubnetTxID, err := database.GetID(s.transformedSubnetDB, subnetID[:])
	if err == database.ErrNotFound {
		s.transformedSubnetCache.Put(subnetID, nil)
		return nil, database.ErrNotFound
	}
	if err != nil {
		return nil, err
	}

	transformSubnetTx, _, err := s.GetTx(transformSubnetTxID)
	if err != nil {
		return nil, err
	}
	s.transformedSubnetCache.Put(subnetID, transformSubnetTx)
	return transformSubnetTx, nil
}

func (s *state) AddSubnetTransformation(transformSubnetTxIntf *txs.Tx) {
	transformSubnetTx := transformSubnetTxIntf.Unsigned.(*txs.TransformSubnetTx)
	s.transformedSubnets[transformSubnetTx.Subnet] = transformSubnetTxIntf
}

func (s *state) GetChains(subnetID ids.ID) ([]*txs.Tx, error) {
	if chains, cached := s.chainCache.Get(subnetID); cached {
		return chains, nil
	}
	chainDB := s.getChainDB(subnetID)
	chainDBIt := chainDB.NewIterator()
	defer chainDBIt.Release()

	txs := []*txs.Tx(nil)
	for chainDBIt.Next() {
		chainIDBytes := chainDBIt.Key()
		chainID, err := ids.ToID(chainIDBytes)
		if err != nil {
			return nil, err
		}
		chainTx, _, err := s.GetTx(chainID)
		if err != nil {
			return nil, err
		}
		txs = append(txs, chainTx)
	}
	if err := chainDBIt.Error(); err != nil {
		return nil, err
	}
	txs = append(txs, s.addedChains[subnetID]...)
	s.chainCache.Put(subnetID, txs)
	return txs, nil
}

func (s *state) AddChain(createChainTxIntf *txs.Tx) {
	createChainTx := createChainTxIntf.Unsigned.(*txs.CreateChainTx)
	subnetID := createChainTx.SubnetID
	s.addedChains[subnetID] = append(s.addedChains[subnetID], createChainTxIntf)
	if chains, cached := s.chainCache.Get(subnetID); cached {
		chains = append(chains, createChainTxIntf)
		s.chainCache.Put(subnetID, chains)
	}
}

func (s *state) getChainDB(subnetID ids.ID) linkeddb.LinkedDB {
	if chainDB, cached := s.chainDBCache.Get(subnetID); cached {
		return chainDB
	}
	rawChainDB := prefixdb.New(subnetID[:], s.chainDB)
	chainDB := linkeddb.NewDefault(rawChainDB)
	s.chainDBCache.Put(subnetID, chainDB)
	return chainDB
}

func (s *state) GetTx(txID ids.ID) (*txs.Tx, status.Status, error) {
	if tx, exists := s.addedTxs[txID]; exists {
		return tx.tx, tx.status, nil
	}
	if tx, cached := s.txCache.Get(txID); cached {
		if tx == nil {
			return nil, status.Unknown, database.ErrNotFound
		}
		return tx.tx, tx.status, nil
	}
	txBytes, err := s.txDB.Get(txID[:])
	if err == database.ErrNotFound {
		s.txCache.Put(txID, nil)
		return nil, status.Unknown, database.ErrNotFound
	} else if err != nil {
		return nil, status.Unknown, err
	}

	stx := txBytesAndStatus{}
	if _, err := txs.GenesisCodec.Unmarshal(txBytes, &stx); err != nil {
		return nil, status.Unknown, err
	}

	tx, err := txs.Parse(txs.GenesisCodec, stx.Tx)
	if err != nil {
		return nil, status.Unknown, err
	}

	ptx := &txAndStatus{
		tx:     tx,
		status: stx.Status,
	}

	s.txCache.Put(txID, ptx)
	return ptx.tx, ptx.status, nil
}

func (s *state) AddTx(tx *txs.Tx, status status.Status) {
	s.addedTxs[tx.ID()] = &txAndStatus{
		tx:     tx,
		status: status,
	}
}

func (s *state) GetRewardConfig(subnetID ids.ID) (reward.Config, error) {
	primaryNetworkCfg := s.cfg.RewardConfig
	if subnetID == constants.PrimaryNetworkID {
		return primaryNetworkCfg, nil
	}

	transformSubnetIntf, err := s.GetSubnetTransformation(subnetID)
	if err == database.ErrNotFound {
		return reward.Config{}, ErrElasticSubnetConfigNotFound
	}
	if err != nil {
		return reward.Config{}, err
	}
	transformSubnet, ok := transformSubnetIntf.Unsigned.(*txs.TransformSubnetTx)
	if !ok {
		return reward.Config{}, errIsNotTransformSubnetTx
	}

	return reward.Config{
		MaxConsumptionRate: transformSubnet.MaxConsumptionRate,
		MinConsumptionRate: transformSubnet.MinConsumptionRate,
		MintingPeriod:      primaryNetworkCfg.MintingPeriod,
		SupplyCap:          transformSubnet.MaximumSupply,
	}, nil
}

func (s *state) GetRewardUTXOs(txID ids.ID) ([]*avax.UTXO, error) {
	if utxos, exists := s.addedRewardUTXOs[txID]; exists {
		return utxos, nil
	}
	if utxos, exists := s.rewardUTXOsCache.Get(txID); exists {
		return utxos, nil
	}

	rawTxDB := prefixdb.New(txID[:], s.rewardUTXODB)
	txDB := linkeddb.NewDefault(rawTxDB)
	it := txDB.NewIterator()
	defer it.Release()

	utxos := []*avax.UTXO(nil)
	for it.Next() {
		utxo := &avax.UTXO{}
		if _, err := txs.Codec.Unmarshal(it.Value(), utxo); err != nil {
			return nil, err
		}
		utxos = append(utxos, utxo)
	}
	if err := it.Error(); err != nil {
		return nil, err
	}

	s.rewardUTXOsCache.Put(txID, utxos)
	return utxos, nil
}

func (s *state) AddRewardUTXO(txID ids.ID, utxo *avax.UTXO) {
	s.addedRewardUTXOs[txID] = append(s.addedRewardUTXOs[txID], utxo)
}

func (s *state) GetUTXO(utxoID ids.ID) (*avax.UTXO, error) {
	if utxo, exists := s.modifiedUTXOs[utxoID]; exists {
		if utxo == nil {
			return nil, database.ErrNotFound
		}
		return utxo, nil
	}
	return s.utxoState.GetUTXO(utxoID)
}

func (s *state) UTXOIDs(addr []byte, start ids.ID, limit int) ([]ids.ID, error) {
	return s.utxoState.UTXOIDs(addr, start, limit)
}

func (s *state) AddUTXO(utxo *avax.UTXO) {
	s.modifiedUTXOs[utxo.InputID()] = utxo
}

func (s *state) DeleteUTXO(utxoID ids.ID) {
	s.modifiedUTXOs[utxoID] = nil
}

func (s *state) GetStartTime(nodeID ids.NodeID, subnetID ids.ID) (time.Time, error) {
	staker, err := s.currentStakers.GetValidator(subnetID, nodeID)
	if err != nil {
		return time.Time{}, err
	}
	return staker.StartTime, nil
}

func (s *state) GetTimestamp() time.Time {
	return s.timestamp
}

func (s *state) SetTimestamp(tm time.Time) {
	s.timestamp = tm
}

func (s *state) GetLastAccepted() ids.ID {
	return s.lastAccepted
}

func (s *state) SetLastAccepted(lastAccepted ids.ID) {
	s.lastAccepted = lastAccepted
}

func (s *state) GetCurrentSupply(subnetID ids.ID) (uint64, error) {
	if subnetID == constants.PrimaryNetworkID {
		return s.currentSupply, nil
	}

	supply, ok := s.modifiedSupplies[subnetID]
	if ok {
		return supply, nil
	}

	cachedSupply, ok := s.supplyCache.Get(subnetID)
	if ok {
		if cachedSupply == nil {
			return 0, database.ErrNotFound
		}
		return *cachedSupply, nil
	}

	supply, err := database.GetUInt64(s.supplyDB, subnetID[:])
	if err == database.ErrNotFound {
		s.supplyCache.Put(subnetID, nil)
		return 0, database.ErrNotFound
	}
	if err != nil {
		return 0, err
	}

	s.supplyCache.Put(subnetID, &supply)
	return supply, nil
}

func (s *state) SetCurrentSupply(subnetID ids.ID, cs uint64) {
	if subnetID == constants.PrimaryNetworkID {
		s.currentSupply = cs
	} else {
		s.modifiedSupplies[subnetID] = cs
	}
}

func (s *state) ValidatorSet(subnetID ids.ID, vdrs validators.Set) error {
	for nodeID, validator := range s.currentStakers.validators[subnetID] {
		staker := validator.validator
		if err := vdrs.Add(nodeID, staker.PublicKey, staker.TxID, staker.Weight); err != nil {
			return err
		}

		for _, delegator := range validator.delegators {
			if err := vdrs.AddWeight(nodeID, delegator.Weight); err != nil {
				return err
			}
		}
	}
	return nil
}

func (s *state) GetValidatorWeightDiffs(height uint64, subnetID ids.ID) (map[ids.NodeID]*ValidatorWeightDiff, error) {
	prefixStruct := heightWithSubnet{
		Height:   height,
		SubnetID: subnetID,
	}
	prefixBytes, err := blocks.GenesisCodec.Marshal(blocks.Version, prefixStruct)
	if err != nil {
		return nil, err
	}
	prefixStr := string(prefixBytes)

	if weightDiffs, ok := s.validatorWeightDiffsCache.Get(prefixStr); ok {
		return weightDiffs, nil
	}

	rawDiffDB := prefixdb.New(prefixBytes, s.validatorWeightDiffsDB)
	diffDB := linkeddb.NewDefault(rawDiffDB)
	diffIter := diffDB.NewIterator()
	defer diffIter.Release()

	weightDiffs := make(map[ids.NodeID]*ValidatorWeightDiff)
	for diffIter.Next() {
		nodeID, err := ids.ToNodeID(diffIter.Key())
		if err != nil {
			return nil, err
		}

		weightDiff := ValidatorWeightDiff{}
		_, err = blocks.GenesisCodec.Unmarshal(diffIter.Value(), &weightDiff)
		if err != nil {
			return nil, err
		}

		weightDiffs[nodeID] = &weightDiff
	}

	s.validatorWeightDiffsCache.Put(prefixStr, weightDiffs)
	return weightDiffs, diffIter.Error()
}

func (s *state) GetValidatorPublicKeyDiffs(height uint64) (map[ids.NodeID]*bls.PublicKey, error) {
	if publicKeyDiffs, ok := s.validatorPublicKeyDiffsCache.Get(height); ok {
		return publicKeyDiffs, nil
	}

	heightBytes := database.PackUInt64(height)
	rawDiffDB := prefixdb.New(heightBytes, s.validatorPublicKeyDiffsDB)
	diffDB := linkeddb.NewDefault(rawDiffDB)
	diffIter := diffDB.NewIterator()
	defer diffIter.Release()

	pkDiffs := make(map[ids.NodeID]*bls.PublicKey)
	for diffIter.Next() {
		nodeID, err := ids.ToNodeID(diffIter.Key())
		if err != nil {
			return nil, err
		}

		pkBytes := diffIter.Value()
		pk, err := bls.PublicKeyFromBytes(pkBytes)
		if err != nil {
			return nil, err
		}
		pkDiffs[nodeID] = pk
	}

	s.validatorPublicKeyDiffsCache.Put(height, pkDiffs)
	return pkDiffs, diffIter.Error()
}

func (s *state) syncGenesis(genesisBlk blocks.Block, genesis *genesis.State) error {
	genesisBlkID := genesisBlk.ID()
	s.SetLastAccepted(genesisBlkID)
	s.SetTimestamp(time.Unix(int64(genesis.Timestamp), 0))
	s.SetCurrentSupply(constants.PrimaryNetworkID, genesis.InitialSupply)
	s.AddStatelessBlock(genesisBlk, choices.Accepted)

	// Persist UTXOs that exist at genesis
	for _, utxo := range genesis.UTXOs {
		s.AddUTXO(utxo)
	}

	// Persist primary network validator set at genesis
	for _, vdrTx := range genesis.Validators {
		tx, ok := vdrTx.Unsigned.(*txs.AddValidatorTx)
		if !ok {
			return fmt.Errorf("expected tx type *txs.AddValidatorTx but got %T", vdrTx.Unsigned)
		}

		stakeAmount := tx.Weight()
		stakeDuration := tx.Validator.Duration()
		currentSupply, err := s.GetCurrentSupply(constants.PrimaryNetworkID)
		if err != nil {
			return err
		}

		potentialReward := s.rewards.Calculate(
			stakeDuration,
			stakeAmount,
			currentSupply,
		)
		newCurrentSupply, err := math.Add64(currentSupply, potentialReward)
		if err != nil {
			return err
		}

		// tx is a genesis transactions, hence it's guaranteed to be
		// pre Continuous staking fork. It's fine to use tx.StartTime
		staker, err := NewCurrentStaker(vdrTx.ID(), tx, tx.StartTime(), potentialReward)
		if err != nil {
			return err
		}

		s.PutCurrentValidator(staker)
		s.AddTx(vdrTx, status.Committed)
		s.SetCurrentSupply(constants.PrimaryNetworkID, newCurrentSupply)
	}

	for _, chain := range genesis.Chains {
		unsignedChain, ok := chain.Unsigned.(*txs.CreateChainTx)
		if !ok {
			return fmt.Errorf("expected tx type *txs.CreateChainTx but got %T", chain.Unsigned)
		}

		// Ensure all chains that the genesis bytes say to create have the right
		// network ID
		if unsignedChain.NetworkID != s.ctx.NetworkID {
			return avax.ErrWrongNetworkID
		}

		s.AddChain(chain)
		s.AddTx(chain, status.Committed)
	}

	// updateValidators is set to false here to maintain the invariant that the
	// primary network's validator set is empty before the validator sets are
	// initialized.
	return s.write(false /*=updateValidators*/, 0)
}

// Load pulls data previously stored on disk that is expected to be in memory.
func (s *state) load() error {
	errs := wrappers.Errs{}
	errs.Add(
		s.loadMetadata(),
		s.loadCurrentStakers(),
		s.loadPendingStakers(),
		s.initValidatorSets(),
	)
	return errs.Err
}

func (s *state) loadMetadata() error {
	timestamp, err := database.GetTimestamp(s.singletonDB, timestampKey)
	if err != nil {
		return err
	}
	s.persistedTimestamp = timestamp
	s.SetTimestamp(timestamp)

	currentSupply, err := database.GetUInt64(s.singletonDB, currentSupplyKey)
	if err != nil {
		return err
	}
	s.persistedCurrentSupply = currentSupply
	s.SetCurrentSupply(constants.PrimaryNetworkID, currentSupply)

	lastAccepted, err := database.GetID(s.singletonDB, lastAcceptedKey)
	if err != nil {
		return err
	}
	s.persistedLastAccepted = lastAccepted
	s.lastAccepted = lastAccepted
	return nil
}

func (s *state) loadCurrentStakers() error {
	s.currentStakers = newBaseStakers()

	validatorIt := s.currentValidatorList.NewIterator()
	defer validatorIt.Release()
	for validatorIt.Next() {
		txIDBytes := validatorIt.Key()
		txID, err := ids.ToID(txIDBytes)
		if err != nil {
			return err
		}
		tx, _, err := s.GetTx(txID)
		if err != nil {
			return fmt.Errorf("failed loading validator transaction txID %v, %w", txID, err)
		}
		stakerTx, ok := tx.Unsigned.(txs.Staker)
		if !ok {
			return fmt.Errorf("expected tx type txs.Staker but got %T", tx.Unsigned)
		}

		metadataBytes := validatorIt.Value()

		defaultStartTime := time.Time{}
		if preStaker, ok := stakerTx.(txs.PreContinuousStakingStaker); ok {
			defaultStartTime = preStaker.StartTime()
		}
		metadata := &validatorMetadata{
			txID: txID,
			// use the start values as the fallback
			// in case they are not stored in the database
			// Note: we don't provide [LastUpdated] here because we expect it to
			// always be present on disk.
			StakerStartTime: defaultStartTime.Unix(),
		}
		err = parseValidatorMetadata(metadataBytes, metadata)
		if err != nil {
			return err
		}

		staker, err := NewCurrentStaker(
			txID,
			stakerTx,
			time.Unix(metadata.StakerStartTime, 0),
			metadata.PotentialReward)
		if err != nil {
			return err
		}
<<<<<<< HEAD
		IncreaseStakerWeightInPlace(staker, metadata.UpdatedWeight)
=======
		ShiftStakerAheadInPlace(staker, time.Unix(metadata.StakerStartTime, 0))
>>>>>>> 26e129c3
		UpdateStakingPeriodInPlace(staker, time.Duration(metadata.StakerStakingPeriod))
		IncreaseStakerWeightInPlace(staker, metadata.UpdatedWeight)

		validator := s.currentStakers.getOrCreateValidator(staker.SubnetID, staker.NodeID)
		validator.validator = staker

		s.currentStakers.stakers.ReplaceOrInsert(staker)

		s.validatorState.LoadValidatorMetadata(staker.NodeID, staker.SubnetID, metadata)
	}

	subnetValidatorIt := s.currentSubnetValidatorList.NewIterator()
	defer subnetValidatorIt.Release()
	for subnetValidatorIt.Next() {
		txIDBytes := subnetValidatorIt.Key()
		txID, err := ids.ToID(txIDBytes)
		if err != nil {
			return err
		}
		tx, _, err := s.GetTx(txID)
		if err != nil {
			return err
		}

		stakerTx, ok := tx.Unsigned.(txs.Staker)
		if !ok {
			return fmt.Errorf("expected tx type txs.Staker but got %T", tx.Unsigned)
		}

		metadataBytes := subnetValidatorIt.Value()
		defaultStartTime := time.Time{}
		if preStaker, ok := stakerTx.(txs.PreContinuousStakingStaker); ok {
			defaultStartTime = preStaker.StartTime()
		}
		metadata := &validatorMetadata{
			txID: txID,
			// use the start time as the fallback value
			// in case it's not stored in the database
			StakerStartTime: defaultStartTime.Unix(),
			LastUpdated:     uint64(defaultStartTime.Unix()),
		}
		if err := parseValidatorMetadata(metadataBytes, metadata); err != nil {
			return err
		}

		staker, err := NewCurrentStaker(
			txID,
			stakerTx,
			time.Unix(metadata.StakerStartTime, 0),
			metadata.PotentialReward,
		)
		if err != nil {
			return err
		}
		ShiftStakerAheadInPlace(staker, time.Unix(metadata.StakerStartTime, 0))
		UpdateStakingPeriodInPlace(staker, time.Duration(metadata.StakerStakingPeriod))
		IncreaseStakerWeightInPlace(staker, metadata.UpdatedWeight)

		validator := s.currentStakers.getOrCreateValidator(staker.SubnetID, staker.NodeID)
		validator.validator = staker

		s.currentStakers.stakers.ReplaceOrInsert(staker)

		s.validatorState.LoadValidatorMetadata(staker.NodeID, staker.SubnetID, metadata)
	}

	delegatorIt := s.currentDelegatorList.NewIterator()
	defer delegatorIt.Release()

	subnetDelegatorIt := s.currentSubnetDelegatorList.NewIterator()
	defer subnetDelegatorIt.Release()

	for _, delegatorIt := range []database.Iterator{delegatorIt, subnetDelegatorIt} {
		for delegatorIt.Next() {
			txIDBytes := delegatorIt.Key()
			txID, err := ids.ToID(txIDBytes)
			if err != nil {
				return err
			}
			tx, _, err := s.GetTx(txID)
			if err != nil {
				return err
			}

			stakerTx, ok := tx.Unsigned.(txs.Staker)
			if !ok {
				return fmt.Errorf("expected tx type txs.Staker but got %T", tx.Unsigned)
			}

			defaultStartTime := time.Time{}
			if preStaker, ok := stakerTx.(txs.PreContinuousStakingStaker); ok {
				defaultStartTime = preStaker.StartTime()
			}
			metadata := &delegatorMetadata{
				// use the start values as the fallback
				// in case they are not stored in the database
				StakerStartTime: defaultStartTime.Unix(),
			}
			err = parseDelegatorMetadata(delegatorIt.Value(), metadata)
			if err != nil {
				return err
			}

			staker, err := NewCurrentStaker(
				txID,
				stakerTx,
				time.Unix(metadata.StakerStartTime, 0),
				metadata.PotentialReward,
			)
			if err != nil {
				return err
			}
<<<<<<< HEAD
			IncreaseStakerWeightInPlace(staker, metadata.UpdatedWeight)
=======
			ShiftStakerAheadInPlace(staker, time.Unix(metadata.StakerStartTime, 0))
>>>>>>> 26e129c3
			UpdateStakingPeriodInPlace(staker, time.Duration(metadata.StakerStakingPeriod))
			IncreaseStakerWeightInPlace(staker, metadata.UpdatedWeight)

			validator := s.currentStakers.getOrCreateValidator(staker.SubnetID, staker.NodeID)
			if validator.sortedDelegators == nil {
				validator.sortedDelegators = btree.NewG(defaultTreeDegree, (*Staker).Less)
			}
			validator.delegators[staker.TxID] = staker
			validator.sortedDelegators.ReplaceOrInsert(staker)

			s.currentStakers.stakers.ReplaceOrInsert(staker)
		}
	}

	errs := wrappers.Errs{}
	errs.Add(
		validatorIt.Error(),
		subnetValidatorIt.Error(),
		delegatorIt.Error(),
		subnetDelegatorIt.Error(),
	)
	return errs.Err
}

func (s *state) loadPendingStakers() error {
	s.pendingStakers = newBaseStakers()

	validatorIt := s.pendingValidatorList.NewIterator()
	defer validatorIt.Release()

	subnetValidatorIt := s.pendingSubnetValidatorList.NewIterator()
	defer subnetValidatorIt.Release()

	for _, validatorIt := range []database.Iterator{validatorIt, subnetValidatorIt} {
		for validatorIt.Next() {
			txIDBytes := validatorIt.Key()
			txID, err := ids.ToID(txIDBytes)
			if err != nil {
				return err
			}
			tx, _, err := s.GetTx(txID)
			if err != nil {
				return err
			}

			stakerTx, ok := tx.Unsigned.(txs.PreContinuousStakingStaker)
			if !ok {
				return fmt.Errorf("expected tx type txs.Staker but got %T", tx.Unsigned)
			}

			staker, err := NewPendingStaker(txID, stakerTx)
			if err != nil {
				return err
			}

			validator := s.pendingStakers.getOrCreateValidator(staker.SubnetID, staker.NodeID)
			validator.validator = staker

			s.pendingStakers.stakers.ReplaceOrInsert(staker)
		}
	}

	delegatorIt := s.pendingDelegatorList.NewIterator()
	defer delegatorIt.Release()

	subnetDelegatorIt := s.pendingSubnetDelegatorList.NewIterator()
	defer subnetDelegatorIt.Release()

	for _, delegatorIt := range []database.Iterator{delegatorIt, subnetDelegatorIt} {
		for delegatorIt.Next() {
			txIDBytes := delegatorIt.Key()
			txID, err := ids.ToID(txIDBytes)
			if err != nil {
				return err
			}
			tx, _, err := s.GetTx(txID)
			if err != nil {
				return err
			}

			stakerTx, ok := tx.Unsigned.(txs.PreContinuousStakingStaker)
			if !ok {
				return fmt.Errorf("expected tx type txs.Staker but got %T", tx.Unsigned)
			}

			staker, err := NewPendingStaker(txID, stakerTx)
			if err != nil {
				return err
			}

			validator := s.pendingStakers.getOrCreateValidator(staker.SubnetID, staker.NodeID)
			if validator.sortedDelegators == nil {
				validator.sortedDelegators = btree.NewG(defaultTreeDegree, (*Staker).Less)
			}
			validator.delegators[staker.TxID] = staker
			validator.sortedDelegators.ReplaceOrInsert(staker)

			s.pendingStakers.stakers.ReplaceOrInsert(staker)
		}
	}

	errs := wrappers.Errs{}
	errs.Add(
		validatorIt.Error(),
		subnetValidatorIt.Error(),
		delegatorIt.Error(),
		subnetDelegatorIt.Error(),
	)
	return errs.Err
}

// Invariant: initValidatorSets requires loadCurrentValidators to have already
// been called.
func (s *state) initValidatorSets() error {
	primaryValidators, ok := s.cfg.Validators.Get(constants.PrimaryNetworkID)
	if !ok {
		return errMissingValidatorSet
	}
	if primaryValidators.Len() != 0 {
		// Enforce the invariant that the validator set is empty here.
		return errValidatorSetAlreadyPopulated
	}
	err := s.ValidatorSet(constants.PrimaryNetworkID, primaryValidators)
	if err != nil {
		return err
	}

	vl := validators.NewLogger(s.ctx.Log, s.bootstrapped, constants.PrimaryNetworkID, s.ctx.NodeID)
	primaryValidators.RegisterCallbackListener(vl)

	s.metrics.SetLocalStake(primaryValidators.GetWeight(s.ctx.NodeID))
	s.metrics.SetTotalStake(primaryValidators.Weight())

	for subnetID := range s.cfg.TrackedSubnets {
		subnetValidators := validators.NewSet()
		err := s.ValidatorSet(subnetID, subnetValidators)
		if err != nil {
			return err
		}

		if !s.cfg.Validators.Add(subnetID, subnetValidators) {
			return fmt.Errorf("%w: %s", errDuplicateValidatorSet, subnetID)
		}

		vl := validators.NewLogger(s.ctx.Log, s.bootstrapped, subnetID, s.ctx.NodeID)
		subnetValidators.RegisterCallbackListener(vl)
	}
	return nil
}

func (s *state) write(updateValidators bool, height uint64) error {
	errs := wrappers.Errs{}
	errs.Add(
		s.writeBlocks(),
		s.writeCurrentStakers(updateValidators, height),
		s.writePendingStakers(),
		s.WriteValidatorMetadata(s.currentValidatorList, s.currentSubnetValidatorList), // Must be called after writeCurrentStakers
		s.writeTXs(),
		s.writeRewardUTXOs(),
		s.writeUTXOs(),
		s.writeSubnets(),
		s.writeTransformedSubnets(),
		s.writeSubnetSupplies(),
		s.writeChains(),
		s.writeMetadata(),
	)
	return errs.Err
}

func (s *state) Close() error {
	errs := wrappers.Errs{}
	errs.Add(
		s.pendingSubnetValidatorBaseDB.Close(),
		s.pendingSubnetDelegatorBaseDB.Close(),
		s.pendingDelegatorBaseDB.Close(),
		s.pendingValidatorBaseDB.Close(),
		s.pendingValidatorsDB.Close(),
		s.currentSubnetValidatorBaseDB.Close(),
		s.currentSubnetDelegatorBaseDB.Close(),
		s.currentDelegatorBaseDB.Close(),
		s.currentValidatorBaseDB.Close(),
		s.currentValidatorsDB.Close(),
		s.validatorsDB.Close(),
		s.txDB.Close(),
		s.rewardUTXODB.Close(),
		s.utxoDB.Close(),
		s.subnetBaseDB.Close(),
		s.transformedSubnetDB.Close(),
		s.supplyDB.Close(),
		s.chainDB.Close(),
		s.singletonDB.Close(),
		s.blockDB.Close(),
	)
	return errs.Err
}

func (s *state) sync(genesis []byte) error {
	shouldInit, err := s.shouldInit()
	if err != nil {
		return fmt.Errorf(
			"failed to check if the database is initialized: %w",
			err,
		)
	}

	// If the database is empty, create the platform chain anew using the
	// provided genesis state
	if shouldInit {
		if err := s.init(genesis); err != nil {
			return fmt.Errorf(
				"failed to initialize the database: %w",
				err,
			)
		}
	}

	if err := s.load(); err != nil {
		return fmt.Errorf(
			"failed to load the database state: %w",
			err,
		)
	}
	return nil
}

func (s *state) init(genesisBytes []byte) error {
	// Create the genesis block and save it as being accepted (We don't do
	// genesisBlock.Accept() because then it'd look for genesisBlock's
	// non-existent parent)
	genesisID := hashing.ComputeHash256Array(genesisBytes)
	genesisBlock, err := blocks.NewApricotCommitBlock(genesisID, 0 /*height*/)
	if err != nil {
		return err
	}

	genesisState, err := genesis.ParseState(genesisBytes)
	if err != nil {
		return err
	}
	if err := s.syncGenesis(genesisBlock, genesisState); err != nil {
		return err
	}

	if err := s.doneInit(); err != nil {
		return err
	}

	return s.Commit()
}

func (s *state) AddStatelessBlock(block blocks.Block, status choices.Status) {
	s.addedBlocks[block.ID()] = stateBlk{
		Blk:    block,
		Bytes:  block.Bytes(),
		Status: status,
	}
}

func (s *state) SetHeight(height uint64) {
	s.currentHeight = height
}

func (s *state) Commit() error {
	defer s.Abort()
	batch, err := s.CommitBatch()
	if err != nil {
		return err
	}
	return batch.Write()
}

func (s *state) Abort() {
	s.baseDB.Abort()
}

func (s *state) Checksum() ids.ID {
	return s.utxoState.Checksum()
}

func (s *state) CommitBatch() (database.Batch, error) {
	// updateValidators is set to true here so that the validator manager is
	// kept up to date with the last accepted state.
	if err := s.write(true /*=updateValidators*/, s.currentHeight); err != nil {
		return nil, err
	}
	return s.baseDB.CommitBatch()
}

func (s *state) writeBlocks() error {
	for blkID, stateBlk := range s.addedBlocks {
		var (
			blkID = blkID
			stBlk = stateBlk
		)

		// Note: blocks to be stored are verified, so it's safe to marshal them with GenesisCodec
		blockBytes, err := blocks.GenesisCodec.Marshal(blocks.Version, &stBlk)
		if err != nil {
			return fmt.Errorf("failed to marshal block %s to store: %w", blkID, err)
		}

		delete(s.addedBlocks, blkID)
		// Note: Evict is used rather than Put here because stBlk may end up
		// referencing additional data (because of shared byte slices) that
		// would not be properly accounted for in the cache sizing.
		s.blockCache.Evict(blkID)
		if err := s.blockDB.Put(blkID[:], blockBytes); err != nil {
			return fmt.Errorf("failed to write block %s: %w", blkID, err)
		}
	}
	return nil
}

func (s *state) GetStatelessBlock(blockID ids.ID) (blocks.Block, choices.Status, error) {
	if blk, ok := s.addedBlocks[blockID]; ok {
		return blk.Blk, blk.Status, nil
	}
	if blkState, ok := s.blockCache.Get(blockID); ok {
		if blkState == nil {
			return nil, choices.Processing, database.ErrNotFound
		}
		return blkState.Blk, blkState.Status, nil
	}

	blkBytes, err := s.blockDB.Get(blockID[:])
	if err == database.ErrNotFound {
		s.blockCache.Put(blockID, nil)
		return nil, choices.Processing, database.ErrNotFound // status does not matter here
	} else if err != nil {
		return nil, choices.Processing, err // status does not matter here
	}

	// Note: stored blocks are verified, so it's safe to unmarshal them with GenesisCodec
	blkState := stateBlk{}
	if _, err := blocks.GenesisCodec.Unmarshal(blkBytes, &blkState); err != nil {
		return nil, choices.Processing, err // status does not matter here
	}

	blkState.Blk, err = blocks.Parse(blocks.GenesisCodec, blkState.Bytes)
	if err != nil {
		return nil, choices.Processing, err
	}

	s.blockCache.Put(blockID, &blkState)
	return blkState.Blk, blkState.Status, nil
}

func (s *state) writeCurrentStakers(updateValidators bool, height uint64) error {
	heightBytes := database.PackUInt64(height)
	rawPublicKeyDiffDB := prefixdb.New(heightBytes, s.validatorPublicKeyDiffsDB)
	pkDiffDB := linkeddb.NewDefault(rawPublicKeyDiffDB)
	// Node ID --> BLS public key of node before it left the validator set.
	pkDiffs := make(map[ids.NodeID]*bls.PublicKey)

	for subnetID, validatorDiffs := range s.currentStakers.validatorDiffs {
		delete(s.currentStakers.validatorDiffs, subnetID)

		// Select db to write to
		validatorDB := s.currentSubnetValidatorList
		delegatorDB := s.currentSubnetDelegatorList
		if subnetID == constants.PrimaryNetworkID {
			validatorDB = s.currentValidatorList
			delegatorDB = s.currentDelegatorList
		}

		prefixStruct := heightWithSubnet{
			Height:   height,
			SubnetID: subnetID,
		}
		prefixBytes, err := blocks.GenesisCodec.Marshal(blocks.Version, prefixStruct)
		if err != nil {
			return fmt.Errorf("failed to create prefix bytes: %w", err)
		}
		rawWeightDiffDB := prefixdb.New(prefixBytes, s.validatorWeightDiffsDB)
		weightDiffDB := linkeddb.NewDefault(rawWeightDiffDB)
		weightDiffs := make(map[ids.NodeID]*ValidatorWeightDiff)

		// Record the change in weight and/or public key for each validator.
		for nodeID, validatorDiff := range validatorDiffs {
			// Copy [nodeID] so it doesn't get overwritten next iteration.
			nodeID := nodeID
			validator := validatorDiff.validator.staker
			weightDiff := &ValidatorWeightDiff{}

			switch validatorDiff.validator.status {
			case added:
				weightDiff = &ValidatorWeightDiff{
					Decrease: false,
					Amount:   validator.Weight,
				}

				// The validator is being added.
				//
				// Invariant: It's impossible for a delegator to have been
				// rewarded in the same block that the validator was added.
				metadata := &validatorMetadata{
					txID:        validator.TxID,
					lastUpdated: validator.StartTime,

					UpDuration:               0,
					LastUpdated:              uint64(validator.StartTime.Unix()),
					PotentialReward:          validator.PotentialReward,
					PotentialDelegateeReward: 0,

					// a staker update may change its times and weight wrt those
					// specified in the tx creating the staker. We store these data
					// to properly reconstruct staker data.
					StakerStartTime:     validator.StartTime.Unix(),
					StakerStakingPeriod: int64(validator.EndTime.Sub(validator.StartTime)),
					UpdatedWeight:       validator.Weight,
				}

				// Let's start using V1 as soon as we deploy code. No need to
				// wait till Continuous staking fork activation to do that.
				metadataBytes, err := stakersMetadataCodec.Marshal(stakerMetadataCodecV1, metadata)
				if err != nil {
					return fmt.Errorf("failed to serialize validator metadata: %w", err)
				}
				if err = validatorDB.Put(validator.TxID[:], metadataBytes); err != nil {
					return fmt.Errorf("failed to write validator metadata to list: %w", err)
				}
				s.validatorState.LoadValidatorMetadata(nodeID, subnetID, metadata)

			case deleted:
				weightDiff = &ValidatorWeightDiff{
					Decrease: true,
					Amount:   validator.Weight,
				}

				// Invariant: Only the Primary Network contains non-nil
				//            public keys.
				if validator.PublicKey != nil {
					// Record the public key of the validator being removed.
					pkDiffs[nodeID] = validator.PublicKey

					pkBytes := bls.PublicKeyToBytes(validator.PublicKey)
					if err := pkDiffDB.Put(nodeID[:], pkBytes); err != nil {
						return err
					}
				}

				if err := validatorDB.Delete(validator.TxID[:]); err != nil {
					return fmt.Errorf("failed to delete current staker: %w", err)
				}

				s.validatorState.DeleteValidatorMetadata(nodeID, subnetID)
			case updated:
				// load current metadata and duly update them, following validator update
				metadataBytes, err := validatorDB.Get(validator.TxID[:])
				if err != nil {
					return fmt.Errorf("failed to get metadata of updated validator: %w", err)
				}

				metadata := &validatorMetadata{
					txID: validator.TxID,
				}
				if err := parseValidatorMetadata(metadataBytes, metadata); err != nil {
					return err
				}

				// build weight diff by comparing current weight with previously stored one
				switch {
				case validator.Weight > metadata.UpdatedWeight:
					if err := weightDiff.Add(false, validator.Weight); err != nil {
						return fmt.Errorf("failed to increase node weight diff: %w", err)
					}
				case validator.Weight < metadata.UpdatedWeight:
					if err := weightDiff.Add(true, validator.Weight); err != nil {
						return fmt.Errorf("failed to decrease node weight diff: %w", err)
					}
				default:
					// no weight changes, nothing to do
				}

				metadata.lastUpdated = validator.StartTime
				metadata.StakerStartTime = validator.StartTime.Unix()
				metadata.StakerStakingPeriod = int64(validator.EndTime.Sub(validator.StartTime))
				metadata.LastUpdated = uint64(metadata.StakerStartTime)
				metadata.UpdatedWeight = validator.Weight

				metadataBytes, err = stakersMetadataCodec.Marshal(stakerMetadataCodecV1, metadata)
				if err != nil {
					return fmt.Errorf("failed to serialize validator metadata: %w", err)
				}
				if err = validatorDB.Put(validator.TxID[:], metadataBytes); err != nil {
					return fmt.Errorf("failed to write validator metadata to list: %w", err)
				}
				if err := s.validatorState.UpdateValidatorMetadata(nodeID, subnetID, metadata); err != nil {
					return fmt.Errorf("failed updating validator metadata: %w", err)
				}

			case unmodified:
				// nothing to do
			default:
				return ErrUnknownStakerStatus
			}

			err := writeCurrentDelegatorDiff(
				delegatorDB,
				weightDiff,
				validatorDiff,
			)
			if err != nil {
				return err
			}

			if weightDiff.Amount == 0 {
				// No weight change to record; go to next validator.
				continue
			}
			weightDiffs[nodeID] = weightDiff

			weightDiffBytes, err := blocks.GenesisCodec.Marshal(blocks.Version, weightDiff)
			if err != nil {
				return fmt.Errorf("failed to serialize validator weight diff: %w", err)
			}

			if err := weightDiffDB.Put(nodeID[:], weightDiffBytes); err != nil {
				return err
			}

			// TODO: Move the validator set management out of the state package
			if !updateValidators {
				continue
			}

			// We only track the current validator set of tracked subnets.
			if subnetID != constants.PrimaryNetworkID && !s.cfg.TrackedSubnets.Contains(subnetID) {
				continue
			}

			if weightDiff.Decrease {
				err = validators.RemoveWeight(s.cfg.Validators, subnetID, nodeID, weightDiff.Amount)
			} else {
				if validatorDiff.validator.status == added {
					staker := validatorDiff.validator.staker
					err = validators.Add(
						s.cfg.Validators,
						subnetID,
						nodeID,
						staker.PublicKey,
						staker.TxID,
						weightDiff.Amount,
					)
				} else {
					err = validators.AddWeight(s.cfg.Validators, subnetID, nodeID, weightDiff.Amount)
				}
			}
			if err != nil {
				return fmt.Errorf("failed to update validator weight: %w", err)
			}
		}
		s.validatorWeightDiffsCache.Put(string(prefixBytes), weightDiffs)
	}
	s.validatorPublicKeyDiffsCache.Put(height, pkDiffs)

	// TODO: Move validator set management out of the state package
	//
	// Attempt to update the stake metrics
	if !updateValidators {
		return nil
	}
	primaryValidators, ok := s.cfg.Validators.Get(constants.PrimaryNetworkID)
	if !ok {
		return nil
	}
	s.metrics.SetLocalStake(primaryValidators.GetWeight(s.ctx.NodeID))
	s.metrics.SetTotalStake(primaryValidators.Weight())
	return nil
}

func writeCurrentDelegatorDiff(
	currentDelegatorList linkeddb.LinkedDB,
	weightDiff *ValidatorWeightDiff,
	validatorDiff *diffValidator,
) error {
	for _, ds := range validatorDiff.delegators {
		delegator := ds.staker
		switch ds.status {
		case added:
			if err := weightDiff.Add(false, delegator.Weight); err != nil {
				return fmt.Errorf("failed to increase node weight diff: %w", err)
			}

			// Let's start using V1 as soon as we deploy code. No need to
			// wait till Continuous staking fork activation to do that.
			metadata := &delegatorMetadata{
				PotentialReward:     delegator.PotentialReward,
				StakerStartTime:     delegator.StartTime.Unix(),
				StakerStakingPeriod: int64(delegator.EndTime.Sub(delegator.StartTime)),
				UpdatedWeight:       delegator.Weight,
			}
			metadataBytes, err := stakersMetadataCodec.Marshal(stakerMetadataCodecV1, metadata)
			if err != nil {
				return fmt.Errorf("failed marshalling delegators metadata: %w", err)
			}
			err = currentDelegatorList.Put(delegator.TxID[:], metadataBytes)
			if err != nil {
				return fmt.Errorf("failed to write current delegator to list: %w", err)
			}
		case deleted:
			if err := weightDiff.Add(true, delegator.Weight); err != nil {
				return fmt.Errorf("failed to decrease node weight diff: %w", err)
			}

			if err := currentDelegatorList.Delete(delegator.TxID[:]); err != nil {
				return fmt.Errorf("failed to delete current staker: %w", err)
			}
		case updated:
			// load current metadata and duly update them, following staker update
			metadataBytes, err := currentDelegatorList.Get(delegator.TxID[:])
			if err != nil {
				return fmt.Errorf("failed to get metadata of updated delegator: %w", err)
			}

			metadata := &delegatorMetadata{}
			if err := parseDelegatorMetadata(metadataBytes, metadata); err != nil {
				return err
			}

			switch {
			case delegator.Weight > metadata.UpdatedWeight:
				if err := weightDiff.Add(false, delegator.Weight); err != nil {
					return fmt.Errorf("failed to increase node weight diff: %w", err)
				}
			case delegator.Weight < metadata.UpdatedWeight:
				if err := weightDiff.Add(true, delegator.Weight); err != nil {
					return fmt.Errorf("failed to decrease node weight diff: %w", err)
				}
			default:
				// no weight changes, nothing to do
			}

			metadata.StakerStartTime = delegator.StartTime.Unix()
			metadata.StakerStakingPeriod = int64(delegator.EndTime.Sub(delegator.StartTime))
			metadata.UpdatedWeight = delegator.Weight

			metadataBytes, err = stakersMetadataCodec.Marshal(stakerMetadataCodecV1, metadata)
			if err != nil {
				return fmt.Errorf("failed to serialize delegator metadata: %w", err)
			}

			if err = currentDelegatorList.Put(delegator.TxID[:], metadataBytes); err != nil {
				return fmt.Errorf("failed to write delegator metadata to list: %w", err)
			}

		case unmodified:
			// nothing to do
		default:
			return ErrUnknownStakerStatus
		}
	}
	return nil
}

func (s *state) writePendingStakers() error {
	for subnetID, subnetValidatorDiffs := range s.pendingStakers.validatorDiffs {
		delete(s.pendingStakers.validatorDiffs, subnetID)

		validatorDB := s.pendingSubnetValidatorList
		delegatorDB := s.pendingSubnetDelegatorList
		if subnetID == constants.PrimaryNetworkID {
			validatorDB = s.pendingValidatorList
			delegatorDB = s.pendingDelegatorList
		}

		for _, validatorDiff := range subnetValidatorDiffs {
			err := writePendingDiff(
				validatorDB,
				delegatorDB,
				validatorDiff,
			)
			if err != nil {
				return err
			}
		}
	}
	return nil
}

func writePendingDiff(
	pendingValidatorList linkeddb.LinkedDB,
	pendingDelegatorList linkeddb.LinkedDB,
	validatorDiff *diffValidator,
) error {
	switch validatorDiff.validator.status {
	case added:
		err := pendingValidatorList.Put(validatorDiff.validator.staker.TxID[:], nil)
		if err != nil {
			return fmt.Errorf("failed to add pending validator: %w", err)
		}
	case deleted:
		err := pendingValidatorList.Delete(validatorDiff.validator.staker.TxID[:])
		if err != nil {
			return fmt.Errorf("failed to delete pending validator: %w", err)
		}
	case updated, unmodified:
		// nothing to do
	default:
		return ErrUnknownStakerStatus
	}

	for _, ds := range validatorDiff.delegators {
		delegator := ds.staker
		switch ds.status {
		case added:
			if err := pendingDelegatorList.Put(delegator.TxID[:], nil); err != nil {
				return fmt.Errorf("failed to write pending delegator to list: %w", err)
			}
		case deleted:
			if err := pendingDelegatorList.Delete(delegator.TxID[:]); err != nil {
				return fmt.Errorf("failed to delete pending delegator: %w", err)
			}
		case updated, unmodified:
			// nothing to do
		default:
			return ErrUnknownStakerStatus
		}
	}
	return nil
}

func (s *state) writeTXs() error {
	for txID, txStatus := range s.addedTxs {
		txID := txID

		stx := txBytesAndStatus{
			Tx:     txStatus.tx.Bytes(),
			Status: txStatus.status,
		}

		// Note that we're serializing a [txBytesAndStatus] here, not a
		// *txs.Tx, so we don't use [txs.Codec].
		txBytes, err := txs.GenesisCodec.Marshal(txs.Version, &stx)
		if err != nil {
			return fmt.Errorf("failed to serialize tx: %w", err)
		}

		delete(s.addedTxs, txID)
		// Note: Evict is used rather than Put here because stx may end up
		// referencing additional data (because of shared byte slices) that
		// would not be properly accounted for in the cache sizing.
		s.txCache.Evict(txID)
		if err := s.txDB.Put(txID[:], txBytes); err != nil {
			return fmt.Errorf("failed to add tx: %w", err)
		}
	}
	return nil
}

func (s *state) writeRewardUTXOs() error {
	for txID, utxos := range s.addedRewardUTXOs {
		delete(s.addedRewardUTXOs, txID)
		s.rewardUTXOsCache.Put(txID, utxos)
		rawTxDB := prefixdb.New(txID[:], s.rewardUTXODB)
		txDB := linkeddb.NewDefault(rawTxDB)

		for _, utxo := range utxos {
			utxoBytes, err := txs.GenesisCodec.Marshal(txs.Version, utxo)
			if err != nil {
				return fmt.Errorf("failed to serialize reward UTXO: %w", err)
			}
			utxoID := utxo.InputID()
			if err := txDB.Put(utxoID[:], utxoBytes); err != nil {
				return fmt.Errorf("failed to add reward UTXO: %w", err)
			}
		}
	}
	return nil
}

func (s *state) writeUTXOs() error {
	for utxoID, utxo := range s.modifiedUTXOs {
		delete(s.modifiedUTXOs, utxoID)

		if utxo == nil {
			if err := s.utxoState.DeleteUTXO(utxoID); err != nil {
				return fmt.Errorf("failed to delete UTXO: %w", err)
			}
			continue
		}
		if err := s.utxoState.PutUTXO(utxo); err != nil {
			return fmt.Errorf("failed to add UTXO: %w", err)
		}
	}
	return nil
}

func (s *state) writeSubnets() error {
	for _, subnet := range s.addedSubnets {
		subnetID := subnet.ID()

		if err := s.subnetDB.Put(subnetID[:], nil); err != nil {
			return fmt.Errorf("failed to write subnet: %w", err)
		}
	}
	s.addedSubnets = nil
	return nil
}

func (s *state) writeTransformedSubnets() error {
	for subnetID, tx := range s.transformedSubnets {
		txID := tx.ID()

		delete(s.transformedSubnets, subnetID)
		// Note: Evict is used rather than Put here because tx may end up
		// referencing additional data (because of shared byte slices) that
		// would not be properly accounted for in the cache sizing.
		s.transformedSubnetCache.Evict(subnetID)
		if err := database.PutID(s.transformedSubnetDB, subnetID[:], txID); err != nil {
			return fmt.Errorf("failed to write transformed subnet: %w", err)
		}
	}
	return nil
}

func (s *state) writeSubnetSupplies() error {
	for subnetID, supply := range s.modifiedSupplies {
		supply := supply
		delete(s.modifiedSupplies, subnetID)
		s.supplyCache.Put(subnetID, &supply)
		if err := database.PutUInt64(s.supplyDB, subnetID[:], supply); err != nil {
			return fmt.Errorf("failed to write subnet supply: %w", err)
		}
	}
	return nil
}

func (s *state) writeChains() error {
	for subnetID, chains := range s.addedChains {
		for _, chain := range chains {
			chainDB := s.getChainDB(subnetID)

			chainID := chain.ID()
			if err := chainDB.Put(chainID[:], nil); err != nil {
				return fmt.Errorf("failed to write chain: %w", err)
			}
		}
		delete(s.addedChains, subnetID)
	}
	return nil
}

func (s *state) writeMetadata() error {
	if !s.persistedTimestamp.Equal(s.timestamp) {
		if err := database.PutTimestamp(s.singletonDB, timestampKey, s.timestamp); err != nil {
			return fmt.Errorf("failed to write timestamp: %w", err)
		}
		s.persistedTimestamp = s.timestamp
	}
	if s.persistedCurrentSupply != s.currentSupply {
		if err := database.PutUInt64(s.singletonDB, currentSupplyKey, s.currentSupply); err != nil {
			return fmt.Errorf("failed to write current supply: %w", err)
		}
		s.persistedCurrentSupply = s.currentSupply
	}
	if s.persistedLastAccepted != s.lastAccepted {
		if err := database.PutID(s.singletonDB, lastAcceptedKey, s.lastAccepted); err != nil {
			return fmt.Errorf("failed to write last accepted: %w", err)
		}
		s.persistedLastAccepted = s.lastAccepted
	}
	return nil
}<|MERGE_RESOLUTION|>--- conflicted
+++ resolved
@@ -1204,11 +1204,6 @@
 		if err != nil {
 			return err
 		}
-<<<<<<< HEAD
-		IncreaseStakerWeightInPlace(staker, metadata.UpdatedWeight)
-=======
-		ShiftStakerAheadInPlace(staker, time.Unix(metadata.StakerStartTime, 0))
->>>>>>> 26e129c3
 		UpdateStakingPeriodInPlace(staker, time.Duration(metadata.StakerStakingPeriod))
 		IncreaseStakerWeightInPlace(staker, metadata.UpdatedWeight)
 
@@ -1321,11 +1316,6 @@
 			if err != nil {
 				return err
 			}
-<<<<<<< HEAD
-			IncreaseStakerWeightInPlace(staker, metadata.UpdatedWeight)
-=======
-			ShiftStakerAheadInPlace(staker, time.Unix(metadata.StakerStartTime, 0))
->>>>>>> 26e129c3
 			UpdateStakingPeriodInPlace(staker, time.Duration(metadata.StakerStakingPeriod))
 			IncreaseStakerWeightInPlace(staker, metadata.UpdatedWeight)
 
