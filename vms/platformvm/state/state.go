--- conflicted
+++ resolved
@@ -47,7 +47,6 @@
 	errValidatorSetAlreadyPopulated = errors.New("validator set already populated")
 	errIsNotSubnet                  = errors.New("is not a subnet")
 
-<<<<<<< HEAD
 	BlockIDPrefix                 = []byte("blockID")
 	BlockPrefix                   = []byte("block")
 	ValidatorsPrefix              = []byte("validators")
@@ -69,41 +68,11 @@
 	ChainPrefix                   = []byte("chain")
 	SingletonPrefix               = []byte("singleton")
 
-	TimestampKey     = []byte("timestamp")
-	CurrentSupplyKey = []byte("current supply")
-	LastAcceptedKey  = []byte("last accepted")
-	InitializedKey   = []byte("initialized")
-	PrunedKey        = []byte("pruned")
-=======
-	BlockIDPrefix                       = []byte("blockID")
-	BlockPrefix                         = []byte("block")
-	ValidatorsPrefix                    = []byte("validators")
-	CurrentPrefix                       = []byte("current")
-	PendingPrefix                       = []byte("pending")
-	ValidatorPrefix                     = []byte("validator")
-	DelegatorPrefix                     = []byte("delegator")
-	SubnetValidatorPrefix               = []byte("subnetValidator")
-	SubnetDelegatorPrefix               = []byte("subnetDelegator")
-	NestedValidatorWeightDiffsPrefix    = []byte("validatorDiffs")
-	NestedValidatorPublicKeyDiffsPrefix = []byte("publicKeyDiffs")
-	FlatValidatorWeightDiffsPrefix      = []byte("flatValidatorDiffs")
-	FlatValidatorPublicKeyDiffsPrefix   = []byte("flatPublicKeyDiffs")
-	TxPrefix                            = []byte("tx")
-	RewardUTXOsPrefix                   = []byte("rewardUTXOs")
-	UTXOPrefix                          = []byte("utxo")
-	SubnetPrefix                        = []byte("subnet")
-	SubnetOwnerPrefix                   = []byte("subnetOwner")
-	TransformedSubnetPrefix             = []byte("transformedSubnet")
-	SupplyPrefix                        = []byte("supply")
-	ChainPrefix                         = []byte("chain")
-	SingletonPrefix                     = []byte("singleton")
-
 	TimestampKey      = []byte("timestamp")
 	CurrentSupplyKey  = []byte("current supply")
 	LastAcceptedKey   = []byte("last accepted")
 	HeightsIndexedKey = []byte("heights indexed")
 	InitializedKey    = []byte("initialized")
->>>>>>> a18c4a34
 )
 
 // Chain collects all methods to manage the state of the chain for block
@@ -267,7 +236,8 @@
  *   |-- initializedKey -> nil
  *   |-- timestampKey -> timestamp
  *   |-- currentSupplyKey -> currentSupply
- *   '-- lastAcceptedKey -> lastAccepted
+ *   |-- lastAcceptedKey -> lastAccepted
+ *   '-- heightsIndexKey -> startIndexHeight + endIndexHeight
  */
 type state struct {
 	validatorState
@@ -356,7 +326,18 @@
 	currentSupply, persistedCurrentSupply uint64
 	// [lastAccepted] is the most recently accepted block.
 	lastAccepted, persistedLastAccepted ids.ID
+	indexedHeights                      *heightRange
 	singletonDB                         database.Database
+}
+
+// heightRange is used to track which heights are safe to use the native DB
+// iterator for querying validator diffs.
+//
+// TODO: Remove once we are guaranteed nodes can not rollback to not support the
+// new indexing mechanism.
+type heightRange struct {
+	LowerBound uint64 `serialize:"true"`
+	UpperBound uint64 `serialize:"true"`
 }
 
 type ValidatorWeightDiff struct {
@@ -1292,6 +1273,33 @@
 	}
 	s.persistedLastAccepted = lastAccepted
 	s.lastAccepted = lastAccepted
+
+	// Lookup the most recently indexed range on disk. If we haven't started
+	// indexing the weights, then we keep the indexed heights as nil.
+	indexedHeightsBytes, err := s.singletonDB.Get(HeightsIndexedKey)
+	if err == database.ErrNotFound {
+		return nil
+	}
+	if err != nil {
+		return err
+	}
+
+	indexedHeights := &heightRange{}
+	_, err = block.GenesisCodec.Unmarshal(indexedHeightsBytes, indexedHeights)
+	if err != nil {
+		return err
+	}
+
+	// If the indexed range is not up to date, then we will act as if the range
+	// doesn't exist.
+	lastAcceptedBlock, err := s.GetStatelessBlock(lastAccepted)
+	if err != nil {
+		return err
+	}
+	if indexedHeights.UpperBound != lastAcceptedBlock.Height() {
+		return nil
+	}
+	s.indexedHeights = indexedHeights
 	return nil
 }
 
@@ -1695,6 +1703,16 @@
 }
 
 func (s *state) SetHeight(height uint64) {
+	if s.indexedHeights == nil {
+		// If indexedHeights hasn't been created yet, then we are newly tracking
+		// the range. This means we should initialize the LowerBound to the
+		// current height.
+		s.indexedHeights = &heightRange{
+			LowerBound: height,
+		}
+	}
+
+	s.indexedHeights.UpperBound = height
 	s.currentHeight = height
 }
 
@@ -2230,5 +2248,14 @@
 		}
 		s.persistedLastAccepted = s.lastAccepted
 	}
+	if s.indexedHeights != nil {
+		indexedHeightsBytes, err := block.GenesisCodec.Marshal(block.CodecVersion, s.indexedHeights)
+		if err != nil {
+			return err
+		}
+		if err := s.singletonDB.Put(HeightsIndexedKey, indexedHeightsBytes); err != nil {
+			return fmt.Errorf("failed to write indexed range: %w", err)
+		}
+	}
 	return nil
 }