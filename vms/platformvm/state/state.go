// Copyright (C) 2019-2021, Ava Labs, Inc. All rights reserved.
// See the file LICENSE for licensing terms.

package state

import (
	"errors"
	"fmt"
	"time"

	"github.com/google/btree"

	"github.com/prometheus/client_golang/prometheus"

	"github.com/ava-labs/avalanchego/cache"
	"github.com/ava-labs/avalanchego/cache/metercacher"
	"github.com/ava-labs/avalanchego/database"
	"github.com/ava-labs/avalanchego/database/linkeddb"
	"github.com/ava-labs/avalanchego/database/prefixdb"
	"github.com/ava-labs/avalanchego/database/versiondb"
	"github.com/ava-labs/avalanchego/ids"
	"github.com/ava-labs/avalanchego/snow"
	"github.com/ava-labs/avalanchego/snow/choices"
	"github.com/ava-labs/avalanchego/snow/uptime"
	"github.com/ava-labs/avalanchego/snow/validators"
	"github.com/ava-labs/avalanchego/utils/constants"
	"github.com/ava-labs/avalanchego/utils/hashing"
	"github.com/ava-labs/avalanchego/utils/math"
	"github.com/ava-labs/avalanchego/utils/wrappers"
	"github.com/ava-labs/avalanchego/vms/components/avax"
	"github.com/ava-labs/avalanchego/vms/platformvm/blocks/stateful/version"
	"github.com/ava-labs/avalanchego/vms/platformvm/blocks/stateless"
	"github.com/ava-labs/avalanchego/vms/platformvm/config"
	"github.com/ava-labs/avalanchego/vms/platformvm/genesis"
	"github.com/ava-labs/avalanchego/vms/platformvm/metrics"
	"github.com/ava-labs/avalanchego/vms/platformvm/reward"
	"github.com/ava-labs/avalanchego/vms/platformvm/status"
	"github.com/ava-labs/avalanchego/vms/platformvm/txs"
)

const (
	validatorDiffsCacheSize = 2048
	blockCacheSize          = 2048
	txCacheSize             = 2048
	rewardUTXOsCacheSize    = 2048
	chainCacheSize          = 2048
	chainDBCacheSize        = 2048
)

var (
	_ State = &state{}

	ErrDelegatorSubset = errors.New("delegator's time range must be a subset of the validator's time range")

	blockPrefix           = []byte("block")
	validatorsPrefix      = []byte("validators")
	currentPrefix         = []byte("current")
	pendingPrefix         = []byte("pending")
	validatorPrefix       = []byte("validator")
	delegatorPrefix       = []byte("delegator")
	subnetValidatorPrefix = []byte("subnetValidator")
	validatorDiffsPrefix  = []byte("validatorDiffs")
	txPrefix              = []byte("tx")
	rewardUTXOsPrefix     = []byte("rewardUTXOs")
	utxoPrefix            = []byte("utxo")
	subnetPrefix          = []byte("subnet")
	chainPrefix           = []byte("chain")
	singletonPrefix       = []byte("singleton")

	timestampKey     = []byte("timestamp")
	currentSupplyKey = []byte("current supply")
	lastAcceptedKey  = []byte("last accepted")
	initializedKey   = []byte("initialized")
)

// Chain collects all methods to manage the state of the chain for block
// execution.
type Chain interface {
	Stakers
	UTXOAdder
	UTXOGetter
	UTXODeleter

	GetTimestamp() time.Time
	SetTimestamp(tm time.Time)
	GetCurrentSupply() uint64
	SetCurrentSupply(cs uint64)

	GetRewardUTXOs(txID ids.ID) ([]*avax.UTXO, error)
	AddRewardUTXO(txID ids.ID, utxo *avax.UTXO)
	GetSubnets() ([]*txs.Tx, error)
	AddSubnet(createSubnetTx *txs.Tx)
	GetChains(subnetID ids.ID) ([]*txs.Tx, error)
	AddChain(createChainTx *txs.Tx)
	GetTx(txID ids.ID) (*txs.Tx, status.Status, error)
	AddTx(tx *txs.Tx, status status.Status)
}

type LastAccepteder interface {
	GetLastAccepted() ids.ID
	SetLastAccepted(blkID ids.ID)
}

type BlockState interface {
	GetStatelessBlock(blockID ids.ID) (stateless.Block, choices.Status, error)
	AddStatelessBlock(block stateless.Block, status choices.Status)
}

type State interface {
	LastAccepteder
	Chain
	BlockState
	uptime.State
	avax.UTXOReader

	GetValidatorWeightDiffs(height uint64, subnetID ids.ID) (map[ids.NodeID]*ValidatorWeightDiff, error)

	// Return the current validator set of [subnetID].
	ValidatorSet(subnetID ids.ID) (validators.Set, error)

	SetHeight(height uint64)

	// Discard uncommitted changes to the database.
	Abort()

	// Commit changes to the base database.
	Commit() error

	// Returns a batch of unwritten changes that,
	// when written, will be commit to the base database.
	CommitBatch() (database.Batch, error)

	Close() error
}

type state struct {
	cfg     *config.Config
	ctx     *snow.Context
	metrics metrics.Metrics
	rewards reward.Calculator

	baseDB *versiondb.Database

	currentStakers *baseStakers
	pendingStakers *baseStakers

	currentHeight uint64

	addedBlocks map[ids.ID]stateBlk // map of blockID -> Block
	blockCache  cache.Cacher        // cache of blockID -> Block, if the entry is nil, it is not in the database
	blockDB     database.Database

	uptimes        map[ids.NodeID]*uptimeAndReward // nodeID -> uptimes
	updatedUptimes map[ids.NodeID]struct{}         // nodeID -> nil

	validatorsDB                 database.Database
	currentValidatorsDB          database.Database
	currentValidatorBaseDB       database.Database
	currentValidatorList         linkeddb.LinkedDB
	currentDelegatorBaseDB       database.Database
	currentDelegatorList         linkeddb.LinkedDB
	currentSubnetValidatorBaseDB database.Database
	currentSubnetValidatorList   linkeddb.LinkedDB
	pendingValidatorsDB          database.Database
	pendingValidatorBaseDB       database.Database
	pendingValidatorList         linkeddb.LinkedDB
	pendingDelegatorBaseDB       database.Database
	pendingDelegatorList         linkeddb.LinkedDB
	pendingSubnetValidatorBaseDB database.Database
	pendingSubnetValidatorList   linkeddb.LinkedDB

	validatorDiffsCache cache.Cacher // cache of heightWithSubnet -> map[ids.ShortID]*ValidatorWeightDiff
	validatorDiffsDB    database.Database

	addedTxs map[ids.ID]*txAndStatus // map of txID -> {*txs.Tx, Status}
	txCache  cache.Cacher            // cache of txID -> {*txs.Tx, Status} if the entry is nil, it is not in the database
	txDB     database.Database

	addedRewardUTXOs map[ids.ID][]*avax.UTXO // map of txID -> []*UTXO
	rewardUTXOsCache cache.Cacher            // cache of txID -> []*UTXO
	rewardUTXODB     database.Database

	modifiedUTXOs map[ids.ID]*avax.UTXO // map of modified UTXOID -> *UTXO if the UTXO is nil, it has been removed
	utxoDB        database.Database
	utxoState     avax.UTXOState

	cachedSubnets []*txs.Tx // nil if the subnets haven't been loaded
	addedSubnets  []*txs.Tx
	subnetBaseDB  database.Database
	subnetDB      linkeddb.LinkedDB

	addedChains  map[ids.ID][]*txs.Tx // maps subnetID -> the newly added chains to the subnet
	chainCache   cache.Cacher         // cache of subnetID -> the chains after all local modifications []*txs.Tx
	chainDBCache cache.Cacher         // cache of subnetID -> linkedDB
	chainDB      database.Database

	originalTimestamp, timestamp         time.Time
	originalCurrentSupply, currentSupply uint64
	// [lastAccepted] is the most recently accepted block.
	// Returned by GetLastAccepted().
	lastAccepted ids.ID
	// [persistedLastAccepted] is the most recently accepted block
	// that was written to the database.
	persistedLastAccepted ids.ID
	singletonDB           database.Database
}

type ValidatorWeightDiff struct {
	Decrease bool   `serialize:"true"`
	Amount   uint64 `serialize:"true"`
}

func (v *ValidatorWeightDiff) Add(negative bool, amount uint64) error {
	if v.Decrease == negative {
		var err error
		v.Amount, err = math.Add64(v.Amount, amount)
		return err
	}

	if v.Amount > amount {
		v.Amount -= amount
	} else {
		v.Amount = math.Diff64(v.Amount, amount)
		v.Decrease = negative
	}
	return nil
}

type heightWithSubnet struct {
	Height   uint64 `serialize:"true"`
	SubnetID ids.ID `serialize:"true"`
}

type txBytesAndStatus struct {
	Tx     []byte        `serialize:"true"`
	Status status.Status `serialize:"true"`
}

type stateBlk struct {
	Blk    stateless.Block
	Bytes  []byte         `serialize:"true"`
	Status choices.Status `serialize:"true"`
}

type txAndStatus struct {
	tx     *txs.Tx
	status status.Status
}

type uptimeAndReward struct {
	txID        ids.ID
	lastUpdated time.Time

	UpDuration      time.Duration `serialize:"true"`
	LastUpdated     uint64        `serialize:"true"` // Unix time in seconds
	PotentialReward uint64        `serialize:"true"`
}

func New(
	db database.Database,
	genesisBytes []byte,
	metricsReg prometheus.Registerer,
	cfg *config.Config,
	ctx *snow.Context,
	metrics metrics.Metrics,
	rewards reward.Calculator,
) (State, error) {
	s, err := new(
		db,
		metrics,
		cfg,
		ctx,
		metricsReg,
		rewards,
	)
	if err != nil {
		return nil, err
	}

	if err := s.sync(genesisBytes); err != nil {
		// Drop any errors on close to return the first error
		_ = s.Close()

		return nil, err
	}

	return s, nil
}

func new(
	db database.Database,
	metrics metrics.Metrics,
	cfg *config.Config,
	ctx *snow.Context,
	metricsReg prometheus.Registerer,
	rewards reward.Calculator,
) (*state, error) {
	blockCache, err := metercacher.New(
		"block_cache",
		metricsReg,
		&cache.LRU{Size: blockCacheSize},
	)
	if err != nil {
		return nil, err
	}

	baseDB := versiondb.New(db)

	validatorsDB := prefixdb.New(validatorsPrefix, baseDB)

	currentValidatorsDB := prefixdb.New(currentPrefix, validatorsDB)
	currentValidatorBaseDB := prefixdb.New(validatorPrefix, currentValidatorsDB)
	currentDelegatorBaseDB := prefixdb.New(delegatorPrefix, currentValidatorsDB)
	currentSubnetValidatorBaseDB := prefixdb.New(subnetValidatorPrefix, currentValidatorsDB)

	pendingValidatorsDB := prefixdb.New(pendingPrefix, validatorsDB)
	pendingValidatorBaseDB := prefixdb.New(validatorPrefix, pendingValidatorsDB)
	pendingDelegatorBaseDB := prefixdb.New(delegatorPrefix, pendingValidatorsDB)
	pendingSubnetValidatorBaseDB := prefixdb.New(subnetValidatorPrefix, pendingValidatorsDB)

	validatorDiffsDB := prefixdb.New(validatorDiffsPrefix, validatorsDB)

	validatorDiffsCache, err := metercacher.New(
		"validator_diffs_cache",
		metricsReg,
		&cache.LRU{Size: validatorDiffsCacheSize},
	)
	if err != nil {
		return nil, err
	}

	txCache, err := metercacher.New(
		"tx_cache",
		metricsReg,
		&cache.LRU{Size: txCacheSize},
	)
	if err != nil {
		return nil, err
	}

	rewardUTXODB := prefixdb.New(rewardUTXOsPrefix, baseDB)
	rewardUTXOsCache, err := metercacher.New(
		"reward_utxos_cache",
		metricsReg,
		&cache.LRU{Size: rewardUTXOsCacheSize},
	)
	if err != nil {
		return nil, err
	}

	utxoDB := prefixdb.New(utxoPrefix, baseDB)
	utxoState, err := avax.NewMeteredUTXOState(utxoDB, genesis.Codec, metricsReg)
	if err != nil {
		return nil, err
	}

	subnetBaseDB := prefixdb.New(subnetPrefix, baseDB)

	chainCache, err := metercacher.New(
		"chain_cache",
		metricsReg,
		&cache.LRU{Size: chainCacheSize},
	)
	if err != nil {
		return nil, err
	}

	chainDBCache, err := metercacher.New(
		"chain_db_cache",
		metricsReg,
		&cache.LRU{Size: chainDBCacheSize},
	)
	if err != nil {
		return nil, err
	}

	s := &state{
		cfg:     cfg,
		ctx:     ctx,
		metrics: metrics,
		rewards: rewards,
		baseDB:  baseDB,

		addedBlocks: make(map[ids.ID]stateBlk),
		blockCache:  blockCache,
		blockDB:     prefixdb.New(blockPrefix, baseDB),

		currentStakers: newBaseStakers(),
		pendingStakers: newBaseStakers(),

		uptimes:        make(map[ids.NodeID]*uptimeAndReward),
		updatedUptimes: make(map[ids.NodeID]struct{}),

		validatorsDB:                 validatorsDB,
		currentValidatorsDB:          currentValidatorsDB,
		currentValidatorBaseDB:       currentValidatorBaseDB,
		currentValidatorList:         linkeddb.NewDefault(currentValidatorBaseDB),
		currentDelegatorBaseDB:       currentDelegatorBaseDB,
		currentDelegatorList:         linkeddb.NewDefault(currentDelegatorBaseDB),
		currentSubnetValidatorBaseDB: currentSubnetValidatorBaseDB,
		currentSubnetValidatorList:   linkeddb.NewDefault(currentSubnetValidatorBaseDB),
		pendingValidatorsDB:          pendingValidatorsDB,
		pendingValidatorBaseDB:       pendingValidatorBaseDB,
		pendingValidatorList:         linkeddb.NewDefault(pendingValidatorBaseDB),
		pendingDelegatorBaseDB:       pendingDelegatorBaseDB,
		pendingDelegatorList:         linkeddb.NewDefault(pendingDelegatorBaseDB),
		pendingSubnetValidatorBaseDB: pendingSubnetValidatorBaseDB,
		pendingSubnetValidatorList:   linkeddb.NewDefault(pendingSubnetValidatorBaseDB),
		validatorDiffsDB:             validatorDiffsDB,
		validatorDiffsCache:          validatorDiffsCache,

		addedTxs: make(map[ids.ID]*txAndStatus),
		txDB:     prefixdb.New(txPrefix, baseDB),
		txCache:  txCache,

		addedRewardUTXOs: make(map[ids.ID][]*avax.UTXO),
		rewardUTXODB:     rewardUTXODB,
		rewardUTXOsCache: rewardUTXOsCache,

		modifiedUTXOs: make(map[ids.ID]*avax.UTXO),
		utxoDB:        utxoDB,
		utxoState:     utxoState,

		subnetBaseDB: subnetBaseDB,
		subnetDB:     linkeddb.NewDefault(subnetBaseDB),

		addedChains:  make(map[ids.ID][]*txs.Tx),
		chainDB:      prefixdb.New(chainPrefix, baseDB),
		chainCache:   chainCache,
		chainDBCache: chainDBCache,

		singletonDB: prefixdb.New(singletonPrefix, baseDB),
	}

	return s, nil
}

func (s *state) GetCurrentValidator(subnetID ids.ID, nodeID ids.NodeID) (*Staker, error) {
	return s.currentStakers.GetValidator(subnetID, nodeID)
}

func (s *state) PutCurrentValidator(staker *Staker) {
	s.currentStakers.PutValidator(staker)
}

func (s *state) DeleteCurrentValidator(staker *Staker) {
	s.currentStakers.DeleteValidator(staker)
}

func (s *state) GetCurrentDelegatorIterator(subnetID ids.ID, nodeID ids.NodeID) (StakerIterator, error) {
	return s.currentStakers.GetDelegatorIterator(subnetID, nodeID), nil
}

func (s *state) PutCurrentDelegator(staker *Staker) {
	s.currentStakers.PutDelegator(staker)
}

func (s *state) DeleteCurrentDelegator(staker *Staker) {
	s.currentStakers.DeleteDelegator(staker)
}

func (s *state) GetCurrentStakerIterator() (StakerIterator, error) {
	return s.currentStakers.GetStakerIterator(), nil
}

func (s *state) GetPendingValidator(subnetID ids.ID, nodeID ids.NodeID) (*Staker, error) {
	return s.pendingStakers.GetValidator(subnetID, nodeID)
}

func (s *state) PutPendingValidator(staker *Staker) {
	s.pendingStakers.PutValidator(staker)
}

func (s *state) DeletePendingValidator(staker *Staker) {
	s.pendingStakers.DeleteValidator(staker)
}

func (s *state) GetPendingDelegatorIterator(subnetID ids.ID, nodeID ids.NodeID) (StakerIterator, error) {
	return s.pendingStakers.GetDelegatorIterator(subnetID, nodeID), nil
}

func (s *state) PutPendingDelegator(staker *Staker) {
	s.pendingStakers.PutDelegator(staker)
}

func (s *state) DeletePendingDelegator(staker *Staker) {
	s.pendingStakers.DeleteDelegator(staker)
}

func (s *state) GetPendingStakerIterator() (StakerIterator, error) {
	return s.pendingStakers.GetStakerIterator(), nil
}

func (s *state) shouldInit() (bool, error) {
	has, err := s.singletonDB.Has(initializedKey)
	return !has, err
}

func (s *state) doneInit() error {
	return s.singletonDB.Put(initializedKey, nil)
}

func (s *state) GetSubnets() ([]*txs.Tx, error) {
	if s.cachedSubnets != nil {
		return s.cachedSubnets, nil
	}

	subnetDBIt := s.subnetDB.NewIterator()
	defer subnetDBIt.Release()

	txs := []*txs.Tx(nil)
	for subnetDBIt.Next() {
		subnetIDBytes := subnetDBIt.Key()
		subnetID, err := ids.ToID(subnetIDBytes)
		if err != nil {
			return nil, err
		}
		subnetTx, _, err := s.GetTx(subnetID)
		if err != nil {
			return nil, err
		}
		txs = append(txs, subnetTx)
	}
	if err := subnetDBIt.Error(); err != nil {
		return nil, err
	}
	txs = append(txs, s.addedSubnets...)
	s.cachedSubnets = txs
	return txs, nil
}

func (s *state) AddSubnet(createSubnetTx *txs.Tx) {
	s.addedSubnets = append(s.addedSubnets, createSubnetTx)
	if s.cachedSubnets != nil {
		s.cachedSubnets = append(s.cachedSubnets, createSubnetTx)
	}
}

func (s *state) GetChains(subnetID ids.ID) ([]*txs.Tx, error) {
	if chainsIntf, cached := s.chainCache.Get(subnetID); cached {
		return chainsIntf.([]*txs.Tx), nil
	}
	chainDB := s.getChainDB(subnetID)
	chainDBIt := chainDB.NewIterator()
	defer chainDBIt.Release()

	txs := []*txs.Tx(nil)
	for chainDBIt.Next() {
		chainIDBytes := chainDBIt.Key()
		chainID, err := ids.ToID(chainIDBytes)
		if err != nil {
			return nil, err
		}
		chainTx, _, err := s.GetTx(chainID)
		if err != nil {
			return nil, err
		}
		txs = append(txs, chainTx)
	}
	if err := chainDBIt.Error(); err != nil {
		return nil, err
	}
	txs = append(txs, s.addedChains[subnetID]...)
	s.chainCache.Put(subnetID, txs)
	return txs, nil
}

func (s *state) AddChain(createChainTxIntf *txs.Tx) {
	createChainTx := createChainTxIntf.Unsigned.(*txs.CreateChainTx)
	subnetID := createChainTx.SubnetID
	s.addedChains[subnetID] = append(s.addedChains[subnetID], createChainTxIntf)
	if chainsIntf, cached := s.chainCache.Get(subnetID); cached {
		chains := chainsIntf.([]*txs.Tx)
		chains = append(chains, createChainTxIntf)
		s.chainCache.Put(subnetID, chains)
	}
}

func (s *state) getChainDB(subnetID ids.ID) linkeddb.LinkedDB {
	if chainDBIntf, cached := s.chainDBCache.Get(subnetID); cached {
		return chainDBIntf.(linkeddb.LinkedDB)
	}
	rawChainDB := prefixdb.New(subnetID[:], s.chainDB)
	chainDB := linkeddb.NewDefault(rawChainDB)
	s.chainDBCache.Put(subnetID, chainDB)
	return chainDB
}

func (s *state) GetTx(txID ids.ID) (*txs.Tx, status.Status, error) {
	if tx, exists := s.addedTxs[txID]; exists {
		return tx.tx, tx.status, nil
	}
	if txIntf, cached := s.txCache.Get(txID); cached {
		if txIntf == nil {
			return nil, status.Unknown, database.ErrNotFound
		}
		tx := txIntf.(*txAndStatus)
		return tx.tx, tx.status, nil
	}
	txBytes, err := s.txDB.Get(txID[:])
	if err == database.ErrNotFound {
		s.txCache.Put(txID, nil)
		return nil, status.Unknown, database.ErrNotFound
	} else if err != nil {
		return nil, status.Unknown, err
	}

	stx := txBytesAndStatus{}
	if _, err := genesis.Codec.Unmarshal(txBytes, &stx); err != nil {
		return nil, status.Unknown, err
	}

	tx, err := txs.Parse(genesis.Codec, stx.Tx)
	if err != nil {
		return nil, status.Unknown, err
	}

	ptx := &txAndStatus{
		tx:     tx,
		status: stx.Status,
	}

	s.txCache.Put(txID, ptx)
	return ptx.tx, ptx.status, nil
}

func (s *state) AddTx(tx *txs.Tx, status status.Status) {
	s.addedTxs[tx.ID()] = &txAndStatus{
		tx:     tx,
		status: status,
	}
}

func (s *state) GetRewardUTXOs(txID ids.ID) ([]*avax.UTXO, error) {
	if utxos, exists := s.addedRewardUTXOs[txID]; exists {
		return utxos, nil
	}
	if utxos, exists := s.rewardUTXOsCache.Get(txID); exists {
		return utxos.([]*avax.UTXO), nil
	}

	rawTxDB := prefixdb.New(txID[:], s.rewardUTXODB)
	txDB := linkeddb.NewDefault(rawTxDB)
	it := txDB.NewIterator()
	defer it.Release()

	utxos := []*avax.UTXO(nil)
	for it.Next() {
		utxo := &avax.UTXO{}
		if _, err := txs.Codec.Unmarshal(it.Value(), utxo); err != nil {
			return nil, err
		}
		utxos = append(utxos, utxo)
	}
	if err := it.Error(); err != nil {
		return nil, err
	}

	s.rewardUTXOsCache.Put(txID, utxos)
	return utxos, nil
}

func (s *state) AddRewardUTXO(txID ids.ID, utxo *avax.UTXO) {
	s.addedRewardUTXOs[txID] = append(s.addedRewardUTXOs[txID], utxo)
}

func (s *state) GetUTXO(utxoID ids.ID) (*avax.UTXO, error) {
	if utxo, exists := s.modifiedUTXOs[utxoID]; exists {
		if utxo == nil {
			return nil, database.ErrNotFound
		}
		return utxo, nil
	}
	return s.utxoState.GetUTXO(utxoID)
}

func (s *state) UTXOIDs(addr []byte, start ids.ID, limit int) ([]ids.ID, error) {
	return s.utxoState.UTXOIDs(addr, start, limit)
}

func (s *state) AddUTXO(utxo *avax.UTXO) {
	s.modifiedUTXOs[utxo.InputID()] = utxo
}

func (s *state) DeleteUTXO(utxoID ids.ID) {
	s.modifiedUTXOs[utxoID] = nil
}

func (s *state) GetUptime(nodeID ids.NodeID) (upDuration time.Duration, lastUpdated time.Time, err error) {
	uptime, exists := s.uptimes[nodeID]
	if !exists {
		return 0, time.Time{}, database.ErrNotFound
	}
	return uptime.UpDuration, uptime.lastUpdated, nil
}

func (s *state) SetUptime(nodeID ids.NodeID, upDuration time.Duration, lastUpdated time.Time) error {
	uptime, exists := s.uptimes[nodeID]
	if !exists {
		return database.ErrNotFound
	}
	uptime.UpDuration = upDuration
	uptime.lastUpdated = lastUpdated
	s.updatedUptimes[nodeID] = struct{}{}
	return nil
}

// Returns the Primary Network start time of current validator [nodeID].
// Errors if [nodeID] isn't a current validator of the Primary Network.
func (s *state) GetStartTime(nodeID ids.NodeID) (time.Time, error) {
	staker, err := s.currentStakers.GetValidator(constants.PrimaryNetworkID, nodeID)
	if err != nil {
		return time.Time{}, err
	}
	return staker.StartTime, nil
}

func (s *state) GetTimestamp() time.Time             { return s.timestamp }
func (s *state) SetTimestamp(tm time.Time)           { s.timestamp = tm }
func (s *state) GetCurrentSupply() uint64            { return s.currentSupply }
func (s *state) SetCurrentSupply(cs uint64)          { s.currentSupply = cs }
func (s *state) GetLastAccepted() ids.ID             { return s.lastAccepted }
func (s *state) SetLastAccepted(lastAccepted ids.ID) { s.lastAccepted = lastAccepted }

func (s *state) SetHeight(height uint64) { s.currentHeight = height }

func (s *state) GetStatelessBlock(blockID ids.ID) (stateless.Block, choices.Status, error) {
	if blk, exists := s.addedBlocks[blockID]; exists {
		return blk.Blk, blk.Status, nil
	}
	if blkIntf, cached := s.blockCache.Get(blockID); cached {
		if blkIntf == nil {
			return nil, choices.Processing, database.ErrNotFound // status does not matter here
		}

		blkState := blkIntf.(stateBlk)
		return blkState.Blk, blkState.Status, nil
	}

	blkBytes, err := s.blockDB.Get(blockID[:])
	if err == database.ErrNotFound {
		s.blockCache.Put(blockID, nil)
		return nil, choices.Processing, database.ErrNotFound // status does not matter here
	} else if err != nil {
		return nil, choices.Processing, err // status does not matter here
	}

	// Note: stored blocks are verified, so it's safe to unmarshal them with GenesisCodec
	blkState := stateBlk{}
	if _, err := stateless.GenesisCodec.Unmarshal(blkBytes, &blkState); err != nil {
		return nil, choices.Processing, err // status does not matter here
	}

	blkState.Blk, err = stateless.Parse(blkState.Bytes, stateless.GenesisCodec)
	if err != nil {
		return nil, choices.Processing, err
	}

	s.blockCache.Put(blockID, blkState)
	return blkState.Blk, blkState.Status, nil
}

func (s *state) AddStatelessBlock(block stateless.Block, status choices.Status) {
	s.addedBlocks[block.ID()] = stateBlk{
		Blk:    block,
		Bytes:  block.Bytes(),
		Status: status,
	}
}

func (s *state) GetValidatorWeightDiffs(height uint64, subnetID ids.ID) (map[ids.NodeID]*ValidatorWeightDiff, error) {
	prefixStruct := heightWithSubnet{
		Height:   height,
		SubnetID: subnetID,
	}
	prefixBytes, err := genesis.Codec.Marshal(version.StateVersion, prefixStruct)
	if err != nil {
		return nil, err
	}
	prefixStr := string(prefixBytes)

	if weightDiffsIntf, ok := s.validatorDiffsCache.Get(prefixStr); ok {
		return weightDiffsIntf.(map[ids.NodeID]*ValidatorWeightDiff), nil
	}

	rawDiffDB := prefixdb.New(prefixBytes, s.validatorDiffsDB)
	diffDB := linkeddb.NewDefault(rawDiffDB)
	diffIter := diffDB.NewIterator()
	defer diffIter.Release()

	weightDiffs := make(map[ids.NodeID]*ValidatorWeightDiff)
	for diffIter.Next() {
		nodeID, err := ids.ToNodeID(diffIter.Key())
		if err != nil {
			return nil, err
		}

		weightDiff := ValidatorWeightDiff{}
		_, err = genesis.Codec.Unmarshal(diffIter.Value(), &weightDiff)
		if err != nil {
			return nil, err
		}

		weightDiffs[nodeID] = &weightDiff
	}

	s.validatorDiffsCache.Put(prefixStr, weightDiffs)
	return weightDiffs, diffIter.Error()
}

func (s *state) ValidatorSet(subnetID ids.ID) (validators.Set, error) {
	vdrs := validators.NewSet()
	for nodeID, validator := range s.currentStakers.validators[subnetID] {
		staker := validator.validator
		if staker != nil {
			if err := vdrs.AddWeight(nodeID, staker.Weight); err != nil {
				return nil, err
			}
		}

		delegatorIterator := NewTreeIterator(validator.delegators)
		for delegatorIterator.Next() {
			staker := delegatorIterator.Value()
			if err := vdrs.AddWeight(nodeID, staker.Weight); err != nil {
				delegatorIterator.Release()
				return nil, err
			}
		}
		delegatorIterator.Release()
	}
	return vdrs, nil
}

func (s *state) syncGenesis(genesisBlk stateless.Block, genesis *genesis.State) error {
	genesisBlkID := genesisBlk.ID()
	s.SetLastAccepted(genesisBlkID)
	s.SetTimestamp(time.Unix(int64(genesis.Timestamp), 0))
	s.SetCurrentSupply(genesis.InitialSupply)
	s.AddStatelessBlock(genesisBlk, choices.Accepted)

	// Persist UTXOs that exist at genesis
	for _, utxo := range genesis.UTXOs {
		s.AddUTXO(utxo)
	}

	// Persist primary network validator set at genesis
	for _, vdrTx := range genesis.Validators {
		tx, ok := vdrTx.Unsigned.(*txs.AddValidatorTx)
		if !ok {
			return fmt.Errorf("expected tx type *txs.AddValidatorTx but got %T", vdrTx.Unsigned)
		}

		stakeAmount := tx.Validator.Wght
		stakeDuration := tx.Validator.Duration()
		currentSupply := s.GetCurrentSupply()

		potentialReward := s.rewards.Calculate(
			stakeDuration,
			stakeAmount,
			currentSupply,
		)
		newCurrentSupply, err := math.Add64(currentSupply, potentialReward)
		if err != nil {
			return err
		}

		staker := NewPrimaryNetworkStaker(vdrTx.ID(), &tx.Validator)
		staker.PotentialReward = potentialReward
		staker.NextTime = staker.EndTime
		staker.Priority = PrimaryNetworkValidatorCurrentPriority

		s.PutCurrentValidator(staker)
		s.AddTx(vdrTx, status.Committed)
		s.SetCurrentSupply(newCurrentSupply)
	}

	for _, chain := range genesis.Chains {
		unsignedChain, ok := chain.Unsigned.(*txs.CreateChainTx)
		if !ok {
			return fmt.Errorf("expected tx type *txs.CreateChainTx but got %T", chain.Unsigned)
		}

		// Ensure all chains that the genesis bytes say to create have the right
		// network ID
		if unsignedChain.NetworkID != s.ctx.NetworkID {
			return avax.ErrWrongNetworkID
		}

		s.AddChain(chain)
		s.AddTx(chain, status.Committed)
	}
	return s.write(0)
}

// Load pulls data previously stored on disk that is expected to be in
// memory.
func (s *state) load() error {
	errs := wrappers.Errs{}
	errs.Add(
		s.loadMetadata(),
		s.loadCurrentValidators(),
		s.loadPendingValidators(),
	)
	return errs.Err
}

func (s *state) loadMetadata() error {
	timestamp, err := database.GetTimestamp(s.singletonDB, timestampKey)
	if err != nil {
		return err
	}
	s.originalTimestamp = timestamp
	s.SetTimestamp(timestamp)

	currentSupply, err := database.GetUInt64(s.singletonDB, currentSupplyKey)
	if err != nil {
		return err
	}
	s.originalCurrentSupply = currentSupply
	s.SetCurrentSupply(currentSupply)

	lastAccepted, err := database.GetID(s.singletonDB, lastAcceptedKey)
	if err != nil {
		return err
	}
	s.persistedLastAccepted = lastAccepted
	s.lastAccepted = lastAccepted
	return nil
}

func (s *state) loadCurrentValidators() error {
	s.currentStakers = newBaseStakers()

	validatorIt := s.currentValidatorList.NewIterator()
	defer validatorIt.Release()
	for validatorIt.Next() {
		txIDBytes := validatorIt.Key()
		txID, err := ids.ToID(txIDBytes)
		if err != nil {
			return err
		}
		tx, _, err := s.GetTx(txID)
		if err != nil {
			return err
		}

		uptimeBytes := validatorIt.Value()
		uptime := &uptimeAndReward{
			txID: txID,
		}
		if _, err := txs.Codec.Unmarshal(uptimeBytes, uptime); err != nil {
			return err
		}
		uptime.lastUpdated = time.Unix(int64(uptime.LastUpdated), 0)

		addValidatorTx, ok := tx.Unsigned.(*txs.AddValidatorTx)
		if !ok {
			return fmt.Errorf("expected tx type *txs.AddValidatorTx but got %T", tx.Unsigned)
		}

		staker := NewPrimaryNetworkStaker(txID, &addValidatorTx.Validator)
		staker.PotentialReward = uptime.PotentialReward
		staker.NextTime = staker.EndTime
		staker.Priority = PrimaryNetworkValidatorCurrentPriority

		validator := s.currentStakers.getOrCreateValidator(staker.SubnetID, staker.NodeID)
		validator.validator = staker

		s.currentStakers.stakers.ReplaceOrInsert(staker)

		s.uptimes[addValidatorTx.Validator.NodeID] = uptime
	}

	if err := validatorIt.Error(); err != nil {
		return err
	}

	delegatorIt := s.currentDelegatorList.NewIterator()
	defer delegatorIt.Release()
	for delegatorIt.Next() {
		txIDBytes := delegatorIt.Key()
		txID, err := ids.ToID(txIDBytes)
		if err != nil {
			return err
		}
		tx, _, err := s.GetTx(txID)
		if err != nil {
			return err
		}

		potentialRewardBytes := delegatorIt.Value()
		potentialReward, err := database.ParseUInt64(potentialRewardBytes)
		if err != nil {
			return err
		}

		addDelegatorTx, ok := tx.Unsigned.(*txs.AddDelegatorTx)
		if !ok {
			return fmt.Errorf("expected tx type *txs.AddDelegatorTx but got %T", tx.Unsigned)
		}

		staker := NewPrimaryNetworkStaker(txID, &addDelegatorTx.Validator)
		staker.PotentialReward = potentialReward
		staker.NextTime = staker.EndTime
		staker.Priority = PrimaryNetworkDelegatorCurrentPriority

		validator := s.currentStakers.getOrCreateValidator(staker.SubnetID, staker.NodeID)
		if validator.delegators == nil {
			validator.delegators = btree.New(defaultTreeDegree)
		}
		validator.delegators.ReplaceOrInsert(staker)

		s.currentStakers.stakers.ReplaceOrInsert(staker)
	}
	if err := delegatorIt.Error(); err != nil {
		return err
	}

	subnetValidatorIt := s.currentSubnetValidatorList.NewIterator()
	defer subnetValidatorIt.Release()
	for subnetValidatorIt.Next() {
		txIDBytes := subnetValidatorIt.Key()
		txID, err := ids.ToID(txIDBytes)
		if err != nil {
			return err
		}
		tx, _, err := s.GetTx(txID)
		if err != nil {
			return err
		}

		addSubnetValidatorTx, ok := tx.Unsigned.(*txs.AddSubnetValidatorTx)
		if !ok {
			return fmt.Errorf("expected tx type *txs.AddSubnetValidatorTx but got %T", tx.Unsigned)
		}

		staker := NewSubnetStaker(txID, &addSubnetValidatorTx.Validator)
		staker.NextTime = staker.EndTime
		staker.Priority = SubnetValidatorCurrentPriority

		validator := s.currentStakers.getOrCreateValidator(staker.SubnetID, staker.NodeID)
		validator.validator = staker

		s.currentStakers.stakers.ReplaceOrInsert(staker)
	}
	return subnetValidatorIt.Error()
}

func (s *state) loadPendingValidators() error {
	s.pendingStakers = newBaseStakers()

	validatorIt := s.pendingValidatorList.NewIterator()
	defer validatorIt.Release()
	for validatorIt.Next() {
		txIDBytes := validatorIt.Key()
		txID, err := ids.ToID(txIDBytes)
		if err != nil {
			return err
		}
		tx, _, err := s.GetTx(txID)
		if err != nil {
			return err
		}

		addValidatorTx, ok := tx.Unsigned.(*txs.AddValidatorTx)
		if !ok {
			return fmt.Errorf("expected tx type *txs.AddValidatorTx but got %T", tx.Unsigned)
		}

		staker := NewPrimaryNetworkStaker(txID, &addValidatorTx.Validator)
		staker.NextTime = staker.StartTime
		staker.Priority = PrimaryNetworkValidatorPendingPriority

		validator := s.pendingStakers.getOrCreateValidator(staker.SubnetID, staker.NodeID)
		validator.validator = staker

		s.pendingStakers.stakers.ReplaceOrInsert(staker)
	}
	if err := validatorIt.Error(); err != nil {
		return err
	}

	delegatorIt := s.pendingDelegatorList.NewIterator()
	defer delegatorIt.Release()
	for delegatorIt.Next() {
		txIDBytes := delegatorIt.Key()
		txID, err := ids.ToID(txIDBytes)
		if err != nil {
			return err
		}
		tx, _, err := s.GetTx(txID)
		if err != nil {
			return err
		}

		addDelegatorTx, ok := tx.Unsigned.(*txs.AddDelegatorTx)
		if !ok {
			return fmt.Errorf("expected tx type *txs.AddDelegatorTx but got %T", tx.Unsigned)
		}

		staker := NewPrimaryNetworkStaker(txID, &addDelegatorTx.Validator)
		staker.NextTime = staker.StartTime
		staker.Priority = PrimaryNetworkDelegatorPendingPriority

		validator := s.pendingStakers.getOrCreateValidator(staker.SubnetID, staker.NodeID)
		if validator.delegators == nil {
			validator.delegators = btree.New(defaultTreeDegree)
		}
		validator.delegators.ReplaceOrInsert(staker)

		s.pendingStakers.stakers.ReplaceOrInsert(staker)
	}
	if err := delegatorIt.Error(); err != nil {
		return err
	}

	subnetValidatorIt := s.pendingSubnetValidatorList.NewIterator()
	defer subnetValidatorIt.Release()
	for subnetValidatorIt.Next() {
		txIDBytes := subnetValidatorIt.Key()
		txID, err := ids.ToID(txIDBytes)
		if err != nil {
			return err
		}
		tx, _, err := s.GetTx(txID)
		if err != nil {
			return err
		}

		addSubnetValidatorTx, ok := tx.Unsigned.(*txs.AddSubnetValidatorTx)
		if !ok {
			return fmt.Errorf("expected tx type *txs.AddSubnetValidatorTx but got %T", tx.Unsigned)
		}

		staker := NewSubnetStaker(txID, &addSubnetValidatorTx.Validator)
		staker.NextTime = staker.StartTime
		staker.Priority = SubnetValidatorPendingPriority

		validator := s.pendingStakers.getOrCreateValidator(staker.SubnetID, staker.NodeID)
		validator.validator = staker

		s.pendingStakers.stakers.ReplaceOrInsert(staker)
	}
	return subnetValidatorIt.Error()
}

func (s *state) write(height uint64) error {
	errs := wrappers.Errs{}
	errs.Add(
		s.writeBlocks(),
		s.writeCurrentPrimaryNetworkStakers(height),
		s.writeCurrentSubnetStakers(height),
		s.writePendingPrimaryNetworkStakers(),
		s.writePendingSubnetStakers(),
		s.writeUptimes(),
		s.writeTXs(),
		s.writeRewardUTXOs(),
		s.writeUTXOs(),
		s.writeSubnets(),
		s.writeChains(),
		s.writeMetadata(),
	)
	return errs.Err
}

func (s *state) sync(genesis []byte) error {
	shouldInit, err := s.shouldInit()
	if err != nil {
		return fmt.Errorf(
			"failed to check if the database is initialized: %w",
			err,
		)
	}

	// If the database is empty, create the platform chain anew using the
	// provided genesis state
	if shouldInit {
		if err := s.init(genesis); err != nil {
			return fmt.Errorf(
				"failed to initialize the database: %w",
				err,
			)
		}
	}

	if err := s.load(); err != nil {
		return fmt.Errorf(
			"failed to load the database state: %w",
			err,
		)
	}
	return nil
}

func (s *state) init(genesisBytes []byte) error {
	// Create the genesis block and save it as being accepted (We don't do
	// genesisBlock.Accept() because then it'd look for genesisBlock's
	// non-existent parent)
	genesisID := hashing.ComputeHash256Array(genesisBytes)
	genesisBlock, err := stateless.NewCommitBlock(
		stateless.ApricotVersion,
		0, // timestamp
		genesisID,
		0, // height
	)
	if err != nil {
		return err
	}

	genesisState, err := genesis.ParseState(genesisBytes)
	if err != nil {
		return err
	}
	if err := s.syncGenesis(genesisBlock, genesisState); err != nil {
		return err
	}

	if err := s.doneInit(); err != nil {
		return err
	}

	return s.Commit()
}

func (s *state) Commit() error {
	defer s.Abort()
	batch, err := s.CommitBatch()
	if err != nil {
		return err
	}
	return batch.Write()
}

func (s *state) Abort() {
	s.baseDB.Abort()
}

func (s *state) CommitBatch() (database.Batch, error) {
	if err := s.write(s.currentHeight); err != nil {
		return nil, err
	}
	return s.baseDB.CommitBatch()
}

func (s *state) writeBlocks() error {
	for blkID, stateBlk := range s.addedBlocks {
		var (
			blkID = blkID
			sblk  = stateBlk
		)

		// Note that here we are marshalling a stateBlk, not stateless.Block.
		// We use stateless.ApricotVersion for backward compatibility
		blkBytes, err := stateless.GenesisCodec.Marshal(version.StateVersion, &sblk)
		if err != nil {
			return fmt.Errorf("failed to marshal block %s to store with: %w", blkID, err)
		}

		delete(s.addedBlocks, blkID)
		s.blockCache.Put(blkID, stateBlk)
<<<<<<< HEAD
		if err = s.blockDB.Put(blkID[:], blkBytes); err != nil {
			return fmt.Errorf("failed to write blocks with: %w", err)
=======
		if err = s.blockDB.Put(blkID[:], blockBytes); err != nil {
			return fmt.Errorf("failed to write block %s with: %w", blkID, err)
>>>>>>> b8ee829b
		}
	}
	return nil
}

func (s *state) writeCurrentPrimaryNetworkStakers(height uint64) error {
	validatorDiffs, exists := s.currentStakers.validatorDiffs[constants.PrimaryNetworkID]
	if !exists {
		// If there are no validator changes, we shouldn't update any diffs.
		return nil
	}

	prefixStruct := heightWithSubnet{
		Height:   height,
		SubnetID: constants.PrimaryNetworkID,
	}
	prefixBytes, err := genesis.Codec.Marshal(version.StateVersion, prefixStruct)
	if err != nil {
		return fmt.Errorf("failed to create prefix bytes: %w", err)
	}
	rawDiffDB := prefixdb.New(prefixBytes, s.validatorDiffsDB)
	diffDB := linkeddb.NewDefault(rawDiffDB)

	weightDiffs := make(map[ids.NodeID]*ValidatorWeightDiff)
	for nodeID, validatorDiff := range validatorDiffs {
		weightDiff := &ValidatorWeightDiff{}
		if validatorDiff.validatorModified {
			staker := validatorDiff.validator

			weightDiff.Decrease = validatorDiff.validatorDeleted
			weightDiff.Amount = staker.Weight

			if validatorDiff.validatorDeleted {
				if err := s.currentValidatorList.Delete(staker.TxID[:]); err != nil {
					return fmt.Errorf("failed to delete current staker: %w", err)
				}

				delete(s.uptimes, nodeID)
				delete(s.updatedUptimes, nodeID)
			} else {
				vdr := &uptimeAndReward{
					txID:        staker.TxID,
					lastUpdated: staker.StartTime,

					UpDuration:      0,
					LastUpdated:     uint64(staker.StartTime.Unix()),
					PotentialReward: staker.PotentialReward,
				}

				vdrBytes, err := genesis.Codec.Marshal(version.StateVersion, vdr)
				if err != nil {
					return fmt.Errorf("failed to serialize current validator: %w", err)
				}

				if err = s.currentValidatorList.Put(staker.TxID[:], vdrBytes); err != nil {
					return fmt.Errorf("failed to write current validator to list: %w", err)
				}

				s.uptimes[nodeID] = vdr
			}
		}

		addedDelegatorIterator := NewTreeIterator(validatorDiff.addedDelegators)
		for addedDelegatorIterator.Next() {
			staker := addedDelegatorIterator.Value()

			if err := weightDiff.Add(false, staker.Weight); err != nil {
				addedDelegatorIterator.Release()
				return fmt.Errorf("failed to increase node weight diff: %w", err)
			}

			if err := database.PutUInt64(s.currentDelegatorList, staker.TxID[:], staker.PotentialReward); err != nil {
				addedDelegatorIterator.Release()
				return fmt.Errorf("failed to write current delegator to list: %w", err)
			}
		}
		addedDelegatorIterator.Release()

		for _, staker := range validatorDiff.deletedDelegators {
			if err := weightDiff.Add(true, staker.Weight); err != nil {
				return fmt.Errorf("failed to decrease node weight diff: %w", err)
			}

			if err := s.currentDelegatorList.Delete(staker.TxID[:]); err != nil {
				return fmt.Errorf("failed to delete current staker: %w", err)
			}
		}

		if weightDiff.Amount == 0 {
			continue
		}
		weightDiffs[nodeID] = weightDiff

		weightDiffBytes, err := genesis.Codec.Marshal(version.StateVersion, weightDiff)
		if err != nil {
			return fmt.Errorf("failed to serialize validator weight diff: %w", err)
		}

		// Copy so value passed into [Put] doesn't get overwritten next
		// iteration
		nodeID := nodeID
		if err := diffDB.Put(nodeID[:], weightDiffBytes); err != nil {
			return err
		}

		// TODO: Move the validator set management out of the state package
		if weightDiff.Decrease {
			err = s.cfg.Validators.RemoveWeight(constants.PrimaryNetworkID, nodeID, weightDiff.Amount)
		} else {
			err = s.cfg.Validators.AddWeight(constants.PrimaryNetworkID, nodeID, weightDiff.Amount)
		}
		if err != nil {
			return fmt.Errorf("failed to update validator weight: %w", err)
		}
	}
	s.validatorDiffsCache.Put(string(prefixBytes), weightDiffs)

	// TODO: Move validator set management out of the state package
	//
	// Attempt to update the stake metrics
	primaryValidators, ok := s.cfg.Validators.GetValidators(constants.PrimaryNetworkID)
	if !ok {
		return nil
	}
	weight, _ := primaryValidators.GetWeight(s.ctx.NodeID)
	s.metrics.SetLocalStake(float64(weight))
	s.metrics.SetTotalStake(float64(primaryValidators.Weight()))
	return nil
}

func (s *state) writeCurrentSubnetStakers(height uint64) error {
	for subnetID, subnetValidatorDiffs := range s.currentStakers.validatorDiffs {
		delete(s.currentStakers.validatorDiffs, subnetID)

		if subnetID == constants.PrimaryNetworkID {
			// It is assumed that this case is handled separately before calling
			// this function.
			continue
		}

		prefixStruct := heightWithSubnet{
			Height:   height,
			SubnetID: subnetID,
		}
		prefixBytes, err := genesis.Codec.Marshal(version.StateVersion, prefixStruct)
		if err != nil {
			return fmt.Errorf("failed to create prefix bytes: %w", err)
		}
		rawDiffDB := prefixdb.New(prefixBytes, s.validatorDiffsDB)
		diffDB := linkeddb.NewDefault(rawDiffDB)

		weightDiffs := make(map[ids.NodeID]*ValidatorWeightDiff)
		for nodeID, validatorDiff := range subnetValidatorDiffs {
			weightDiff := &ValidatorWeightDiff{}
			if validatorDiff.validatorModified {
				staker := validatorDiff.validator

				weightDiff.Decrease = validatorDiff.validatorDeleted
				weightDiff.Amount = staker.Weight

				if validatorDiff.validatorDeleted {
					err = s.currentSubnetValidatorList.Delete(staker.TxID[:])
				} else {
					err = s.currentSubnetValidatorList.Put(staker.TxID[:], nil)
				}
				if err != nil {
					return fmt.Errorf("failed to update current subnet staker: %w", err)
				}
			}

			// TODO: manage subnet delegators here

			if weightDiff.Amount == 0 {
				continue
			}
			weightDiffs[nodeID] = weightDiff

			weightDiffBytes, err := genesis.Codec.Marshal(version.StateVersion, weightDiff)
			if err != nil {
				return fmt.Errorf("failed to serialize validator weight diff: %w", err)
			}

			// Copy so value passed into [Put] doesn't get overwritten next
			// iteration
			nodeID := nodeID
			if err := diffDB.Put(nodeID[:], weightDiffBytes); err != nil {
				return err
			}

			// TODO: Move the validator set management out of the state package
			if s.cfg.WhitelistedSubnets.Contains(subnetID) {
				if weightDiff.Decrease {
					err = s.cfg.Validators.RemoveWeight(subnetID, nodeID, weightDiff.Amount)
				} else {
					err = s.cfg.Validators.AddWeight(subnetID, nodeID, weightDiff.Amount)
				}
				if err != nil {
					return fmt.Errorf("failed to update validator weight: %w", err)
				}
			}
		}
		s.validatorDiffsCache.Put(string(prefixBytes), weightDiffs)
	}
	return nil
}

func (s *state) writePendingPrimaryNetworkStakers() error {
	for _, validatorDiff := range s.pendingStakers.validatorDiffs[constants.PrimaryNetworkID] {
		if validatorDiff.validatorModified {
			staker := validatorDiff.validator

			var err error
			if validatorDiff.validatorDeleted {
				err = s.pendingValidatorList.Delete(staker.TxID[:])
			} else {
				err = s.pendingValidatorList.Put(staker.TxID[:], nil)
			}
			if err != nil {
				return fmt.Errorf("failed to update pending primary network staker: %w", err)
			}
		}

		addedDelegatorIterator := NewTreeIterator(validatorDiff.addedDelegators)
		for addedDelegatorIterator.Next() {
			staker := addedDelegatorIterator.Value()

			if err := s.pendingDelegatorList.Put(staker.TxID[:], nil); err != nil {
				addedDelegatorIterator.Release()
				return fmt.Errorf("failed to write pending delegator to list: %w", err)
			}
		}
		addedDelegatorIterator.Release()

		for _, staker := range validatorDiff.deletedDelegators {
			if err := s.pendingDelegatorList.Delete(staker.TxID[:]); err != nil {
				return fmt.Errorf("failed to delete pending delegator: %w", err)
			}
		}
	}
	return nil
}

func (s *state) writePendingSubnetStakers() error {
	for subnetID, subnetValidatorDiffs := range s.pendingStakers.validatorDiffs {
		delete(s.pendingStakers.validatorDiffs, subnetID)

		if subnetID == constants.PrimaryNetworkID {
			// It is assumed that this case is handled separately before calling
			// this function.
			continue
		}

		for _, validatorDiff := range subnetValidatorDiffs {
			if validatorDiff.validatorModified {
				staker := validatorDiff.validator

				var err error
				if validatorDiff.validatorDeleted {
					err = s.pendingSubnetValidatorList.Delete(staker.TxID[:])
				} else {
					err = s.pendingSubnetValidatorList.Put(staker.TxID[:], nil)
				}
				if err != nil {
					return fmt.Errorf("failed to update pending subnet staker: %w", err)
				}
			}

			// TODO: manage subnet delegators here
		}
	}
	return nil
}

func (s *state) writeUptimes() error {
	for nodeID := range s.updatedUptimes {
		delete(s.updatedUptimes, nodeID)

		uptime := s.uptimes[nodeID]
		uptime.LastUpdated = uint64(uptime.lastUpdated.Unix())

		uptimeBytes, err := genesis.Codec.Marshal(version.StateVersion, uptime)
		if err != nil {
			return fmt.Errorf("failed to serialize uptime: %w", err)
		}

		if err := s.currentValidatorList.Put(uptime.txID[:], uptimeBytes); err != nil {
			return fmt.Errorf("failed to write uptime: %w", err)
		}
	}
	return nil
}

func (s *state) writeTXs() error {
	for txID, txStatus := range s.addedTxs {
		txID := txID

		stx := txBytesAndStatus{
			Tx:     txStatus.tx.Bytes(),
			Status: txStatus.status,
		}

		// Note that we're serializing a [txBytesAndStatus] here, not a
		// *txs.Tx, so we don't use [txs.Codec].
		txBytes, err := genesis.Codec.Marshal(version.StateVersion, &stx)
		if err != nil {
			return fmt.Errorf("failed to serialize tx: %w", err)
		}

		delete(s.addedTxs, txID)
		s.txCache.Put(txID, txStatus)
		if err := s.txDB.Put(txID[:], txBytes); err != nil {
			return fmt.Errorf("failed to add tx: %w", err)
		}
	}
	return nil
}

func (s *state) writeRewardUTXOs() error {
	for txID, utxos := range s.addedRewardUTXOs {
		delete(s.addedRewardUTXOs, txID)
		s.rewardUTXOsCache.Put(txID, utxos)
		rawTxDB := prefixdb.New(txID[:], s.rewardUTXODB)
		txDB := linkeddb.NewDefault(rawTxDB)

		for _, utxo := range utxos {
			utxoBytes, err := genesis.Codec.Marshal(version.StateVersion, utxo)
			if err != nil {
				return fmt.Errorf("failed to serialize reward UTXO: %w", err)
			}
			utxoID := utxo.InputID()
			if err := txDB.Put(utxoID[:], utxoBytes); err != nil {
				return fmt.Errorf("failed to add reward UTXO: %w", err)
			}
		}
	}
	return nil
}

func (s *state) writeUTXOs() error {
	for utxoID, utxo := range s.modifiedUTXOs {
		delete(s.modifiedUTXOs, utxoID)

		if utxo == nil {
			if err := s.utxoState.DeleteUTXO(utxoID); err != nil {
				return fmt.Errorf("failed to delete UTXO: %w", err)
			}
			continue
		}
		if err := s.utxoState.PutUTXO(utxo); err != nil {
			return fmt.Errorf("failed to add UTXO: %w", err)
		}
	}
	return nil
}

func (s *state) writeSubnets() error {
	for _, subnet := range s.addedSubnets {
		subnetID := subnet.ID()

		if err := s.subnetDB.Put(subnetID[:], nil); err != nil {
			return fmt.Errorf("failed to write subnet: %w", err)
		}
	}
	s.addedSubnets = nil
	return nil
}

func (s *state) writeChains() error {
	for subnetID, chains := range s.addedChains {
		for _, chain := range chains {
			chainDB := s.getChainDB(subnetID)

			chainID := chain.ID()
			if err := chainDB.Put(chainID[:], nil); err != nil {
				return fmt.Errorf("failed to write chain: %w", err)
			}
		}
		delete(s.addedChains, subnetID)
	}
	return nil
}

func (s *state) writeMetadata() error {
	if !s.originalTimestamp.Equal(s.timestamp) {
		if err := database.PutTimestamp(s.singletonDB, timestampKey, s.timestamp); err != nil {
			return fmt.Errorf("failed to write timestamp: %w", err)
		}
		s.originalTimestamp = s.timestamp
	}
	if s.originalCurrentSupply != s.currentSupply {
		if err := database.PutUInt64(s.singletonDB, currentSupplyKey, s.currentSupply); err != nil {
			return fmt.Errorf("failed to write current supply: %w", err)
		}
		s.originalCurrentSupply = s.currentSupply
	}
	if s.persistedLastAccepted != s.lastAccepted {
		if err := database.PutID(s.singletonDB, lastAcceptedKey, s.lastAccepted); err != nil {
			return fmt.Errorf("failed to write last accepted: %w", err)
		}
		s.persistedLastAccepted = s.lastAccepted
	}
	return nil
}

func (s *state) Close() error {
	errs := wrappers.Errs{}
	errs.Add(
		s.pendingSubnetValidatorBaseDB.Close(),
		s.pendingDelegatorBaseDB.Close(),
		s.pendingValidatorBaseDB.Close(),
		s.pendingValidatorsDB.Close(),
		s.currentSubnetValidatorBaseDB.Close(),
		s.currentDelegatorBaseDB.Close(),
		s.currentValidatorBaseDB.Close(),
		s.currentValidatorsDB.Close(),
		s.validatorsDB.Close(),
		s.txDB.Close(),
		s.rewardUTXODB.Close(),
		s.utxoDB.Close(),
		s.subnetBaseDB.Close(),
		s.chainDB.Close(),
		s.singletonDB.Close(),
		s.blockDB.Close(),
	)
	return errs.Err
}<|MERGE_RESOLUTION|>--- conflicted
+++ resolved
@@ -1258,13 +1258,8 @@
 
 		delete(s.addedBlocks, blkID)
 		s.blockCache.Put(blkID, stateBlk)
-<<<<<<< HEAD
 		if err = s.blockDB.Put(blkID[:], blkBytes); err != nil {
-			return fmt.Errorf("failed to write blocks with: %w", err)
-=======
-		if err = s.blockDB.Put(blkID[:], blockBytes); err != nil {
 			return fmt.Errorf("failed to write block %s with: %w", blkID, err)
->>>>>>> b8ee829b
 		}
 	}
 	return nil
