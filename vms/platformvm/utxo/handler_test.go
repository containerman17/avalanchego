// Copyright (C) 2019-2024, Ava Labs, Inc. All rights reserved.
// See the file LICENSE for licensing terms.

package utxo

import (
	"math"
	"testing"
	"time"

	"github.com/stretchr/testify/require"
	"go.uber.org/mock/gomock"

	"github.com/ava-labs/avalanchego/ids"
	"github.com/ava-labs/avalanchego/snow/snowtest"
	"github.com/ava-labs/avalanchego/utils/constants"
	"github.com/ava-labs/avalanchego/utils/crypto/bls"
	"github.com/ava-labs/avalanchego/utils/crypto/secp256k1"
	"github.com/ava-labs/avalanchego/utils/timer/mockable"
	"github.com/ava-labs/avalanchego/utils/units"
	"github.com/ava-labs/avalanchego/vms/components/avax"
	"github.com/ava-labs/avalanchego/vms/components/verify"
	"github.com/ava-labs/avalanchego/vms/platformvm/reward"
<<<<<<< HEAD
=======
	"github.com/ava-labs/avalanchego/vms/platformvm/signer"
>>>>>>> 3afc8e47
	"github.com/ava-labs/avalanchego/vms/platformvm/stakeable"
	"github.com/ava-labs/avalanchego/vms/platformvm/state"
	"github.com/ava-labs/avalanchego/vms/platformvm/txs"
	"github.com/ava-labs/avalanchego/vms/platformvm/txs/fees"
	"github.com/ava-labs/avalanchego/vms/secp256k1fx"

	safemath "github.com/ava-labs/avalanchego/utils/math"
	commonfees "github.com/ava-labs/avalanchego/vms/components/fees"
)

var _ txs.UnsignedTx = (*dummyUnsignedTx)(nil)

type dummyUnsignedTx struct {
	txs.BaseTx
}

func (*dummyUnsignedTx) Visit(txs.Visitor) error {
	return nil
}

func TestVerifyFinanceTx(t *testing.T) {
	fx := &secp256k1fx.Fx{}
	require.NoError(t, fx.InitializeVM(&secp256k1fx.TestVM{}))
	require.NoError(t, fx.Bootstrapped())

	ctx := snowtest.Context(t, snowtest.PChainID)
	keys := secp256k1.TestKeys()

	h := &handler{
		ctx: ctx,
		clk: &mockable.Clock{},
		fx:  fx,
	}

	testUnitFees := commonfees.Dimensions{
		1 * units.MicroAvax,
		2 * units.MicroAvax,
		3 * units.MicroAvax,
		4 * units.MicroAvax,
	}
	testBlockMaxConsumedUnits := commonfees.Dimensions{
		math.MaxUint64,
		math.MaxUint64,
		math.MaxUint64,
		math.MaxUint64,
	}

	var (
		amountToStake = units.MilliAvax

		bigUtxoTxID   = ids.ID{0x0, 0x1}
		bigUtxoKey    = keys[0]
		bigUtxoAddr   = bigUtxoKey.PublicKey().Address()
		bigUtxoAmount = 10 * units.MilliAvax
		bigUtxo       = &avax.UTXO{
			UTXOID: avax.UTXOID{
				TxID:        bigUtxoTxID,
				OutputIndex: 0,
			},
			Asset: avax.Asset{ID: ctx.AVAXAssetID},
			Out: &secp256k1fx.TransferOutput{
				Amt: bigUtxoAmount,
				OutputOwners: secp256k1fx.OutputOwners{
					Locktime:  0,
					Addrs:     []ids.ShortID{bigUtxoAddr},
					Threshold: 1,
				},
			},
		}
		bigUtxoID = bigUtxo.InputID()

		smallUtxoTxID   = ids.ID{0x0, 0x2}
		smallUtxoKey    = keys[1]
		smallUtxoAddr   = smallUtxoKey.PublicKey().Address()
		smallUtxoAmount = 2 * units.MilliAvax
		smallUtxo       = &avax.UTXO{
			UTXOID: avax.UTXOID{
				TxID:        smallUtxoTxID,
				OutputIndex: 0,
			},
			Asset: avax.Asset{ID: ctx.AVAXAssetID},
			Out: &secp256k1fx.TransferOutput{
				Amt: smallUtxoAmount,
				OutputOwners: secp256k1fx.OutputOwners{
					Locktime:  0,
					Addrs:     []ids.ShortID{smallUtxoAddr},
					Threshold: 1,
				},
			},
		}
		smallUtxoID = smallUtxo.InputID()

		lockedUtxoTxID   = ids.ID{'c'}
		lockedUtxoKey    = keys[2]
		lockedUtxoAddr   = lockedUtxoKey.PublicKey().Address()
		lockedUtxoAmount = amountToStake

		lockedUtxo = &avax.UTXO{
			UTXOID: avax.UTXOID{
				TxID:        lockedUtxoTxID,
				OutputIndex: 0,
			},
			Asset: avax.Asset{ID: ctx.AVAXAssetID},
			Out: &stakeable.LockOut{
				Locktime: uint64(time.Now().Add(time.Hour).Unix()),
				TransferableOut: &secp256k1fx.TransferOutput{
					Amt: lockedUtxoAmount,
					OutputOwners: secp256k1fx.OutputOwners{
						Locktime:  0,
						Addrs:     []ids.ShortID{lockedUtxoAddr},
						Threshold: 1,
					},
				},
			},
		}
		lockedUtxoID = lockedUtxo.InputID()

		bigLockedUtxoTxID   = ids.ID{'d'}
		bigLockedUtxoKey    = keys[2]
		bigLockedUtxoAddr   = bigLockedUtxoKey.PublicKey().Address()
		bigLockedUtxoAmount = amountToStake * 10

		bigLockedUtxo = &avax.UTXO{
			UTXOID: avax.UTXOID{
				TxID:        bigLockedUtxoTxID,
				OutputIndex: 0,
			},
			Asset: avax.Asset{ID: ctx.AVAXAssetID},
			Out: &stakeable.LockOut{
				Locktime: uint64(time.Now().Add(time.Hour).Unix()),
				TransferableOut: &secp256k1fx.TransferOutput{
					Amt: bigLockedUtxoAmount,
					OutputOwners: secp256k1fx.OutputOwners{
						Locktime:  0,
						Addrs:     []ids.ShortID{bigLockedUtxoAddr},
						Threshold: 1,
					},
				},
			},
		}
		bigLockedUtxoID = bigLockedUtxo.InputID()
	)

	// this UTXOs ordering ensures that smallUtxo will be picked first,
	// even if bigUtxo would be enough finance the whole tx
	require.True(t, smallUtxoID.Compare(bigUtxoID) < 0)

<<<<<<< HEAD
=======
	sk, err := bls.NewSecretKey()
	require.NoError(t, err)

>>>>>>> 3afc8e47
	tests := []struct {
		description string
		utxoReaderF func(ctrl *gomock.Controller) avax.UTXOReader

		// keysF simplifies the utxoReade mock setup. We just specify here
		// the only keys referenced by the test scenario
		keysF         func() []*secp256k1.PrivateKey
		amountToStake uint64
		uTxF          func(t *testing.T) txs.UnsignedTx

		expectedErr error
		checksF     func(*testing.T, txs.UnsignedTx, []*avax.TransferableInput, []*avax.TransferableOutput, []*avax.TransferableOutput)
	}{
		{
			description: "Tx, stake outputs, single locked UTXO and multiple UTXOs",
			utxoReaderF: func(ctrl *gomock.Controller) avax.UTXOReader {
				s := state.NewMockState(ctrl)
				s.EXPECT().UTXOIDs(smallUtxoAddr.Bytes(), gomock.Any(), gomock.Any()).Return([]ids.ID{smallUtxoID}, nil).AnyTimes()
				s.EXPECT().GetUTXO(smallUtxoID).Return(smallUtxo, nil).AnyTimes()

				s.EXPECT().UTXOIDs(bigUtxoAddr.Bytes(), gomock.Any(), gomock.Any()).Return([]ids.ID{bigUtxoID}, nil).AnyTimes()
				s.EXPECT().GetUTXO(bigUtxoID).Return(bigUtxo, nil).AnyTimes()

				s.EXPECT().UTXOIDs(bigLockedUtxoAddr.Bytes(), gomock.Any(), gomock.Any()).Return([]ids.ID{bigLockedUtxoID}, nil).AnyTimes()
				s.EXPECT().GetUTXO(bigLockedUtxoID).Return(bigLockedUtxo, nil).AnyTimes()

				return s
			},
			keysF: func() []*secp256k1.PrivateKey {
				return []*secp256k1.PrivateKey{smallUtxoKey, bigUtxoKey, bigLockedUtxoKey}
			},

			amountToStake: units.MilliAvax,
			uTxF: func(t *testing.T) txs.UnsignedTx {
<<<<<<< HEAD
				uTx := &txs.AddValidatorTx{
=======
				uTx := &txs.AddPermissionlessValidatorTx{
>>>>>>> 3afc8e47
					BaseTx: txs.BaseTx{
						BaseTx: avax.BaseTx{
							NetworkID:    ctx.NetworkID,
							BlockchainID: ctx.ChainID,
							Ins:          make([]*avax.TransferableInput, 0),
							Outs:         make([]*avax.TransferableOutput, 0),
							Memo:         []byte{'a', 'b', 'c'},
						},
					},
					Validator: txs.Validator{
						NodeID: ids.GenerateTestNodeID(),
						Start:  0,
						End:    uint64(time.Now().Unix()),
						Wght:   amountToStake,
					},
<<<<<<< HEAD
					StakeOuts: make([]*avax.TransferableOutput, 0),
					RewardsOwner: &secp256k1fx.OutputOwners{
=======
					Subnet:    constants.PrimaryNetworkID,
					Signer:    signer.NewProofOfPossession(sk),
					StakeOuts: make([]*avax.TransferableOutput, 0),
					ValidatorRewardsOwner: &secp256k1fx.OutputOwners{
						Locktime:  0,
						Threshold: 1,
						Addrs:     []ids.ShortID{ids.GenerateTestShortID()},
					},
					DelegatorRewardsOwner: &secp256k1fx.OutputOwners{
>>>>>>> 3afc8e47
						Locktime:  0,
						Threshold: 1,
						Addrs:     []ids.ShortID{ids.GenerateTestShortID()},
					},
					DelegationShares: reward.PercentDenominator,
				}

				bytes, err := txs.Codec.Marshal(txs.CodecVersion, uTx)
				require.NoError(t, err)

				uTx.SetBytes(bytes)
				return uTx
			},
			expectedErr: nil,
			checksF: func(t *testing.T, uTx txs.UnsignedTx, ins []*avax.TransferableInput, outs, staked []*avax.TransferableOutput) {
				r := require.New(t)

<<<<<<< HEAD
				fm := commonfees.NewManager(testUnitFees, commonfees.EmptyWindows)
				calc := &fees.Calculator{
					IsEForkActive:    true,
=======
				fm := commonfees.NewManager(testUnitFees)
				calc := &fees.Calculator{
					IsEUpgradeActive: true,
>>>>>>> 3afc8e47
					FeeManager:       fm,
					ConsumedUnitsCap: testBlockMaxConsumedUnits,
					Credentials:      []verify.Verifiable{},
				}

<<<<<<< HEAD
				expectedFee := 8911 * units.MicroAvax

				// complete uTx with the utxos
				addVal, ok := uTx.(*txs.AddValidatorTx)
=======
				expectedFee := 9131 * units.MicroAvax

				// complete uTx with the utxos
				addVal, ok := uTx.(*txs.AddPermissionlessValidatorTx)
>>>>>>> 3afc8e47
				r.True(ok)

				addVal.Ins = ins
				addVal.Outs = outs
				addVal.StakeOuts = staked

				r.NoError(uTx.Visit(calc))
				r.Equal(expectedFee, calc.Fee)

				r.Len(ins, 3)
				r.Len(staked, 1)
				r.Len(outs, 2)

				r.Equal(amountToStake, staked[0].Out.Amount())
				r.Equal(amountToStake, ins[0].In.Amount()-outs[1].Out.Amount())
				r.Equal(expectedFee, ins[1].In.Amount()+ins[2].In.Amount()-outs[0].Out.Amount())
			},
		},
		{
			description: "Tx, stake outputs, single locked and unlocked UTXOs",
			utxoReaderF: func(ctrl *gomock.Controller) avax.UTXOReader {
				s := state.NewMockState(ctrl)
				s.EXPECT().UTXOIDs(lockedUtxoAddr.Bytes(), gomock.Any(), gomock.Any()).Return([]ids.ID{lockedUtxoID}, nil).AnyTimes()
				s.EXPECT().GetUTXO(lockedUtxoID).Return(lockedUtxo, nil).AnyTimes()
				s.EXPECT().UTXOIDs(bigUtxoAddr.Bytes(), gomock.Any(), gomock.Any()).Return([]ids.ID{bigUtxoID}, nil).AnyTimes()
				s.EXPECT().GetUTXO(bigUtxoID).Return(bigUtxo, nil).AnyTimes()
				return s
			},
			keysF: func() []*secp256k1.PrivateKey {
				return []*secp256k1.PrivateKey{lockedUtxoKey, bigUtxoKey}
			},

			amountToStake: units.MilliAvax,
			uTxF: func(t *testing.T) txs.UnsignedTx {
<<<<<<< HEAD
				uTx := &txs.AddValidatorTx{
=======
				uTx := &txs.AddPermissionlessValidatorTx{
>>>>>>> 3afc8e47
					BaseTx: txs.BaseTx{
						BaseTx: avax.BaseTx{
							NetworkID:    ctx.NetworkID,
							BlockchainID: ctx.ChainID,
							Ins:          make([]*avax.TransferableInput, 0),
							Outs:         make([]*avax.TransferableOutput, 0),
							Memo:         []byte{'a', 'b', 'c'},
						},
					},
					Validator: txs.Validator{
						NodeID: ids.GenerateTestNodeID(),
						Start:  0,
						End:    uint64(time.Now().Unix()),
						Wght:   amountToStake,
					},
<<<<<<< HEAD
					StakeOuts: make([]*avax.TransferableOutput, 0),
					RewardsOwner: &secp256k1fx.OutputOwners{
=======
					Subnet:    constants.PrimaryNetworkID,
					Signer:    signer.NewProofOfPossession(sk),
					StakeOuts: make([]*avax.TransferableOutput, 0),
					ValidatorRewardsOwner: &secp256k1fx.OutputOwners{
						Locktime:  0,
						Threshold: 1,
						Addrs:     []ids.ShortID{ids.GenerateTestShortID()},
					},
					DelegatorRewardsOwner: &secp256k1fx.OutputOwners{
>>>>>>> 3afc8e47
						Locktime:  0,
						Threshold: 1,
						Addrs:     []ids.ShortID{ids.GenerateTestShortID()},
					},
					DelegationShares: reward.PercentDenominator,
				}

				bytes, err := txs.Codec.Marshal(txs.CodecVersion, uTx)
				require.NoError(t, err)

				uTx.SetBytes(bytes)
				return uTx
			},
			expectedErr: nil,
			checksF: func(t *testing.T, uTx txs.UnsignedTx, ins []*avax.TransferableInput, outs, staked []*avax.TransferableOutput) {
				r := require.New(t)

<<<<<<< HEAD
				fm := commonfees.NewManager(testUnitFees, commonfees.EmptyWindows)
				calc := &fees.Calculator{
					IsEForkActive:    true,
=======
				fm := commonfees.NewManager(testUnitFees)
				calc := &fees.Calculator{
					IsEUpgradeActive: true,
>>>>>>> 3afc8e47
					FeeManager:       fm,
					ConsumedUnitsCap: testBlockMaxConsumedUnits,
					Credentials:      []verify.Verifiable{},
				}

<<<<<<< HEAD
				expectedFee := 5999 * units.MicroAvax

				// complete uTx with the utxos
				addVal, ok := uTx.(*txs.AddValidatorTx)
=======
				expectedFee := 6219 * units.MicroAvax

				// complete uTx with the utxos
				addVal, ok := uTx.(*txs.AddPermissionlessValidatorTx)
>>>>>>> 3afc8e47
				r.True(ok)

				addVal.Ins = ins
				addVal.Outs = outs
				addVal.StakeOuts = staked

				r.NoError(uTx.Visit(calc))
				r.Equal(expectedFee, calc.Fee)

				r.Len(ins, 2)
				r.Len(staked, 1)
				r.Len(outs, 1)

				r.Equal(amountToStake, staked[0].Out.Amount())
				r.Equal(amountToStake, ins[1].In.Amount())
				r.Equal(expectedFee, ins[0].In.Amount()-outs[0].Out.Amount())
			},
		},
		{
			description: "Tx, stake outputs, multiple UTXOs",
			utxoReaderF: func(ctrl *gomock.Controller) avax.UTXOReader {
				s := state.NewMockState(ctrl)
				s.EXPECT().UTXOIDs(smallUtxoAddr.Bytes(), gomock.Any(), gomock.Any()).Return([]ids.ID{smallUtxoID}, nil).AnyTimes()
				s.EXPECT().GetUTXO(smallUtxoID).Return(smallUtxo, nil).AnyTimes()

				s.EXPECT().UTXOIDs(bigUtxoAddr.Bytes(), gomock.Any(), gomock.Any()).Return([]ids.ID{bigUtxoID}, nil).AnyTimes()
				s.EXPECT().GetUTXO(bigUtxoID).Return(bigUtxo, nil).AnyTimes()

				return s
			},
			keysF: func() []*secp256k1.PrivateKey {
				return []*secp256k1.PrivateKey{smallUtxoKey, bigUtxoKey}
			},

			amountToStake: units.MilliAvax,
			uTxF: func(t *testing.T) txs.UnsignedTx {
<<<<<<< HEAD
				uTx := &txs.AddValidatorTx{
=======
				uTx := &txs.AddPermissionlessValidatorTx{
>>>>>>> 3afc8e47
					BaseTx: txs.BaseTx{
						BaseTx: avax.BaseTx{
							NetworkID:    ctx.NetworkID,
							BlockchainID: ctx.ChainID,
							Ins:          make([]*avax.TransferableInput, 0),
							Outs:         make([]*avax.TransferableOutput, 0),
							Memo:         []byte{'a', 'b', 'c'},
						},
					},
					Validator: txs.Validator{
						NodeID: ids.GenerateTestNodeID(),
						Start:  0,
						End:    uint64(time.Now().Unix()),
						Wght:   amountToStake,
					},
<<<<<<< HEAD
					StakeOuts: make([]*avax.TransferableOutput, 0),
					RewardsOwner: &secp256k1fx.OutputOwners{
=======
					Subnet:    constants.PrimaryNetworkID,
					Signer:    signer.NewProofOfPossession(sk),
					StakeOuts: make([]*avax.TransferableOutput, 0),
					ValidatorRewardsOwner: &secp256k1fx.OutputOwners{
						Locktime:  0,
						Threshold: 1,
						Addrs:     []ids.ShortID{ids.GenerateTestShortID()},
					},
					DelegatorRewardsOwner: &secp256k1fx.OutputOwners{
>>>>>>> 3afc8e47
						Locktime:  0,
						Threshold: 1,
						Addrs:     []ids.ShortID{ids.GenerateTestShortID()},
					},
					DelegationShares: reward.PercentDenominator,
				}

				bytes, err := txs.Codec.Marshal(txs.CodecVersion, uTx)
				require.NoError(t, err)

				uTx.SetBytes(bytes)
				return uTx
			},
			expectedErr: nil,
			checksF: func(t *testing.T, uTx txs.UnsignedTx, ins []*avax.TransferableInput, outs, staked []*avax.TransferableOutput) {
				r := require.New(t)

<<<<<<< HEAD
				fm := commonfees.NewManager(testUnitFees, commonfees.EmptyWindows)
				calc := &fees.Calculator{
					IsEForkActive:    true,
=======
				fm := commonfees.NewManager(testUnitFees)
				calc := &fees.Calculator{
					IsEUpgradeActive: true,
>>>>>>> 3afc8e47
					FeeManager:       fm,
					ConsumedUnitsCap: testBlockMaxConsumedUnits,
					Credentials:      []verify.Verifiable{},
				}

<<<<<<< HEAD
				expectedFee := 5879 * units.MicroAvax

				// complete uTx with the utxos
				addVal, ok := uTx.(*txs.AddValidatorTx)
=======
				expectedFee := 6099 * units.MicroAvax

				// complete uTx with the utxos
				addVal, ok := uTx.(*txs.AddPermissionlessValidatorTx)
>>>>>>> 3afc8e47
				r.True(ok)

				addVal.Ins = ins
				addVal.Outs = outs
				addVal.StakeOuts = staked

				r.NoError(uTx.Visit(calc))
				r.Equal(expectedFee, calc.Fee)

				r.Len(ins, 2)
				r.Len(staked, 1)
				r.Len(outs, 1)

				r.Equal(amountToStake, staked[0].Out.Amount())
				r.Equal(expectedFee, ins[0].In.Amount()+ins[1].In.Amount()-amountToStake-outs[0].Out.Amount())
			},
		},
		{
			description: "Tx, stake outputs, single UTXO",
			utxoReaderF: func(ctrl *gomock.Controller) avax.UTXOReader {
				s := state.NewMockState(ctrl)
				s.EXPECT().UTXOIDs(bigUtxoAddr.Bytes(), gomock.Any(), gomock.Any()).Return([]ids.ID{bigUtxoID}, nil).AnyTimes()
				s.EXPECT().GetUTXO(bigUtxoID).Return(bigUtxo, nil).AnyTimes()
				return s
			},
			keysF: func() []*secp256k1.PrivateKey {
				return []*secp256k1.PrivateKey{bigUtxoKey}
			},

			amountToStake: units.MilliAvax,
			uTxF: func(t *testing.T) txs.UnsignedTx {
<<<<<<< HEAD
				uTx := &txs.AddValidatorTx{
=======
				uTx := &txs.AddPermissionlessValidatorTx{
>>>>>>> 3afc8e47
					BaseTx: txs.BaseTx{
						BaseTx: avax.BaseTx{
							NetworkID:    ctx.NetworkID,
							BlockchainID: ctx.ChainID,
							Ins:          make([]*avax.TransferableInput, 0),
							Outs:         make([]*avax.TransferableOutput, 0),
							Memo:         []byte{'a', 'b', 'c'},
						},
					},
					Validator: txs.Validator{
						NodeID: ids.GenerateTestNodeID(),
						Start:  0,
						End:    uint64(time.Now().Unix()),
						Wght:   amountToStake,
					},
<<<<<<< HEAD
					StakeOuts: make([]*avax.TransferableOutput, 0),
					RewardsOwner: &secp256k1fx.OutputOwners{
=======
					Subnet:    constants.PrimaryNetworkID,
					Signer:    signer.NewProofOfPossession(sk),
					StakeOuts: make([]*avax.TransferableOutput, 0),
					ValidatorRewardsOwner: &secp256k1fx.OutputOwners{
						Locktime:  0,
						Threshold: 1,
						Addrs:     []ids.ShortID{ids.GenerateTestShortID()},
					},
					DelegatorRewardsOwner: &secp256k1fx.OutputOwners{
>>>>>>> 3afc8e47
						Locktime:  0,
						Threshold: 1,
						Addrs:     []ids.ShortID{ids.GenerateTestShortID()},
					},
					DelegationShares: reward.PercentDenominator,
				}

				bytes, err := txs.Codec.Marshal(txs.CodecVersion, uTx)
				require.NoError(t, err)

				uTx.SetBytes(bytes)
				return uTx
			},
			expectedErr: nil,
			checksF: func(t *testing.T, uTx txs.UnsignedTx, ins []*avax.TransferableInput, outs, staked []*avax.TransferableOutput) {
				r := require.New(t)

<<<<<<< HEAD
				fm := commonfees.NewManager(testUnitFees, commonfees.EmptyWindows)
				calc := &fees.Calculator{
					IsEForkActive:    true,
=======
				fm := commonfees.NewManager(testUnitFees)
				calc := &fees.Calculator{
					IsEUpgradeActive: true,
>>>>>>> 3afc8e47
					FeeManager:       fm,
					ConsumedUnitsCap: testBlockMaxConsumedUnits,
					Credentials:      []verify.Verifiable{},
				}

<<<<<<< HEAD
				expectedFee := 3341 * units.MicroAvax

				// complete uTx with the utxos
				addVal, ok := uTx.(*txs.AddValidatorTx)
=======
				expectedFee := 3561 * units.MicroAvax

				// complete uTx with the utxos
				addVal, ok := uTx.(*txs.AddPermissionlessValidatorTx)
>>>>>>> 3afc8e47
				r.True(ok)

				addVal.Ins = ins
				addVal.Outs = outs
				addVal.StakeOuts = staked

				r.NoError(uTx.Visit(calc))
				r.Equal(expectedFee, calc.Fee)

				r.Len(ins, 1)
				r.Len(staked, 1)
				r.Len(outs, 1)

				r.Equal(amountToStake, staked[0].Out.Amount())
				r.Equal(expectedFee, ins[0].In.Amount()-amountToStake-outs[0].Out.Amount())
			},
		},
		{
			description: "Tx, no stake outputs, single UTXO",
			utxoReaderF: func(ctrl *gomock.Controller) avax.UTXOReader {
				s := state.NewMockState(ctrl)
				s.EXPECT().UTXOIDs(bigUtxoAddr.Bytes(), gomock.Any(), gomock.Any()).Return([]ids.ID{bigUtxoID}, nil).AnyTimes()
				s.EXPECT().GetUTXO(bigUtxoID).Return(bigUtxo, nil).AnyTimes()
				return s
			},
			keysF: func() []*secp256k1.PrivateKey {
				return []*secp256k1.PrivateKey{bigUtxoKey}
			},

			amountToStake: 0,
			uTxF: func(t *testing.T) txs.UnsignedTx {
				uTx := &txs.CreateChainTx{
					BaseTx: txs.BaseTx{
						BaseTx: avax.BaseTx{
							NetworkID:    ctx.NetworkID,
							BlockchainID: ctx.ChainID,
							Ins:          make([]*avax.TransferableInput, 0),
							Outs:         make([]*avax.TransferableOutput, 0),
							Memo:         []byte{'a', 'b', 'c'},
						},
					},
					SubnetID:   ids.GenerateTestID(),
					ChainName:  "testChain",
					VMID:       ids.GenerateTestID(),
					SubnetAuth: &secp256k1fx.Input{},
				}

				bytes, err := txs.Codec.Marshal(txs.CodecVersion, uTx)
				require.NoError(t, err)

				uTx.SetBytes(bytes)
				return uTx
			},
			expectedErr: nil,
			checksF: func(t *testing.T, uTx txs.UnsignedTx, ins []*avax.TransferableInput, outs, staked []*avax.TransferableOutput) {
				r := require.New(t)

<<<<<<< HEAD
				fm := commonfees.NewManager(testUnitFees, commonfees.EmptyWindows)
				calc := &fees.Calculator{
					IsEForkActive:    true,
=======
				fm := commonfees.NewManager(testUnitFees)
				calc := &fees.Calculator{
					IsEUpgradeActive: true,
>>>>>>> 3afc8e47
					FeeManager:       fm,
					ConsumedUnitsCap: testBlockMaxConsumedUnits,
					Credentials:      []verify.Verifiable{},
				}

				expectedFee := 3014 * units.MicroAvax

				// complete uTx with the utxos
				addVal, ok := uTx.(*txs.CreateChainTx)
				r.True(ok)

				addVal.Ins = ins
				addVal.Outs = outs

				r.NoError(uTx.Visit(calc))
				r.Equal(expectedFee, calc.Fee)

				r.Len(ins, 1)
				r.Len(outs, 1)
				r.Equal(expectedFee, ins[0].In.Amount()-outs[0].Out.Amount())
				r.Empty(staked)
			},
		},
		{
			description: "Tx, no stake outputs, multiple UTXOs",
			utxoReaderF: func(ctrl *gomock.Controller) avax.UTXOReader {
				s := state.NewMockState(ctrl)
				s.EXPECT().UTXOIDs(smallUtxoAddr.Bytes(), gomock.Any(), gomock.Any()).Return([]ids.ID{smallUtxoID}, nil).AnyTimes()
				s.EXPECT().GetUTXO(smallUtxoID).Return(smallUtxo, nil).AnyTimes()

				s.EXPECT().UTXOIDs(bigUtxoAddr.Bytes(), gomock.Any(), gomock.Any()).Return([]ids.ID{bigUtxoID}, nil).AnyTimes()
				s.EXPECT().GetUTXO(bigUtxoID).Return(bigUtxo, nil).AnyTimes()

				return s
			},
			keysF: func() []*secp256k1.PrivateKey {
				return []*secp256k1.PrivateKey{smallUtxoKey, bigUtxoKey}
			},

			amountToStake: 0,
			uTxF: func(t *testing.T) txs.UnsignedTx {
				uTx := &txs.CreateChainTx{
					BaseTx: txs.BaseTx{
						BaseTx: avax.BaseTx{
							NetworkID:    ctx.NetworkID,
							BlockchainID: ctx.ChainID,
							Ins:          make([]*avax.TransferableInput, 0),
							Outs:         make([]*avax.TransferableOutput, 0),
							Memo:         []byte{'a', 'b', 'c'},
						},
					},
					SubnetID:   ids.GenerateTestID(),
					ChainName:  "testChain",
					VMID:       ids.GenerateTestID(),
					SubnetAuth: &secp256k1fx.Input{},
				}

				bytes, err := txs.Codec.Marshal(txs.CodecVersion, uTx)
				require.NoError(t, err)

				uTx.SetBytes(bytes)
				return uTx
			},
			expectedErr: nil,
			checksF: func(t *testing.T, uTx txs.UnsignedTx, ins []*avax.TransferableInput, outs, staked []*avax.TransferableOutput) {
				r := require.New(t)

<<<<<<< HEAD
				fm := commonfees.NewManager(testUnitFees, commonfees.EmptyWindows)
				calc := &fees.Calculator{
					IsEForkActive:    true,
=======
				fm := commonfees.NewManager(testUnitFees)
				calc := &fees.Calculator{
					IsEUpgradeActive: true,
>>>>>>> 3afc8e47
					FeeManager:       fm,
					ConsumedUnitsCap: testBlockMaxConsumedUnits,
					Credentials:      []verify.Verifiable{},
				}

				expectedFee := 5552 * units.MicroAvax

				// complete uTx with the utxos
				addVal, ok := uTx.(*txs.CreateChainTx)
				r.True(ok)

				addVal.Ins = ins
				addVal.Outs = outs

				r.NoError(uTx.Visit(calc))
				r.Equal(expectedFee, calc.Fee)

				r.Len(ins, 2)
				r.Len(outs, 1)
				r.Equal(expectedFee, ins[0].In.Amount()+ins[1].In.Amount()-outs[0].Out.Amount())
				r.Empty(staked)
			},
		},
		{
			description: "no inputs, no outputs, no fee",
			utxoReaderF: func(ctrl *gomock.Controller) avax.UTXOReader {
				s := state.NewMockState(ctrl)
				s.EXPECT().UTXOIDs(gomock.Any(), gomock.Any(), gomock.Any()).Return([]ids.ID{}, nil).AnyTimes()
				return s
			},
			keysF: func() []*secp256k1.PrivateKey {
				return []*secp256k1.PrivateKey{}
			},
			amountToStake: 0,
			uTxF: func(t *testing.T) txs.UnsignedTx {
				unsignedTx := dummyUnsignedTx{
					BaseTx: txs.BaseTx{},
				}
				unsignedTx.SetBytes([]byte{0})
				return &unsignedTx
			},
			expectedErr: nil,
			checksF: func(t *testing.T, uTx txs.UnsignedTx, ins []*avax.TransferableInput, outs, staked []*avax.TransferableOutput) {
				r := require.New(t)

<<<<<<< HEAD
				fm := commonfees.NewManager(testUnitFees, commonfees.EmptyWindows)
				calc := &fees.Calculator{
					IsEForkActive:    true,
=======
				fm := commonfees.NewManager(testUnitFees)
				calc := &fees.Calculator{
					IsEUpgradeActive: true,
>>>>>>> 3afc8e47
					FeeManager:       fm,
					ConsumedUnitsCap: testBlockMaxConsumedUnits,
					Credentials:      []verify.Verifiable{},
				}

				r.NoError(uTx.Visit(calc))
				r.Zero(calc.Fee)

				r.Empty(ins)
				r.Empty(outs)
				r.Empty(staked)
			},
		},
	}

	for _, test := range tests {
		t.Run(test.description, func(t *testing.T) {
			r := require.New(t)
			ctrl := gomock.NewController(t)

			uTx := test.uTxF(t)

<<<<<<< HEAD
			fm := commonfees.NewManager(testUnitFees, commonfees.EmptyWindows)
			feeCalc := &fees.Calculator{
				IsEForkActive:    true,
=======
			fm := commonfees.NewManager(testUnitFees)
			feeCalc := &fees.Calculator{
				IsEUpgradeActive: true,
>>>>>>> 3afc8e47
				FeeManager:       fm,
				ConsumedUnitsCap: testBlockMaxConsumedUnits,
				Credentials:      []verify.Verifiable{},
			}

			// init fee calc with the uTx data
			r.NoError(uTx.Visit(feeCalc))

			ins, outs, staked, _, err := h.FinanceTx(
				test.utxoReaderF(ctrl),
				test.keysF(),
				test.amountToStake,
				feeCalc,
				ids.GenerateTestShortID(),
			)
			r.ErrorIs(err, test.expectedErr)
			test.checksF(t, uTx, ins, outs, staked)
		})
	}
}

func TestVerifySpendUTXOs(t *testing.T) {
	fx := &secp256k1fx.Fx{}

	require.NoError(t, fx.InitializeVM(&secp256k1fx.TestVM{}))
	require.NoError(t, fx.Bootstrapped())

	ctx := snowtest.Context(t, snowtest.PChainID)

	h := &handler{
		ctx: ctx,
		clk: &mockable.Clock{},
		fx:  fx,
	}

	// The handler time during a test, unless [chainTimestamp] is set
	now := time.Unix(1607133207, 0)

	unsignedTx := dummyUnsignedTx{
		BaseTx: txs.BaseTx{},
	}
	unsignedTx.SetBytes([]byte{0})

	customAssetID := ids.GenerateTestID()

	// Note that setting [chainTimestamp] also set's the handler's clock.
	// Adjust input/output locktimes accordingly.
	tests := []struct {
		description     string
		utxos           []*avax.UTXO
		ins             []*avax.TransferableInput
		outs            []*avax.TransferableOutput
		creds           []verify.Verifiable
		producedAmounts map[ids.ID]uint64
		expectedErr     error
	}{
		{
			description:     "no inputs, no outputs, no fee",
			utxos:           []*avax.UTXO{},
			ins:             []*avax.TransferableInput{},
			outs:            []*avax.TransferableOutput{},
			creds:           []verify.Verifiable{},
			producedAmounts: map[ids.ID]uint64{},
			expectedErr:     nil,
		},
		{
			description: "no inputs, no outputs, positive fee",
			utxos:       []*avax.UTXO{},
			ins:         []*avax.TransferableInput{},
			outs:        []*avax.TransferableOutput{},
			creds:       []verify.Verifiable{},
			producedAmounts: map[ids.ID]uint64{
				h.ctx.AVAXAssetID: 1,
			},
			expectedErr: ErrInsufficientUnlockedFunds,
		},
		{
			description: "wrong utxo assetID, one input, no outputs, no fee",
			utxos: []*avax.UTXO{{
				Asset: avax.Asset{ID: customAssetID},
				Out: &secp256k1fx.TransferOutput{
					Amt: 1,
				},
			}},
			ins: []*avax.TransferableInput{{
				Asset: avax.Asset{ID: h.ctx.AVAXAssetID},
				In: &secp256k1fx.TransferInput{
					Amt: 1,
				},
			}},
			outs: []*avax.TransferableOutput{},
			creds: []verify.Verifiable{
				&secp256k1fx.Credential{},
			},
			producedAmounts: map[ids.ID]uint64{},
			expectedErr:     errAssetIDMismatch,
		},
		{
			description: "one wrong assetID input, no outputs, no fee",
			utxos: []*avax.UTXO{{
				Asset: avax.Asset{ID: h.ctx.AVAXAssetID},
				Out: &secp256k1fx.TransferOutput{
					Amt: 1,
				},
			}},
			ins: []*avax.TransferableInput{{
				Asset: avax.Asset{ID: customAssetID},
				In: &secp256k1fx.TransferInput{
					Amt: 1,
				},
			}},
			outs: []*avax.TransferableOutput{},
			creds: []verify.Verifiable{
				&secp256k1fx.Credential{},
			},
			producedAmounts: map[ids.ID]uint64{},
			expectedErr:     errAssetIDMismatch,
		},
		{
			description: "one input, one wrong assetID output, no fee",
			utxos: []*avax.UTXO{{
				Asset: avax.Asset{ID: h.ctx.AVAXAssetID},
				Out: &secp256k1fx.TransferOutput{
					Amt: 1,
				},
			}},
			ins: []*avax.TransferableInput{{
				Asset: avax.Asset{ID: h.ctx.AVAXAssetID},
				In: &secp256k1fx.TransferInput{
					Amt: 1,
				},
			}},
			outs: []*avax.TransferableOutput{
				{
					Asset: avax.Asset{ID: customAssetID},
					Out: &secp256k1fx.TransferOutput{
						Amt: 1,
					},
				},
			},
			creds: []verify.Verifiable{
				&secp256k1fx.Credential{},
			},
			producedAmounts: map[ids.ID]uint64{},
			expectedErr:     ErrInsufficientUnlockedFunds,
		},
		{
			description: "attempt to consume locked output as unlocked",
			utxos: []*avax.UTXO{{
				Asset: avax.Asset{ID: h.ctx.AVAXAssetID},
				Out: &stakeable.LockOut{
					Locktime: uint64(now.Add(time.Second).Unix()),
					TransferableOut: &secp256k1fx.TransferOutput{
						Amt: 1,
					},
				},
			}},
			ins: []*avax.TransferableInput{{
				Asset: avax.Asset{ID: h.ctx.AVAXAssetID},
				In: &secp256k1fx.TransferInput{
					Amt: 1,
				},
			}},
			outs: []*avax.TransferableOutput{},
			creds: []verify.Verifiable{
				&secp256k1fx.Credential{},
			},
			producedAmounts: map[ids.ID]uint64{},
			expectedErr:     errLockedFundsNotMarkedAsLocked,
		},
		{
			description: "attempt to modify locktime",
			utxos: []*avax.UTXO{{
				Asset: avax.Asset{ID: h.ctx.AVAXAssetID},
				Out: &stakeable.LockOut{
					Locktime: uint64(now.Add(time.Second).Unix()),
					TransferableOut: &secp256k1fx.TransferOutput{
						Amt: 1,
					},
				},
			}},
			ins: []*avax.TransferableInput{{
				Asset: avax.Asset{ID: h.ctx.AVAXAssetID},
				In: &stakeable.LockIn{
					Locktime: uint64(now.Unix()),
					TransferableIn: &secp256k1fx.TransferInput{
						Amt: 1,
					},
				},
			}},
			outs: []*avax.TransferableOutput{},
			creds: []verify.Verifiable{
				&secp256k1fx.Credential{},
			},
			producedAmounts: map[ids.ID]uint64{},
			expectedErr:     errLocktimeMismatch,
		},
		{
			description: "one input, no outputs, positive fee",
			utxos: []*avax.UTXO{{
				Asset: avax.Asset{ID: h.ctx.AVAXAssetID},
				Out: &secp256k1fx.TransferOutput{
					Amt: 1,
				},
			}},
			ins: []*avax.TransferableInput{{
				Asset: avax.Asset{ID: h.ctx.AVAXAssetID},
				In: &secp256k1fx.TransferInput{
					Amt: 1,
				},
			}},
			outs: []*avax.TransferableOutput{},
			creds: []verify.Verifiable{
				&secp256k1fx.Credential{},
			},
			producedAmounts: map[ids.ID]uint64{
				h.ctx.AVAXAssetID: 1,
			},
			expectedErr: nil,
		},
		{
			description: "wrong number of credentials",
			utxos: []*avax.UTXO{{
				Asset: avax.Asset{ID: h.ctx.AVAXAssetID},
				Out: &secp256k1fx.TransferOutput{
					Amt: 1,
				},
			}},
			ins: []*avax.TransferableInput{{
				Asset: avax.Asset{ID: h.ctx.AVAXAssetID},
				In: &secp256k1fx.TransferInput{
					Amt: 1,
				},
			}},
			outs:  []*avax.TransferableOutput{},
			creds: []verify.Verifiable{},
			producedAmounts: map[ids.ID]uint64{
				h.ctx.AVAXAssetID: 1,
			},
			expectedErr: errWrongNumberCredentials,
		},
		{
			description: "wrong number of UTXOs",
			utxos:       []*avax.UTXO{},
			ins: []*avax.TransferableInput{{
				Asset: avax.Asset{ID: h.ctx.AVAXAssetID},
				In: &secp256k1fx.TransferInput{
					Amt: 1,
				},
			}},
			outs: []*avax.TransferableOutput{},
			creds: []verify.Verifiable{
				&secp256k1fx.Credential{},
			},
			producedAmounts: map[ids.ID]uint64{
				h.ctx.AVAXAssetID: 1,
			},
			expectedErr: errWrongNumberUTXOs,
		},
		{
			description: "invalid credential",
			utxos: []*avax.UTXO{{
				Asset: avax.Asset{ID: h.ctx.AVAXAssetID},
				Out: &secp256k1fx.TransferOutput{
					Amt: 1,
				},
			}},
			ins: []*avax.TransferableInput{{
				Asset: avax.Asset{ID: h.ctx.AVAXAssetID},
				In: &secp256k1fx.TransferInput{
					Amt: 1,
				},
			}},
			outs: []*avax.TransferableOutput{},
			creds: []verify.Verifiable{
				(*secp256k1fx.Credential)(nil),
			},
			producedAmounts: map[ids.ID]uint64{
				h.ctx.AVAXAssetID: 1,
			},
			expectedErr: secp256k1fx.ErrNilCredential,
		},
		{
			description: "invalid signature",
			utxos: []*avax.UTXO{{
				Asset: avax.Asset{ID: h.ctx.AVAXAssetID},
				Out: &secp256k1fx.TransferOutput{
					Amt: 1,
					OutputOwners: secp256k1fx.OutputOwners{
						Threshold: 1,
						Addrs: []ids.ShortID{
							ids.GenerateTestShortID(),
						},
					},
				},
			}},
			ins: []*avax.TransferableInput{{
				Asset: avax.Asset{ID: h.ctx.AVAXAssetID},
				In: &secp256k1fx.TransferInput{
					Amt: 1,
					Input: secp256k1fx.Input{
						SigIndices: []uint32{0},
					},
				},
			}},
			outs: []*avax.TransferableOutput{},
			creds: []verify.Verifiable{
				&secp256k1fx.Credential{
					Sigs: [][secp256k1.SignatureLen]byte{
						{},
					},
				},
			},
			producedAmounts: map[ids.ID]uint64{
				h.ctx.AVAXAssetID: 1,
			},
			expectedErr: secp256k1.ErrInvalidSig,
		},
		{
			description: "one input, no outputs, positive fee",
			utxos: []*avax.UTXO{{
				Asset: avax.Asset{ID: h.ctx.AVAXAssetID},
				Out: &secp256k1fx.TransferOutput{
					Amt: 1,
				},
			}},
			ins: []*avax.TransferableInput{{
				Asset: avax.Asset{ID: h.ctx.AVAXAssetID},
				In: &secp256k1fx.TransferInput{
					Amt: 1,
				},
			}},
			outs: []*avax.TransferableOutput{},
			creds: []verify.Verifiable{
				&secp256k1fx.Credential{},
			},
			producedAmounts: map[ids.ID]uint64{
				h.ctx.AVAXAssetID: 1,
			},
			expectedErr: nil,
		},
		{
			description: "locked one input, no outputs, no fee",
			utxos: []*avax.UTXO{{
				Asset: avax.Asset{ID: h.ctx.AVAXAssetID},
				Out: &stakeable.LockOut{
					Locktime: uint64(now.Unix()) + 1,
					TransferableOut: &secp256k1fx.TransferOutput{
						Amt: 1,
					},
				},
			}},
			ins: []*avax.TransferableInput{{
				Asset: avax.Asset{ID: h.ctx.AVAXAssetID},
				In: &stakeable.LockIn{
					Locktime: uint64(now.Unix()) + 1,
					TransferableIn: &secp256k1fx.TransferInput{
						Amt: 1,
					},
				},
			}},
			outs: []*avax.TransferableOutput{},
			creds: []verify.Verifiable{
				&secp256k1fx.Credential{},
			},
			producedAmounts: map[ids.ID]uint64{},
			expectedErr:     nil,
		},
		{
			description: "locked one input, no outputs, positive fee",
			utxos: []*avax.UTXO{{
				Asset: avax.Asset{ID: h.ctx.AVAXAssetID},
				Out: &stakeable.LockOut{
					Locktime: uint64(now.Unix()) + 1,
					TransferableOut: &secp256k1fx.TransferOutput{
						Amt: 1,
					},
				},
			}},
			ins: []*avax.TransferableInput{{
				Asset: avax.Asset{ID: h.ctx.AVAXAssetID},
				In: &stakeable.LockIn{
					Locktime: uint64(now.Unix()) + 1,
					TransferableIn: &secp256k1fx.TransferInput{
						Amt: 1,
					},
				},
			}},
			outs: []*avax.TransferableOutput{},
			creds: []verify.Verifiable{
				&secp256k1fx.Credential{},
			},
			producedAmounts: map[ids.ID]uint64{
				h.ctx.AVAXAssetID: 1,
			},
			expectedErr: ErrInsufficientUnlockedFunds,
		},
		{
			description: "one locked and one unlocked input, one locked output, positive fee",
			utxos: []*avax.UTXO{
				{
					Asset: avax.Asset{ID: h.ctx.AVAXAssetID},
					Out: &stakeable.LockOut{
						Locktime: uint64(now.Unix()) + 1,
						TransferableOut: &secp256k1fx.TransferOutput{
							Amt: 1,
						},
					},
				},
				{
					Asset: avax.Asset{ID: h.ctx.AVAXAssetID},
					Out: &secp256k1fx.TransferOutput{
						Amt: 1,
					},
				},
			},
			ins: []*avax.TransferableInput{
				{
					Asset: avax.Asset{ID: h.ctx.AVAXAssetID},
					In: &stakeable.LockIn{
						Locktime: uint64(now.Unix()) + 1,
						TransferableIn: &secp256k1fx.TransferInput{
							Amt: 1,
						},
					},
				},
				{
					Asset: avax.Asset{ID: h.ctx.AVAXAssetID},
					In: &secp256k1fx.TransferInput{
						Amt: 1,
					},
				},
			},
			outs: []*avax.TransferableOutput{
				{
					Asset: avax.Asset{ID: h.ctx.AVAXAssetID},
					Out: &stakeable.LockOut{
						Locktime: uint64(now.Unix()) + 1,
						TransferableOut: &secp256k1fx.TransferOutput{
							Amt: 1,
						},
					},
				},
			},
			creds: []verify.Verifiable{
				&secp256k1fx.Credential{},
				&secp256k1fx.Credential{},
			},
			producedAmounts: map[ids.ID]uint64{
				h.ctx.AVAXAssetID: 1,
			},
			expectedErr: nil,
		},
		{
			description: "one locked and one unlocked input, one locked output, positive fee, partially locked",
			utxos: []*avax.UTXO{
				{
					Asset: avax.Asset{ID: h.ctx.AVAXAssetID},
					Out: &stakeable.LockOut{
						Locktime: uint64(now.Unix()) + 1,
						TransferableOut: &secp256k1fx.TransferOutput{
							Amt: 1,
						},
					},
				},
				{
					Asset: avax.Asset{ID: h.ctx.AVAXAssetID},
					Out: &secp256k1fx.TransferOutput{
						Amt: 2,
					},
				},
			},
			ins: []*avax.TransferableInput{
				{
					Asset: avax.Asset{ID: h.ctx.AVAXAssetID},
					In: &stakeable.LockIn{
						Locktime: uint64(now.Unix()) + 1,
						TransferableIn: &secp256k1fx.TransferInput{
							Amt: 1,
						},
					},
				},
				{
					Asset: avax.Asset{ID: h.ctx.AVAXAssetID},
					In: &secp256k1fx.TransferInput{
						Amt: 2,
					},
				},
			},
			outs: []*avax.TransferableOutput{
				{
					Asset: avax.Asset{ID: h.ctx.AVAXAssetID},
					Out: &stakeable.LockOut{
						Locktime: uint64(now.Unix()) + 1,
						TransferableOut: &secp256k1fx.TransferOutput{
							Amt: 2,
						},
					},
				},
			},
			creds: []verify.Verifiable{
				&secp256k1fx.Credential{},
				&secp256k1fx.Credential{},
			},
			producedAmounts: map[ids.ID]uint64{
				h.ctx.AVAXAssetID: 1,
			},
			expectedErr: nil,
		},
		{
			description: "one unlocked input, one locked output, zero fee",
			utxos: []*avax.UTXO{
				{
					Asset: avax.Asset{ID: h.ctx.AVAXAssetID},
					Out: &stakeable.LockOut{
						Locktime: uint64(now.Unix()) - 1,
						TransferableOut: &secp256k1fx.TransferOutput{
							Amt: 1,
						},
					},
				},
			},
			ins: []*avax.TransferableInput{
				{
					Asset: avax.Asset{ID: h.ctx.AVAXAssetID},
					In: &secp256k1fx.TransferInput{
						Amt: 1,
					},
				},
			},
			outs: []*avax.TransferableOutput{
				{
					Asset: avax.Asset{ID: h.ctx.AVAXAssetID},
					Out: &secp256k1fx.TransferOutput{
						Amt: 1,
					},
				},
			},
			creds: []verify.Verifiable{
				&secp256k1fx.Credential{},
			},
			producedAmounts: map[ids.ID]uint64{},
			expectedErr:     nil,
		},
		{
			description: "attempted overflow",
			utxos: []*avax.UTXO{
				{
					Asset: avax.Asset{ID: h.ctx.AVAXAssetID},
					Out: &secp256k1fx.TransferOutput{
						Amt: 1,
					},
				},
			},
			ins: []*avax.TransferableInput{
				{
					Asset: avax.Asset{ID: h.ctx.AVAXAssetID},
					In: &secp256k1fx.TransferInput{
						Amt: 1,
					},
				},
			},
			outs: []*avax.TransferableOutput{
				{
					Asset: avax.Asset{ID: h.ctx.AVAXAssetID},
					Out: &secp256k1fx.TransferOutput{
						Amt: 2,
					},
				},
				{
					Asset: avax.Asset{ID: h.ctx.AVAXAssetID},
					Out: &secp256k1fx.TransferOutput{
						Amt: math.MaxUint64,
					},
				},
			},
			creds: []verify.Verifiable{
				&secp256k1fx.Credential{},
			},
			producedAmounts: map[ids.ID]uint64{},
			expectedErr:     safemath.ErrOverflow,
		},
		{
			description: "attempted mint",
			utxos: []*avax.UTXO{
				{
					Asset: avax.Asset{ID: h.ctx.AVAXAssetID},
					Out: &secp256k1fx.TransferOutput{
						Amt: 1,
					},
				},
			},
			ins: []*avax.TransferableInput{
				{
					Asset: avax.Asset{ID: h.ctx.AVAXAssetID},
					In: &secp256k1fx.TransferInput{
						Amt: 1,
					},
				},
			},
			outs: []*avax.TransferableOutput{
				{
					Asset: avax.Asset{ID: h.ctx.AVAXAssetID},
					Out: &stakeable.LockOut{
						Locktime: 1,
						TransferableOut: &secp256k1fx.TransferOutput{
							Amt: 2,
						},
					},
				},
			},
			creds: []verify.Verifiable{
				&secp256k1fx.Credential{},
			},
			producedAmounts: map[ids.ID]uint64{},
			expectedErr:     ErrInsufficientLockedFunds,
		},
		{
			description: "attempted mint through locking",
			utxos: []*avax.UTXO{
				{
					Asset: avax.Asset{ID: h.ctx.AVAXAssetID},
					Out: &secp256k1fx.TransferOutput{
						Amt: 1,
					},
				},
			},
			ins: []*avax.TransferableInput{
				{
					Asset: avax.Asset{ID: h.ctx.AVAXAssetID},
					In: &secp256k1fx.TransferInput{
						Amt: 1,
					},
				},
			},
			outs: []*avax.TransferableOutput{
				{
					Asset: avax.Asset{ID: h.ctx.AVAXAssetID},
					Out: &stakeable.LockOut{
						Locktime: 1,
						TransferableOut: &secp256k1fx.TransferOutput{
							Amt: 2,
						},
					},
				},
				{
					Asset: avax.Asset{ID: h.ctx.AVAXAssetID},
					Out: &stakeable.LockOut{
						Locktime: 1,
						TransferableOut: &secp256k1fx.TransferOutput{
							Amt: math.MaxUint64,
						},
					},
				},
			},
			creds: []verify.Verifiable{
				&secp256k1fx.Credential{},
			},
			producedAmounts: map[ids.ID]uint64{},
			expectedErr:     safemath.ErrOverflow,
		},
		{
			description: "attempted mint through mixed locking (low then high)",
			utxos: []*avax.UTXO{
				{
					Asset: avax.Asset{ID: h.ctx.AVAXAssetID},
					Out: &secp256k1fx.TransferOutput{
						Amt: 1,
					},
				},
			},
			ins: []*avax.TransferableInput{
				{
					Asset: avax.Asset{ID: h.ctx.AVAXAssetID},
					In: &secp256k1fx.TransferInput{
						Amt: 1,
					},
				},
			},
			outs: []*avax.TransferableOutput{
				{
					Asset: avax.Asset{ID: h.ctx.AVAXAssetID},
					Out: &secp256k1fx.TransferOutput{
						Amt: 2,
					},
				},
				{
					Asset: avax.Asset{ID: h.ctx.AVAXAssetID},
					Out: &stakeable.LockOut{
						Locktime: 1,
						TransferableOut: &secp256k1fx.TransferOutput{
							Amt: math.MaxUint64,
						},
					},
				},
			},
			creds: []verify.Verifiable{
				&secp256k1fx.Credential{},
			},
			producedAmounts: map[ids.ID]uint64{},
			expectedErr:     ErrInsufficientLockedFunds,
		},
		{
			description: "attempted mint through mixed locking (high then low)",
			utxos: []*avax.UTXO{
				{
					Asset: avax.Asset{ID: h.ctx.AVAXAssetID},
					Out: &secp256k1fx.TransferOutput{
						Amt: 1,
					},
				},
			},
			ins: []*avax.TransferableInput{
				{
					Asset: avax.Asset{ID: h.ctx.AVAXAssetID},
					In: &secp256k1fx.TransferInput{
						Amt: 1,
					},
				},
			},
			outs: []*avax.TransferableOutput{
				{
					Asset: avax.Asset{ID: h.ctx.AVAXAssetID},
					Out: &secp256k1fx.TransferOutput{
						Amt: math.MaxUint64,
					},
				},
				{
					Asset: avax.Asset{ID: h.ctx.AVAXAssetID},
					Out: &stakeable.LockOut{
						Locktime: 1,
						TransferableOut: &secp256k1fx.TransferOutput{
							Amt: 2,
						},
					},
				},
			},
			creds: []verify.Verifiable{
				&secp256k1fx.Credential{},
			},
			producedAmounts: map[ids.ID]uint64{},
			expectedErr:     ErrInsufficientLockedFunds,
		},
		{
			description: "transfer non-avax asset",
			utxos: []*avax.UTXO{
				{
					Asset: avax.Asset{ID: customAssetID},
					Out: &secp256k1fx.TransferOutput{
						Amt: 1,
					},
				},
			},
			ins: []*avax.TransferableInput{
				{
					Asset: avax.Asset{ID: customAssetID},
					In: &secp256k1fx.TransferInput{
						Amt: 1,
					},
				},
			},
			outs: []*avax.TransferableOutput{
				{
					Asset: avax.Asset{ID: customAssetID},
					Out: &secp256k1fx.TransferOutput{
						Amt: 1,
					},
				},
			},
			creds: []verify.Verifiable{
				&secp256k1fx.Credential{},
			},
			producedAmounts: map[ids.ID]uint64{},
			expectedErr:     nil,
		},
		{
			description: "lock non-avax asset",
			utxos: []*avax.UTXO{
				{
					Asset: avax.Asset{ID: customAssetID},
					Out: &secp256k1fx.TransferOutput{
						Amt: 1,
					},
				},
			},
			ins: []*avax.TransferableInput{
				{
					Asset: avax.Asset{ID: customAssetID},
					In: &secp256k1fx.TransferInput{
						Amt: 1,
					},
				},
			},
			outs: []*avax.TransferableOutput{
				{
					Asset: avax.Asset{ID: customAssetID},
					Out: &stakeable.LockOut{
						Locktime: uint64(now.Add(time.Second).Unix()),
						TransferableOut: &secp256k1fx.TransferOutput{
							Amt: 1,
						},
					},
				},
			},
			creds: []verify.Verifiable{
				&secp256k1fx.Credential{},
			},
			producedAmounts: map[ids.ID]uint64{},
			expectedErr:     nil,
		},
		{
			description: "attempted asset conversion",
			utxos: []*avax.UTXO{
				{
					Asset: avax.Asset{ID: h.ctx.AVAXAssetID},
					Out: &secp256k1fx.TransferOutput{
						Amt: 1,
					},
				},
			},
			ins: []*avax.TransferableInput{
				{
					Asset: avax.Asset{ID: h.ctx.AVAXAssetID},
					In: &secp256k1fx.TransferInput{
						Amt: 1,
					},
				},
			},
			outs: []*avax.TransferableOutput{
				{
					Asset: avax.Asset{ID: customAssetID},
					Out: &secp256k1fx.TransferOutput{
						Amt: 1,
					},
				},
			},
			creds: []verify.Verifiable{
				&secp256k1fx.Credential{},
			},
			producedAmounts: map[ids.ID]uint64{},
			expectedErr:     ErrInsufficientUnlockedFunds,
		},
		{
			description: "attempted asset conversion with burn",
			utxos: []*avax.UTXO{
				{
					Asset: avax.Asset{ID: customAssetID},
					Out: &secp256k1fx.TransferOutput{
						Amt: 1,
					},
				},
			},
			ins: []*avax.TransferableInput{
				{
					Asset: avax.Asset{ID: customAssetID},
					In: &secp256k1fx.TransferInput{
						Amt: 1,
					},
				},
			},
			outs: []*avax.TransferableOutput{},
			creds: []verify.Verifiable{
				&secp256k1fx.Credential{},
			},
			producedAmounts: map[ids.ID]uint64{
				h.ctx.AVAXAssetID: 1,
			},
			expectedErr: ErrInsufficientUnlockedFunds,
		},
		{
			description: "two inputs, one output with custom asset, with fee",
			utxos: []*avax.UTXO{
				{
					Asset: avax.Asset{ID: h.ctx.AVAXAssetID},
					Out: &secp256k1fx.TransferOutput{
						Amt: 1,
					},
				},
				{
					Asset: avax.Asset{ID: customAssetID},
					Out: &secp256k1fx.TransferOutput{
						Amt: 1,
					},
				},
			},
			ins: []*avax.TransferableInput{
				{
					Asset: avax.Asset{ID: h.ctx.AVAXAssetID},
					In: &secp256k1fx.TransferInput{
						Amt: 1,
					},
				},
				{
					Asset: avax.Asset{ID: customAssetID},
					In: &secp256k1fx.TransferInput{
						Amt: 1,
					},
				},
			},
			outs: []*avax.TransferableOutput{
				{
					Asset: avax.Asset{ID: customAssetID},
					Out: &secp256k1fx.TransferOutput{
						Amt: 1,
					},
				},
			},
			creds: []verify.Verifiable{
				&secp256k1fx.Credential{},
				&secp256k1fx.Credential{},
			},
			producedAmounts: map[ids.ID]uint64{
				h.ctx.AVAXAssetID: 1,
			},
			expectedErr: nil,
		},
		{
			description: "one input, fee, custom asset",
			utxos: []*avax.UTXO{
				{
					Asset: avax.Asset{ID: customAssetID},
					Out: &secp256k1fx.TransferOutput{
						Amt: 1,
					},
				},
			},
			ins: []*avax.TransferableInput{
				{
					Asset: avax.Asset{ID: customAssetID},
					In: &secp256k1fx.TransferInput{
						Amt: 1,
					},
				},
			},
			outs: []*avax.TransferableOutput{},
			creds: []verify.Verifiable{
				&secp256k1fx.Credential{},
			},
			producedAmounts: map[ids.ID]uint64{
				h.ctx.AVAXAssetID: 1,
			},
			expectedErr: ErrInsufficientUnlockedFunds,
		},
		{
			description: "one input, custom fee",
			utxos: []*avax.UTXO{
				{
					Asset: avax.Asset{ID: customAssetID},
					Out: &secp256k1fx.TransferOutput{
						Amt: 1,
					},
				},
			},
			ins: []*avax.TransferableInput{
				{
					Asset: avax.Asset{ID: customAssetID},
					In: &secp256k1fx.TransferInput{
						Amt: 1,
					},
				},
			},
			outs: []*avax.TransferableOutput{},
			creds: []verify.Verifiable{
				&secp256k1fx.Credential{},
			},
			producedAmounts: map[ids.ID]uint64{
				customAssetID: 1,
			},
			expectedErr: nil,
		},
		{
			description: "one input, custom fee, wrong burn",
			utxos: []*avax.UTXO{
				{
					Asset: avax.Asset{ID: h.ctx.AVAXAssetID},
					Out: &secp256k1fx.TransferOutput{
						Amt: 1,
					},
				},
			},
			ins: []*avax.TransferableInput{
				{
					Asset: avax.Asset{ID: h.ctx.AVAXAssetID},
					In: &secp256k1fx.TransferInput{
						Amt: 1,
					},
				},
			},
			outs: []*avax.TransferableOutput{},
			creds: []verify.Verifiable{
				&secp256k1fx.Credential{},
			},
			producedAmounts: map[ids.ID]uint64{
				customAssetID: 1,
			},
			expectedErr: ErrInsufficientUnlockedFunds,
		},
		{
			description: "two inputs, multiple fee",
			utxos: []*avax.UTXO{
				{
					Asset: avax.Asset{ID: h.ctx.AVAXAssetID},
					Out: &secp256k1fx.TransferOutput{
						Amt: 1,
					},
				},
				{
					Asset: avax.Asset{ID: customAssetID},
					Out: &secp256k1fx.TransferOutput{
						Amt: 1,
					},
				},
			},
			ins: []*avax.TransferableInput{
				{
					Asset: avax.Asset{ID: h.ctx.AVAXAssetID},
					In: &secp256k1fx.TransferInput{
						Amt: 1,
					},
				},
				{
					Asset: avax.Asset{ID: customAssetID},
					In: &secp256k1fx.TransferInput{
						Amt: 1,
					},
				},
			},
			outs: []*avax.TransferableOutput{},
			creds: []verify.Verifiable{
				&secp256k1fx.Credential{},
				&secp256k1fx.Credential{},
			},
			producedAmounts: map[ids.ID]uint64{
				h.ctx.AVAXAssetID: 1,
				customAssetID:     1,
			},
			expectedErr: nil,
		},
		{
			description: "one unlock input, one locked output, zero fee, unlocked, custom asset",
			utxos: []*avax.UTXO{
				{
					Asset: avax.Asset{ID: customAssetID},
					Out: &stakeable.LockOut{
						Locktime: uint64(now.Unix()) - 1,
						TransferableOut: &secp256k1fx.TransferOutput{
							Amt: 1,
						},
					},
				},
			},
			ins: []*avax.TransferableInput{
				{
					Asset: avax.Asset{ID: customAssetID},
					In: &secp256k1fx.TransferInput{
						Amt: 1,
					},
				},
			},
			outs: []*avax.TransferableOutput{
				{
					Asset: avax.Asset{ID: customAssetID},
					Out: &secp256k1fx.TransferOutput{
						Amt: 1,
					},
				},
			},
			creds: []verify.Verifiable{
				&secp256k1fx.Credential{},
			},
			producedAmounts: make(map[ids.ID]uint64),
			expectedErr:     nil,
		},
	}

	for _, test := range tests {
		h.clk.Set(now)

		t.Run(test.description, func(t *testing.T) {
			err := h.VerifySpendUTXOs(
				&unsignedTx,
				test.utxos,
				test.ins,
				test.outs,
				test.creds,
				test.producedAmounts,
			)
			require.ErrorIs(t, err, test.expectedErr)
		})
	}
}<|MERGE_RESOLUTION|>--- conflicted
+++ resolved
@@ -21,10 +21,7 @@
 	"github.com/ava-labs/avalanchego/vms/components/avax"
 	"github.com/ava-labs/avalanchego/vms/components/verify"
 	"github.com/ava-labs/avalanchego/vms/platformvm/reward"
-<<<<<<< HEAD
-=======
 	"github.com/ava-labs/avalanchego/vms/platformvm/signer"
->>>>>>> 3afc8e47
 	"github.com/ava-labs/avalanchego/vms/platformvm/stakeable"
 	"github.com/ava-labs/avalanchego/vms/platformvm/state"
 	"github.com/ava-labs/avalanchego/vms/platformvm/txs"
@@ -172,12 +169,9 @@
 	// even if bigUtxo would be enough finance the whole tx
 	require.True(t, smallUtxoID.Compare(bigUtxoID) < 0)
 
-<<<<<<< HEAD
-=======
 	sk, err := bls.NewSecretKey()
 	require.NoError(t, err)
 
->>>>>>> 3afc8e47
 	tests := []struct {
 		description string
 		utxoReaderF func(ctrl *gomock.Controller) avax.UTXOReader
@@ -212,11 +206,7 @@
 
 			amountToStake: units.MilliAvax,
 			uTxF: func(t *testing.T) txs.UnsignedTx {
-<<<<<<< HEAD
-				uTx := &txs.AddValidatorTx{
-=======
 				uTx := &txs.AddPermissionlessValidatorTx{
->>>>>>> 3afc8e47
 					BaseTx: txs.BaseTx{
 						BaseTx: avax.BaseTx{
 							NetworkID:    ctx.NetworkID,
@@ -232,10 +222,6 @@
 						End:    uint64(time.Now().Unix()),
 						Wght:   amountToStake,
 					},
-<<<<<<< HEAD
-					StakeOuts: make([]*avax.TransferableOutput, 0),
-					RewardsOwner: &secp256k1fx.OutputOwners{
-=======
 					Subnet:    constants.PrimaryNetworkID,
 					Signer:    signer.NewProofOfPossession(sk),
 					StakeOuts: make([]*avax.TransferableOutput, 0),
@@ -245,7 +231,6 @@
 						Addrs:     []ids.ShortID{ids.GenerateTestShortID()},
 					},
 					DelegatorRewardsOwner: &secp256k1fx.OutputOwners{
->>>>>>> 3afc8e47
 						Locktime:  0,
 						Threshold: 1,
 						Addrs:     []ids.ShortID{ids.GenerateTestShortID()},
@@ -263,31 +248,18 @@
 			checksF: func(t *testing.T, uTx txs.UnsignedTx, ins []*avax.TransferableInput, outs, staked []*avax.TransferableOutput) {
 				r := require.New(t)
 
-<<<<<<< HEAD
 				fm := commonfees.NewManager(testUnitFees, commonfees.EmptyWindows)
 				calc := &fees.Calculator{
-					IsEForkActive:    true,
-=======
-				fm := commonfees.NewManager(testUnitFees)
-				calc := &fees.Calculator{
 					IsEUpgradeActive: true,
->>>>>>> 3afc8e47
 					FeeManager:       fm,
 					ConsumedUnitsCap: testBlockMaxConsumedUnits,
 					Credentials:      []verify.Verifiable{},
 				}
 
-<<<<<<< HEAD
-				expectedFee := 8911 * units.MicroAvax
-
-				// complete uTx with the utxos
-				addVal, ok := uTx.(*txs.AddValidatorTx)
-=======
 				expectedFee := 9131 * units.MicroAvax
 
 				// complete uTx with the utxos
 				addVal, ok := uTx.(*txs.AddPermissionlessValidatorTx)
->>>>>>> 3afc8e47
 				r.True(ok)
 
 				addVal.Ins = ins
@@ -322,11 +294,7 @@
 
 			amountToStake: units.MilliAvax,
 			uTxF: func(t *testing.T) txs.UnsignedTx {
-<<<<<<< HEAD
-				uTx := &txs.AddValidatorTx{
-=======
 				uTx := &txs.AddPermissionlessValidatorTx{
->>>>>>> 3afc8e47
 					BaseTx: txs.BaseTx{
 						BaseTx: avax.BaseTx{
 							NetworkID:    ctx.NetworkID,
@@ -342,10 +310,6 @@
 						End:    uint64(time.Now().Unix()),
 						Wght:   amountToStake,
 					},
-<<<<<<< HEAD
-					StakeOuts: make([]*avax.TransferableOutput, 0),
-					RewardsOwner: &secp256k1fx.OutputOwners{
-=======
 					Subnet:    constants.PrimaryNetworkID,
 					Signer:    signer.NewProofOfPossession(sk),
 					StakeOuts: make([]*avax.TransferableOutput, 0),
@@ -355,7 +319,6 @@
 						Addrs:     []ids.ShortID{ids.GenerateTestShortID()},
 					},
 					DelegatorRewardsOwner: &secp256k1fx.OutputOwners{
->>>>>>> 3afc8e47
 						Locktime:  0,
 						Threshold: 1,
 						Addrs:     []ids.ShortID{ids.GenerateTestShortID()},
@@ -373,31 +336,18 @@
 			checksF: func(t *testing.T, uTx txs.UnsignedTx, ins []*avax.TransferableInput, outs, staked []*avax.TransferableOutput) {
 				r := require.New(t)
 
-<<<<<<< HEAD
 				fm := commonfees.NewManager(testUnitFees, commonfees.EmptyWindows)
 				calc := &fees.Calculator{
-					IsEForkActive:    true,
-=======
-				fm := commonfees.NewManager(testUnitFees)
-				calc := &fees.Calculator{
 					IsEUpgradeActive: true,
->>>>>>> 3afc8e47
 					FeeManager:       fm,
 					ConsumedUnitsCap: testBlockMaxConsumedUnits,
 					Credentials:      []verify.Verifiable{},
 				}
 
-<<<<<<< HEAD
-				expectedFee := 5999 * units.MicroAvax
-
-				// complete uTx with the utxos
-				addVal, ok := uTx.(*txs.AddValidatorTx)
-=======
 				expectedFee := 6219 * units.MicroAvax
 
 				// complete uTx with the utxos
 				addVal, ok := uTx.(*txs.AddPermissionlessValidatorTx)
->>>>>>> 3afc8e47
 				r.True(ok)
 
 				addVal.Ins = ins
@@ -434,11 +384,7 @@
 
 			amountToStake: units.MilliAvax,
 			uTxF: func(t *testing.T) txs.UnsignedTx {
-<<<<<<< HEAD
-				uTx := &txs.AddValidatorTx{
-=======
 				uTx := &txs.AddPermissionlessValidatorTx{
->>>>>>> 3afc8e47
 					BaseTx: txs.BaseTx{
 						BaseTx: avax.BaseTx{
 							NetworkID:    ctx.NetworkID,
@@ -454,10 +400,6 @@
 						End:    uint64(time.Now().Unix()),
 						Wght:   amountToStake,
 					},
-<<<<<<< HEAD
-					StakeOuts: make([]*avax.TransferableOutput, 0),
-					RewardsOwner: &secp256k1fx.OutputOwners{
-=======
 					Subnet:    constants.PrimaryNetworkID,
 					Signer:    signer.NewProofOfPossession(sk),
 					StakeOuts: make([]*avax.TransferableOutput, 0),
@@ -467,7 +409,6 @@
 						Addrs:     []ids.ShortID{ids.GenerateTestShortID()},
 					},
 					DelegatorRewardsOwner: &secp256k1fx.OutputOwners{
->>>>>>> 3afc8e47
 						Locktime:  0,
 						Threshold: 1,
 						Addrs:     []ids.ShortID{ids.GenerateTestShortID()},
@@ -485,31 +426,18 @@
 			checksF: func(t *testing.T, uTx txs.UnsignedTx, ins []*avax.TransferableInput, outs, staked []*avax.TransferableOutput) {
 				r := require.New(t)
 
-<<<<<<< HEAD
 				fm := commonfees.NewManager(testUnitFees, commonfees.EmptyWindows)
 				calc := &fees.Calculator{
-					IsEForkActive:    true,
-=======
-				fm := commonfees.NewManager(testUnitFees)
-				calc := &fees.Calculator{
 					IsEUpgradeActive: true,
->>>>>>> 3afc8e47
 					FeeManager:       fm,
 					ConsumedUnitsCap: testBlockMaxConsumedUnits,
 					Credentials:      []verify.Verifiable{},
 				}
 
-<<<<<<< HEAD
-				expectedFee := 5879 * units.MicroAvax
-
-				// complete uTx with the utxos
-				addVal, ok := uTx.(*txs.AddValidatorTx)
-=======
 				expectedFee := 6099 * units.MicroAvax
 
 				// complete uTx with the utxos
 				addVal, ok := uTx.(*txs.AddPermissionlessValidatorTx)
->>>>>>> 3afc8e47
 				r.True(ok)
 
 				addVal.Ins = ins
@@ -541,11 +469,7 @@
 
 			amountToStake: units.MilliAvax,
 			uTxF: func(t *testing.T) txs.UnsignedTx {
-<<<<<<< HEAD
-				uTx := &txs.AddValidatorTx{
-=======
 				uTx := &txs.AddPermissionlessValidatorTx{
->>>>>>> 3afc8e47
 					BaseTx: txs.BaseTx{
 						BaseTx: avax.BaseTx{
 							NetworkID:    ctx.NetworkID,
@@ -561,10 +485,6 @@
 						End:    uint64(time.Now().Unix()),
 						Wght:   amountToStake,
 					},
-<<<<<<< HEAD
-					StakeOuts: make([]*avax.TransferableOutput, 0),
-					RewardsOwner: &secp256k1fx.OutputOwners{
-=======
 					Subnet:    constants.PrimaryNetworkID,
 					Signer:    signer.NewProofOfPossession(sk),
 					StakeOuts: make([]*avax.TransferableOutput, 0),
@@ -574,7 +494,6 @@
 						Addrs:     []ids.ShortID{ids.GenerateTestShortID()},
 					},
 					DelegatorRewardsOwner: &secp256k1fx.OutputOwners{
->>>>>>> 3afc8e47
 						Locktime:  0,
 						Threshold: 1,
 						Addrs:     []ids.ShortID{ids.GenerateTestShortID()},
@@ -592,31 +511,18 @@
 			checksF: func(t *testing.T, uTx txs.UnsignedTx, ins []*avax.TransferableInput, outs, staked []*avax.TransferableOutput) {
 				r := require.New(t)
 
-<<<<<<< HEAD
 				fm := commonfees.NewManager(testUnitFees, commonfees.EmptyWindows)
 				calc := &fees.Calculator{
-					IsEForkActive:    true,
-=======
-				fm := commonfees.NewManager(testUnitFees)
-				calc := &fees.Calculator{
 					IsEUpgradeActive: true,
->>>>>>> 3afc8e47
 					FeeManager:       fm,
 					ConsumedUnitsCap: testBlockMaxConsumedUnits,
 					Credentials:      []verify.Verifiable{},
 				}
 
-<<<<<<< HEAD
-				expectedFee := 3341 * units.MicroAvax
-
-				// complete uTx with the utxos
-				addVal, ok := uTx.(*txs.AddValidatorTx)
-=======
 				expectedFee := 3561 * units.MicroAvax
 
 				// complete uTx with the utxos
 				addVal, ok := uTx.(*txs.AddPermissionlessValidatorTx)
->>>>>>> 3afc8e47
 				r.True(ok)
 
 				addVal.Ins = ins
@@ -674,15 +580,9 @@
 			checksF: func(t *testing.T, uTx txs.UnsignedTx, ins []*avax.TransferableInput, outs, staked []*avax.TransferableOutput) {
 				r := require.New(t)
 
-<<<<<<< HEAD
 				fm := commonfees.NewManager(testUnitFees, commonfees.EmptyWindows)
 				calc := &fees.Calculator{
-					IsEForkActive:    true,
-=======
-				fm := commonfees.NewManager(testUnitFees)
-				calc := &fees.Calculator{
 					IsEUpgradeActive: true,
->>>>>>> 3afc8e47
 					FeeManager:       fm,
 					ConsumedUnitsCap: testBlockMaxConsumedUnits,
 					Credentials:      []verify.Verifiable{},
@@ -750,15 +650,9 @@
 			checksF: func(t *testing.T, uTx txs.UnsignedTx, ins []*avax.TransferableInput, outs, staked []*avax.TransferableOutput) {
 				r := require.New(t)
 
-<<<<<<< HEAD
 				fm := commonfees.NewManager(testUnitFees, commonfees.EmptyWindows)
 				calc := &fees.Calculator{
-					IsEForkActive:    true,
-=======
-				fm := commonfees.NewManager(testUnitFees)
-				calc := &fees.Calculator{
 					IsEUpgradeActive: true,
->>>>>>> 3afc8e47
 					FeeManager:       fm,
 					ConsumedUnitsCap: testBlockMaxConsumedUnits,
 					Credentials:      []verify.Verifiable{},
@@ -804,15 +698,9 @@
 			checksF: func(t *testing.T, uTx txs.UnsignedTx, ins []*avax.TransferableInput, outs, staked []*avax.TransferableOutput) {
 				r := require.New(t)
 
-<<<<<<< HEAD
 				fm := commonfees.NewManager(testUnitFees, commonfees.EmptyWindows)
 				calc := &fees.Calculator{
-					IsEForkActive:    true,
-=======
-				fm := commonfees.NewManager(testUnitFees)
-				calc := &fees.Calculator{
 					IsEUpgradeActive: true,
->>>>>>> 3afc8e47
 					FeeManager:       fm,
 					ConsumedUnitsCap: testBlockMaxConsumedUnits,
 					Credentials:      []verify.Verifiable{},
@@ -835,15 +723,9 @@
 
 			uTx := test.uTxF(t)
 
-<<<<<<< HEAD
 			fm := commonfees.NewManager(testUnitFees, commonfees.EmptyWindows)
 			feeCalc := &fees.Calculator{
-				IsEForkActive:    true,
-=======
-			fm := commonfees.NewManager(testUnitFees)
-			feeCalc := &fees.Calculator{
 				IsEUpgradeActive: true,
->>>>>>> 3afc8e47
 				FeeManager:       fm,
 				ConsumedUnitsCap: testBlockMaxConsumedUnits,
 				Credentials:      []verify.Verifiable{},
