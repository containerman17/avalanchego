// (c) 2019-2020, Ava Labs, Inc. All rights reserved.
// See the file LICENSE for licensing terms.

package platformvm

import (
	"fmt"

	"github.com/ava-labs/avalanchego/ids"
	"github.com/ava-labs/avalanchego/snow/choices"
<<<<<<< HEAD
)

var (
	_ Block    = &Commit{}
	_ decision = &Commit{}
=======
>>>>>>> cf3d15a8
)

var (
	_ Block    = &CommitBlock{}
	_ decision = &CommitBlock{}
)

// CommitBlock being accepted results in the proposal of its parent (which must
// be a proposal block) being enacted.
type CommitBlock struct {
	DoubleDecisionBlock `serialize:"true"`
}

// Verify this block performs a valid state transition.
//
// The parent block must be a proposal
//
// This function also sets onAcceptState if the verification passes.
<<<<<<< HEAD
func (c *Commit) Verify() error {
=======
func (c *CommitBlock) Verify() error {
>>>>>>> cf3d15a8
	blkID := c.ID()

	if err := c.DoubleDecisionBlock.Verify(); err != nil {
		if err := c.Reject(); err != nil {
			c.vm.ctx.Log.Error("failed to reject commit block %s due to %s", blkID, err)
		}
		return err
	}

	parentIntf, err := c.parent()
	if err != nil {
		return err
	}

	// The parent of a Commit block should always be a proposal
	parent, ok := parentIntf.(*ProposalBlock)
	if !ok {
		if err := c.Reject(); err != nil {
			c.vm.ctx.Log.Error("failed to reject commit block %s due to %s", blkID, err)
		}
		return errInvalidBlockType
	}

	c.onAcceptState, c.onAcceptFunc = parent.onCommit()

	c.vm.currentBlocks[blkID] = c
	parent.addChild(c)
	return nil
}

// newCommitBlock returns a new *Commit block where the block's parent, a
// proposal block, has ID [parentID].
func (vm *VM) newCommitBlock(parentID ids.ID, height uint64) (*CommitBlock, error) {
	commit := &CommitBlock{
		DoubleDecisionBlock: DoubleDecisionBlock{
			CommonDecisionBlock: CommonDecisionBlock{
				CommonBlock: CommonBlock{
					PrntID: parentID,
					Hght:   height,
				},
			},
		},
	}

	// We serialize this block as a Block so that it can be deserialized into a
	// Block
	blk := Block(commit)
	bytes, err := Codec.Marshal(codecVersion, &blk)
	if err != nil {
		return nil, fmt.Errorf("failed to marshal commit block: %w", err)
	}
	return commit, commit.DoubleDecisionBlock.initialize(vm, bytes, choices.Processing, commit)
}<|MERGE_RESOLUTION|>--- conflicted
+++ resolved
@@ -8,14 +8,6 @@
 
 	"github.com/ava-labs/avalanchego/ids"
 	"github.com/ava-labs/avalanchego/snow/choices"
-<<<<<<< HEAD
-)
-
-var (
-	_ Block    = &Commit{}
-	_ decision = &Commit{}
-=======
->>>>>>> cf3d15a8
 )
 
 var (
@@ -34,11 +26,7 @@
 // The parent block must be a proposal
 //
 // This function also sets onAcceptState if the verification passes.
-<<<<<<< HEAD
-func (c *Commit) Verify() error {
-=======
 func (c *CommitBlock) Verify() error {
->>>>>>> cf3d15a8
 	blkID := c.ID()
 
 	if err := c.DoubleDecisionBlock.Verify(); err != nil {
