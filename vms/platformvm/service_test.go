// Copyright (C) 2019-2024, Ava Labs, Inc. All rights reserved.
// See the file LICENSE for licensing terms.

package platformvm

import (
	"context"
	"encoding/json"
	"errors"
	"fmt"
	"math"
	"math/rand"
	"testing"
	"time"

	"github.com/stretchr/testify/require"
	"go.uber.org/mock/gomock"

	"github.com/ava-labs/avalanchego/api"
	"github.com/ava-labs/avalanchego/api/keystore"
	"github.com/ava-labs/avalanchego/cache"
	"github.com/ava-labs/avalanchego/chains/atomic"
	"github.com/ava-labs/avalanchego/database"
	"github.com/ava-labs/avalanchego/database/memdb"
	"github.com/ava-labs/avalanchego/database/prefixdb"
	"github.com/ava-labs/avalanchego/ids"
	"github.com/ava-labs/avalanchego/snow"
	"github.com/ava-labs/avalanchego/snow/consensus/snowman"
	"github.com/ava-labs/avalanchego/snow/validators"
	"github.com/ava-labs/avalanchego/utils/constants"
	"github.com/ava-labs/avalanchego/utils/crypto/bls"
	"github.com/ava-labs/avalanchego/utils/crypto/secp256k1"
	"github.com/ava-labs/avalanchego/utils/formatting"
	"github.com/ava-labs/avalanchego/utils/logging"
	"github.com/ava-labs/avalanchego/vms/components/avax"
	"github.com/ava-labs/avalanchego/vms/platformvm/block"
	"github.com/ava-labs/avalanchego/vms/platformvm/block/builder"
	"github.com/ava-labs/avalanchego/vms/platformvm/config"
	"github.com/ava-labs/avalanchego/vms/platformvm/signer"
	"github.com/ava-labs/avalanchego/vms/platformvm/state"
	"github.com/ava-labs/avalanchego/vms/platformvm/status"
	"github.com/ava-labs/avalanchego/vms/platformvm/txs"
	"github.com/ava-labs/avalanchego/vms/platformvm/txs/fee"
	"github.com/ava-labs/avalanchego/vms/platformvm/txs/txstest"
	"github.com/ava-labs/avalanchego/vms/secp256k1fx"
	"github.com/ava-labs/avalanchego/wallet/subnet/primary/common"

	avajson "github.com/ava-labs/avalanchego/utils/json"
	commonfees "github.com/ava-labs/avalanchego/vms/components/fees"
	vmkeystore "github.com/ava-labs/avalanchego/vms/components/keystore"
	pchainapi "github.com/ava-labs/avalanchego/vms/platformvm/api"
	blockexecutor "github.com/ava-labs/avalanchego/vms/platformvm/block/executor"
	txexecutor "github.com/ava-labs/avalanchego/vms/platformvm/txs/executor"
)

var (
	// Test user username
	testUsername = "ScoobyUser"

	// Test user password, must meet minimum complexity/length requirements
	testPassword = "ShaggyPassword1Zoinks!"

	// Bytes decoded from CB58 "ewoqjP7PxY4yr3iLTpLisriqt94hdyDFNgchSxGGztUrTXtNN"
	testPrivateKey = []byte{
		0x56, 0x28, 0x9e, 0x99, 0xc9, 0x4b, 0x69, 0x12,
		0xbf, 0xc1, 0x2a, 0xdc, 0x09, 0x3c, 0x9b, 0x51,
		0x12, 0x4f, 0x0d, 0xc5, 0x4a, 0xc7, 0xa7, 0x66,
		0xb2, 0xbc, 0x5c, 0xcf, 0x55, 0x8d, 0x80, 0x27,
	}

	// 3cb7d3842e8cee6a0ebd09f1fe884f6861e1b29c
	// Platform address resulting from the above private key
	testAddress = "P-testing18jma8ppw3nhx5r4ap8clazz0dps7rv5umpc36y"

	encodings = []formatting.Encoding{
		formatting.JSON, formatting.Hex,
	}
)

func defaultService(t *testing.T) (*Service, *mutableSharedMemory, *txstest.Builder) {
	vm, txBuilder, _, mutableSharedMemory := defaultVM(t, latestFork)

	return &Service{
		vm:          vm,
		addrManager: avax.NewAddressManager(vm.ctx),
		stakerAttributesCache: &cache.LRU[ids.ID, *stakerAttributes]{
			Size: stakerAttributesCacheSize,
		},
	}, mutableSharedMemory, txBuilder
}

func TestExportKey(t *testing.T) {
	require := require.New(t)

	service, _, _ := defaultService(t)
	service.vm.ctx.Lock.Lock()

	ks := keystore.New(logging.NoLog{}, memdb.New())
	require.NoError(ks.CreateUser(testUsername, testPassword))
	service.vm.ctx.Keystore = ks.NewBlockchainKeyStore(service.vm.ctx.ChainID)

	user, err := vmkeystore.NewUserFromKeystore(service.vm.ctx.Keystore, testUsername, testPassword)
	require.NoError(err)

	pk, err := secp256k1.ToPrivateKey(testPrivateKey)
	require.NoError(err)

	require.NoError(user.PutKeys(pk, keys[0]))

	service.vm.ctx.Lock.Unlock()

	jsonString := `{"username":"` + testUsername + `","password":"` + testPassword + `","address":"` + testAddress + `"}`
	args := ExportKeyArgs{}
	require.NoError(json.Unmarshal([]byte(jsonString), &args))

	reply := ExportKeyReply{}
	require.NoError(service.ExportKey(nil, &args, &reply))

	require.Equal(testPrivateKey, reply.PrivateKey.Bytes())
}

// Test issuing a tx and accepted
func TestGetTxStatus(t *testing.T) {
	require := require.New(t)
	service, mutableSharedMemory, txBuilder := defaultService(t)
	service.vm.ctx.Lock.Lock()

	recipientKey, err := secp256k1.NewPrivateKey()
	require.NoError(err)

	m := atomic.NewMemory(prefixdb.New([]byte{}, service.vm.db))

	sm := m.NewSharedMemory(service.vm.ctx.ChainID)
	peerSharedMemory := m.NewSharedMemory(service.vm.ctx.XChainID)

	randSrc := rand.NewSource(0)

	utxo := &avax.UTXO{
		UTXOID: avax.UTXOID{
			TxID:        ids.GenerateTestID(),
			OutputIndex: uint32(randSrc.Int63()),
		},
		Asset: avax.Asset{ID: service.vm.ctx.AVAXAssetID},
		Out: &secp256k1fx.TransferOutput{
			Amt: 1234567,
			OutputOwners: secp256k1fx.OutputOwners{
				Locktime:  0,
				Addrs:     []ids.ShortID{recipientKey.PublicKey().Address()},
				Threshold: 1,
			},
		},
	}
	utxoBytes, err := txs.Codec.Marshal(txs.CodecVersion, utxo)
	require.NoError(err)

	inputID := utxo.InputID()
	require.NoError(peerSharedMemory.Apply(map[ids.ID]*atomic.Requests{
		service.vm.ctx.ChainID: {
			PutRequests: []*atomic.Element{
				{
					Key:   inputID[:],
					Value: utxoBytes,
					Traits: [][]byte{
						recipientKey.PublicKey().Address().Bytes(),
					},
				},
			},
		},
	}))

	mutableSharedMemory.SharedMemory = sm

	tx, err := txBuilder.NewImportTx(
		service.vm.ctx.XChainID,
		&secp256k1fx.OutputOwners{
			Threshold: 1,
			Addrs:     []ids.ShortID{ids.ShortEmpty},
		},
		[]*secp256k1.PrivateKey{recipientKey},
	)
	require.NoError(err)

	service.vm.ctx.Lock.Unlock()

	var (
		arg  = &GetTxStatusArgs{TxID: tx.ID()}
		resp GetTxStatusResponse
	)
	require.NoError(service.GetTxStatus(nil, arg, &resp))
	require.Equal(status.Unknown, resp.Status)
	require.Zero(resp.Reason)

	// put the chain in existing chain list
	require.NoError(service.vm.Network.IssueTxFromRPC(tx))
	service.vm.ctx.Lock.Lock()

	block, err := service.vm.BuildBlock(context.Background())
	require.NoError(err)

	blk := block.(*blockexecutor.Block)
	require.NoError(blk.Verify(context.Background()))

	require.NoError(blk.Accept(context.Background()))

	service.vm.ctx.Lock.Unlock()

	resp = GetTxStatusResponse{} // reset
	require.NoError(service.GetTxStatus(nil, arg, &resp))
	require.Equal(status.Committed, resp.Status)
	require.Zero(resp.Reason)
}

// Test issuing and then retrieving a transaction
func TestGetTx(t *testing.T) {
	type test struct {
		description string
		createTx    func(service *Service, builder *txstest.Builder) (*txs.Tx, error)
	}

	tests := []test{
		{
			"standard block",
			func(_ *Service, builder *txstest.Builder) (*txs.Tx, error) {
				return builder.NewCreateChainTx( // Test GetTx works for standard blocks
					testSubnet1.ID(),
					[]byte{},
					constants.AVMID,
					[]ids.ID{},
					"chain name",
					[]*secp256k1.PrivateKey{testSubnet1ControlKeys[0], testSubnet1ControlKeys[1]},
					common.WithChangeOwner(&secp256k1fx.OutputOwners{
						Threshold: 1,
						Addrs:     []ids.ShortID{keys[0].PublicKey().Address()},
					}),
				)
			},
		},
		{
			"proposal block",
			func(service *Service, builder *txstest.Builder) (*txs.Tx, error) {
				sk, err := bls.NewSecretKey()
				require.NoError(t, err)

				rewardsOwner := &secp256k1fx.OutputOwners{
					Threshold: 1,
					Addrs:     []ids.ShortID{ids.GenerateTestShortID()},
				}

				return builder.NewAddPermissionlessValidatorTx( // Test GetTx works for proposal blocks
					&txs.SubnetValidator{
						Validator: txs.Validator{
							NodeID: ids.GenerateTestNodeID(),
							Start:  uint64(service.vm.clock.Time().Add(txexecutor.SyncBound).Unix()),
							End:    uint64(service.vm.clock.Time().Add(txexecutor.SyncBound).Add(defaultMinStakingDuration).Unix()),
							Wght:   service.vm.MinValidatorStake,
						},
						Subnet: constants.PrimaryNetworkID,
					},
					signer.NewProofOfPossession(sk),
					service.vm.ctx.AVAXAssetID,
					rewardsOwner,
					rewardsOwner,
					0,
					[]*secp256k1.PrivateKey{keys[0]},
					common.WithChangeOwner(&secp256k1fx.OutputOwners{
						Threshold: 1,
						Addrs:     []ids.ShortID{keys[0].PublicKey().Address()},
					}),
				)
			},
		},
		{
			"atomic block",
			func(service *Service, builder *txstest.Builder) (*txs.Tx, error) {
				return builder.NewExportTx( // Test GetTx works for proposal blocks
					service.vm.ctx.XChainID,
					[]*avax.TransferableOutput{{
						Asset: avax.Asset{ID: service.vm.ctx.AVAXAssetID},
						Out: &secp256k1fx.TransferOutput{
							Amt: 100,
							OutputOwners: secp256k1fx.OutputOwners{
								Locktime:  0,
								Threshold: 1,
								Addrs:     []ids.ShortID{ids.GenerateTestShortID()},
							},
						},
					}},
					[]*secp256k1.PrivateKey{keys[0]},
					common.WithChangeOwner(&secp256k1fx.OutputOwners{
						Threshold: 1,
						Addrs:     []ids.ShortID{keys[0].PublicKey().Address()},
					}),
				)
			},
		},
	}

	for _, test := range tests {
		for _, encoding := range encodings {
			testName := fmt.Sprintf("test '%s - %s'",
				test.description,
				encoding.String(),
			)
			t.Run(testName, func(t *testing.T) {
				require := require.New(t)
				service, _, txBuilder := defaultService(t)
				service.vm.ctx.Lock.Lock()

				tx, err := test.createTx(service, txBuilder)
				require.NoError(err)

				service.vm.ctx.Lock.Unlock()

				arg := &api.GetTxArgs{
					TxID:     tx.ID(),
					Encoding: encoding,
				}
				var response api.GetTxReply
				err = service.GetTx(nil, arg, &response)
				require.ErrorIs(err, database.ErrNotFound) // We haven't issued the tx yet

				require.NoError(service.vm.Network.IssueTxFromRPC(tx))
				service.vm.ctx.Lock.Lock()

				blk, err := service.vm.BuildBlock(context.Background())
				require.NoError(err)

				require.NoError(blk.Verify(context.Background()))

				require.NoError(blk.Accept(context.Background()))

				if blk, ok := blk.(snowman.OracleBlock); ok { // For proposal blocks, commit them
					options, err := blk.Options(context.Background())
					if !errors.Is(err, snowman.ErrNotOracle) {
						require.NoError(err)

						commit := options[0].(*blockexecutor.Block)
						require.IsType(&block.BanffCommitBlock{}, commit.Block)
						require.NoError(commit.Verify(context.Background()))
						require.NoError(commit.Accept(context.Background()))
					}
				}

				service.vm.ctx.Lock.Unlock()

				require.NoError(service.GetTx(nil, arg, &response))

				switch encoding {
				case formatting.Hex:
					// we're always guaranteed a string for hex encodings.
					var txStr string
					require.NoError(json.Unmarshal(response.Tx, &txStr))
					responseTxBytes, err := formatting.Decode(response.Encoding, txStr)
					require.NoError(err)
					require.Equal(tx.Bytes(), responseTxBytes)

				case formatting.JSON:
					tx.Unsigned.InitCtx(service.vm.ctx)
					expectedTxJSON, err := json.Marshal(tx)
					require.NoError(err)
					require.Equal(expectedTxJSON, []byte(response.Tx))
				}
			})
		}
	}
}

func TestGetBalance(t *testing.T) {
	require := require.New(t)
	service, _, _ := defaultService(t)

<<<<<<< HEAD
=======
	var (
		feeCalc         = fee.NewStaticCalculator(service.vm.Config.StaticFeeConfig, service.vm.Config.UpgradeConfig, service.vm.clock.Time())
		createSubnetFee = feeCalc.CalculateFee(&txs.CreateSubnetTx{})
	)

>>>>>>> 32e26d52
	// Ensure GetStake is correct for each of the genesis validators
	genesis, _ := defaultGenesis(t, service.vm.ctx.AVAXAssetID)
	for idx, utxo := range genesis.UTXOs {
		request := GetBalanceRequest{
			Addresses: []string{
				"P-" + utxo.Address,
			},
		}
		reply := GetBalanceResponse{}

		require.NoError(service.GetBalance(nil, &request, &reply))
		balance := defaultBalance
		if idx == 0 {
			// we use the first key to fund a subnet creation in [defaultGenesis].
			// As such we need to account for the subnet creation fee
			var (
				chainTime    = service.vm.state.GetTimestamp()
				staticFeeCfg = service.vm.Config.StaticFeeConfig
				upgrades     = service.vm.Config.UpgradeConfig
				feeCalc      *fee.Calculator
			)

			if !upgrades.IsEActivated(chainTime) {
				feeCalc = fee.NewStaticCalculator(staticFeeCfg, upgrades, chainTime)
			} else {
				feeCfg := config.GetDynamicFeesConfig(true)
				feeMan := commonfees.NewManager(feeCfg.FeeRate)
				feeCalc = fee.NewDynamicCalculator(staticFeeCfg, feeMan, feeCfg.BlockMaxComplexity, testSubnet1.Creds)
			}

			fee, err := feeCalc.ComputeFee(testSubnet1.Unsigned)
			require.NoError(err)
			balance = defaultBalance - fee
		}
		require.Equal(avajson.Uint64(balance), reply.Balance)
		require.Equal(avajson.Uint64(balance), reply.Unlocked)
		require.Equal(avajson.Uint64(0), reply.LockedStakeable)
		require.Equal(avajson.Uint64(0), reply.LockedNotStakeable)
	}
}

func TestGetStake(t *testing.T) {
	require := require.New(t)
	service, _, txBuilder := defaultService(t)

	// Ensure GetStake is correct for each of the genesis validators
	genesis, _ := defaultGenesis(t, service.vm.ctx.AVAXAssetID)
	addrsStrs := []string{}
	for i, validator := range genesis.Validators {
		addr := "P-" + validator.RewardOwner.Addresses[0]
		addrsStrs = append(addrsStrs, addr)

		args := GetStakeArgs{
			JSONAddresses: api.JSONAddresses{
				Addresses: []string{addr},
			},
			Encoding: formatting.Hex,
		}
		response := GetStakeReply{}
		require.NoError(service.GetStake(nil, &args, &response))
		require.Equal(defaultWeight, uint64(response.Staked))
		require.Len(response.Outputs, 1)

		// Unmarshal into an output
		outputBytes, err := formatting.Decode(args.Encoding, response.Outputs[0])
		require.NoError(err)

		var output avax.TransferableOutput
		_, err = txs.Codec.Unmarshal(outputBytes, &output)
		require.NoError(err)

		out := output.Out.(*secp256k1fx.TransferOutput)
		require.Equal(defaultWeight, out.Amount())
		require.Equal(uint32(1), out.Threshold)
		require.Len(out.Addrs, 1)
		require.Equal(keys[i].PublicKey().Address(), out.Addrs[0])
		require.Zero(out.Locktime)
	}

	// Make sure this works for multiple addresses
	args := GetStakeArgs{
		JSONAddresses: api.JSONAddresses{
			Addresses: addrsStrs,
		},
		Encoding: formatting.Hex,
	}
	response := GetStakeReply{}
	require.NoError(service.GetStake(nil, &args, &response))
	require.Equal(len(genesis.Validators)*int(defaultWeight), int(response.Staked))
	require.Len(response.Outputs, len(genesis.Validators))

	for _, outputStr := range response.Outputs {
		outputBytes, err := formatting.Decode(args.Encoding, outputStr)
		require.NoError(err)

		var output avax.TransferableOutput
		_, err = txs.Codec.Unmarshal(outputBytes, &output)
		require.NoError(err)

		out := output.Out.(*secp256k1fx.TransferOutput)
		require.Equal(defaultWeight, out.Amount())
		require.Equal(uint32(1), out.Threshold)
		require.Zero(out.Locktime)
		require.Len(out.Addrs, 1)
	}

	oldStake := defaultWeight

	service.vm.ctx.Lock.Lock()

	// Add a delegator
	stakeAmount := service.vm.MinDelegatorStake + 12345
	delegatorNodeID := genesisNodeIDs[0]
	delegatorStartTime := defaultValidateStartTime
	delegatorEndTime := defaultGenesisTime.Add(defaultMinStakingDuration)
	tx, err := txBuilder.NewAddDelegatorTx(
		&txs.Validator{
			NodeID: delegatorNodeID,
			Start:  uint64(delegatorStartTime.Unix()),
			End:    uint64(delegatorEndTime.Unix()),
			Wght:   stakeAmount,
		},
		&secp256k1fx.OutputOwners{
			Threshold: 1,
			Addrs:     []ids.ShortID{ids.GenerateTestShortID()},
		},
		[]*secp256k1.PrivateKey{keys[0]},
		common.WithChangeOwner(&secp256k1fx.OutputOwners{
			Threshold: 1,
			Addrs:     []ids.ShortID{keys[0].PublicKey().Address()},
		}),
	)
	require.NoError(err)

	addDelTx := tx.Unsigned.(*txs.AddDelegatorTx)
	staker, err := state.NewCurrentStaker(
		tx.ID(),
		addDelTx,
		delegatorStartTime,
		0,
	)
	require.NoError(err)

	service.vm.state.PutCurrentDelegator(staker)
	service.vm.state.AddTx(tx, status.Committed)
	require.NoError(service.vm.state.Commit())

	service.vm.ctx.Lock.Unlock()

	// Make sure the delegator addr has the right stake (old stake + stakeAmount)
	addr, _ := service.addrManager.FormatLocalAddress(keys[0].PublicKey().Address())
	args.Addresses = []string{addr}
	require.NoError(service.GetStake(nil, &args, &response))
	require.Equal(oldStake+stakeAmount, uint64(response.Staked))
	require.Len(response.Outputs, 2)

	// Unmarshal into transferable outputs
	outputs := make([]avax.TransferableOutput, 2)
	for i := range outputs {
		outputBytes, err := formatting.Decode(args.Encoding, response.Outputs[i])
		require.NoError(err)
		_, err = txs.Codec.Unmarshal(outputBytes, &outputs[i])
		require.NoError(err)
	}

	// Make sure the stake amount is as expected
	require.Equal(stakeAmount+oldStake, outputs[0].Out.Amount()+outputs[1].Out.Amount())

	oldStake = uint64(response.Staked)

	service.vm.ctx.Lock.Lock()

	// Make sure this works for pending stakers
	// Add a pending staker
	stakeAmount = service.vm.MinValidatorStake + 54321
	pendingStakerNodeID := ids.GenerateTestNodeID()
	pendingStakerEndTime := uint64(defaultGenesisTime.Add(defaultMinStakingDuration).Unix())
	tx, err = txBuilder.NewAddValidatorTx(
		&txs.Validator{
			NodeID: pendingStakerNodeID,
			Start:  uint64(defaultGenesisTime.Unix()),
			End:    pendingStakerEndTime,
			Wght:   stakeAmount,
		},
		&secp256k1fx.OutputOwners{
			Threshold: 1,
			Addrs:     []ids.ShortID{ids.GenerateTestShortID()},
		},
		0,
		[]*secp256k1.PrivateKey{keys[0]},
		common.WithChangeOwner(&secp256k1fx.OutputOwners{
			Threshold: 1,
			Addrs:     []ids.ShortID{keys[0].PublicKey().Address()},
		}),
	)
	require.NoError(err)

	staker, err = state.NewPendingStaker(
		tx.ID(),
		tx.Unsigned.(*txs.AddValidatorTx),
	)
	require.NoError(err)

	service.vm.state.PutPendingValidator(staker)
	service.vm.state.AddTx(tx, status.Committed)
	require.NoError(service.vm.state.Commit())

	service.vm.ctx.Lock.Unlock()

	// Make sure the delegator has the right stake (old stake + stakeAmount)
	require.NoError(service.GetStake(nil, &args, &response))
	require.Equal(oldStake+stakeAmount, uint64(response.Staked))
	require.Len(response.Outputs, 3)

	// Unmarshal
	outputs = make([]avax.TransferableOutput, 3)
	for i := range outputs {
		outputBytes, err := formatting.Decode(args.Encoding, response.Outputs[i])
		require.NoError(err)
		_, err = txs.Codec.Unmarshal(outputBytes, &outputs[i])
		require.NoError(err)
	}

	// Make sure the stake amount is as expected
	require.Equal(stakeAmount+oldStake, outputs[0].Out.Amount()+outputs[1].Out.Amount()+outputs[2].Out.Amount())
}

func TestGetCurrentValidators(t *testing.T) {
	require := require.New(t)
	service, _, txBuilder := defaultService(t)

	genesis, _ := defaultGenesis(t, service.vm.ctx.AVAXAssetID)

	// Call getValidators
	args := GetCurrentValidatorsArgs{SubnetID: constants.PrimaryNetworkID}
	response := GetCurrentValidatorsReply{}

	require.NoError(service.GetCurrentValidators(nil, &args, &response))
	require.Len(response.Validators, len(genesis.Validators))

	for _, vdr := range genesis.Validators {
		found := false
		for i := 0; i < len(response.Validators) && !found; i++ {
			gotVdr := response.Validators[i].(pchainapi.PermissionlessValidator)
			if gotVdr.NodeID != vdr.NodeID {
				continue
			}

			require.Equal(vdr.EndTime, gotVdr.EndTime)
			require.Equal(vdr.StartTime, gotVdr.StartTime)
			found = true
		}
		require.True(found, "expected validators to contain %s but didn't", vdr.NodeID)
	}

	// Add a delegator
	stakeAmount := service.vm.MinDelegatorStake + 12345
	validatorNodeID := genesisNodeIDs[1]
	delegatorStartTime := defaultValidateStartTime
	delegatorEndTime := delegatorStartTime.Add(defaultMinStakingDuration)

	service.vm.ctx.Lock.Lock()

	delTx, err := txBuilder.NewAddDelegatorTx(
		&txs.Validator{
			NodeID: validatorNodeID,
			Start:  uint64(delegatorStartTime.Unix()),
			End:    uint64(delegatorEndTime.Unix()),
			Wght:   stakeAmount,
		},
		&secp256k1fx.OutputOwners{
			Threshold: 1,
			Addrs:     []ids.ShortID{ids.GenerateTestShortID()},
		},
		[]*secp256k1.PrivateKey{keys[0]},
		common.WithChangeOwner(&secp256k1fx.OutputOwners{
			Threshold: 1,
			Addrs:     []ids.ShortID{keys[0].PublicKey().Address()},
		}),
	)
	require.NoError(err)

	addDelTx := delTx.Unsigned.(*txs.AddDelegatorTx)
	staker, err := state.NewCurrentStaker(
		delTx.ID(),
		addDelTx,
		delegatorStartTime,
		0,
	)
	require.NoError(err)

	service.vm.state.PutCurrentDelegator(staker)
	service.vm.state.AddTx(delTx, status.Committed)
	require.NoError(service.vm.state.Commit())

	service.vm.ctx.Lock.Unlock()

	// Call getCurrentValidators
	args = GetCurrentValidatorsArgs{SubnetID: constants.PrimaryNetworkID}
	require.NoError(service.GetCurrentValidators(nil, &args, &response))
	require.Len(response.Validators, len(genesis.Validators))

	// Make sure the delegator is there
	found := false
	for i := 0; i < len(response.Validators) && !found; i++ {
		vdr := response.Validators[i].(pchainapi.PermissionlessValidator)
		if vdr.NodeID != validatorNodeID {
			continue
		}
		found = true

		require.Nil(vdr.Delegators)

		innerArgs := GetCurrentValidatorsArgs{
			SubnetID: constants.PrimaryNetworkID,
			NodeIDs:  []ids.NodeID{vdr.NodeID},
		}
		innerResponse := GetCurrentValidatorsReply{}
		require.NoError(service.GetCurrentValidators(nil, &innerArgs, &innerResponse))
		require.Len(innerResponse.Validators, 1)

		innerVdr := innerResponse.Validators[0].(pchainapi.PermissionlessValidator)
		require.Equal(vdr.NodeID, innerVdr.NodeID)

		require.NotNil(innerVdr.Delegators)
		require.Len(*innerVdr.Delegators, 1)
		delegator := (*innerVdr.Delegators)[0]
		require.Equal(delegator.NodeID, innerVdr.NodeID)
		require.Equal(int64(delegator.StartTime), delegatorStartTime.Unix())
		require.Equal(int64(delegator.EndTime), delegatorEndTime.Unix())
		require.Equal(uint64(delegator.Weight), stakeAmount)
	}
	require.True(found)

	service.vm.ctx.Lock.Lock()

	// Reward the delegator
	tx, err := builder.NewRewardValidatorTx(service.vm.ctx, delTx.ID())
	require.NoError(err)
	service.vm.state.AddTx(tx, status.Committed)
	service.vm.state.DeleteCurrentDelegator(staker)
	require.NoError(service.vm.state.SetDelegateeReward(staker.SubnetID, staker.NodeID, 100000))
	require.NoError(service.vm.state.Commit())

	service.vm.ctx.Lock.Unlock()

	// Call getValidators
	response = GetCurrentValidatorsReply{}
	require.NoError(service.GetCurrentValidators(nil, &args, &response))
	require.Len(response.Validators, len(genesis.Validators))

	for _, vdr := range response.Validators {
		castVdr := vdr.(pchainapi.PermissionlessValidator)
		if castVdr.NodeID != validatorNodeID {
			continue
		}
		require.Equal(uint64(100000), uint64(*castVdr.AccruedDelegateeReward))
	}
}

func TestGetTimestamp(t *testing.T) {
	require := require.New(t)
	service, _, _ := defaultService(t)

	reply := GetTimestampReply{}
	require.NoError(service.GetTimestamp(nil, nil, &reply))

	service.vm.ctx.Lock.Lock()

	require.Equal(service.vm.state.GetTimestamp(), reply.Timestamp)

	newTimestamp := reply.Timestamp.Add(time.Second)
	service.vm.state.SetTimestamp(newTimestamp)

	service.vm.ctx.Lock.Unlock()

	require.NoError(service.GetTimestamp(nil, nil, &reply))
	require.Equal(newTimestamp, reply.Timestamp)
}

func TestGetBlock(t *testing.T) {
	tests := []struct {
		name     string
		encoding formatting.Encoding
	}{
		{
			name:     "json",
			encoding: formatting.JSON,
		},
		{
			name:     "hex",
			encoding: formatting.Hex,
		},
	}

	for _, test := range tests {
		t.Run(test.name, func(t *testing.T) {
			require := require.New(t)
			service, _, txBuilder := defaultService(t)
			service.vm.ctx.Lock.Lock()

			service.vm.StaticFeeConfig.CreateAssetTxFee = 100 * defaultTxFee

			// Make a block an accept it, then check we can get it.
			tx, err := txBuilder.NewCreateChainTx( // Test GetTx works for standard blocks
				testSubnet1.ID(),
				[]byte{},
				constants.AVMID,
				[]ids.ID{},
				"chain name",
				[]*secp256k1.PrivateKey{testSubnet1ControlKeys[0], testSubnet1ControlKeys[1]},
				common.WithChangeOwner(&secp256k1fx.OutputOwners{
					Threshold: 1,
					Addrs:     []ids.ShortID{keys[0].PublicKey().Address()},
				}),
			)
			require.NoError(err)

			preferredID := service.vm.manager.Preferred()
			preferred, err := service.vm.manager.GetBlock(preferredID)
			require.NoError(err)

			statelessBlock, err := block.NewBanffStandardBlock(
				preferred.Timestamp(),
				preferred.ID(),
				preferred.Height()+1,
				[]*txs.Tx{tx},
			)
			require.NoError(err)

			blk := service.vm.manager.NewBlock(statelessBlock)

			require.NoError(blk.Verify(context.Background()))
			require.NoError(blk.Accept(context.Background()))

			service.vm.ctx.Lock.Unlock()

			args := api.GetBlockArgs{
				BlockID:  blk.ID(),
				Encoding: test.encoding,
			}
			response := api.GetBlockResponse{}
			require.NoError(service.GetBlock(nil, &args, &response))

			switch {
			case test.encoding == formatting.JSON:
				statelessBlock.InitCtx(service.vm.ctx)
				expectedBlockJSON, err := json.Marshal(statelessBlock)
				require.NoError(err)
				require.Equal(expectedBlockJSON, []byte(response.Block))
			default:
				var blockStr string
				require.NoError(json.Unmarshal(response.Block, &blockStr))
				responseBlockBytes, err := formatting.Decode(response.Encoding, blockStr)
				require.NoError(err)
				require.Equal(blk.Bytes(), responseBlockBytes)
			}

			require.Equal(test.encoding, response.Encoding)
		})
	}
}

func TestGetValidatorsAtReplyMarshalling(t *testing.T) {
	require := require.New(t)

	reply := &GetValidatorsAtReply{
		Validators: make(map[ids.NodeID]*validators.GetValidatorOutput),
	}

	{
		reply.Validators[ids.EmptyNodeID] = &validators.GetValidatorOutput{
			NodeID:    ids.EmptyNodeID,
			PublicKey: nil,
			Weight:    0,
		}
	}
	{
		nodeID := ids.GenerateTestNodeID()
		sk, err := bls.NewSecretKey()
		require.NoError(err)
		reply.Validators[nodeID] = &validators.GetValidatorOutput{
			NodeID:    nodeID,
			PublicKey: bls.PublicFromSecretKey(sk),
			Weight:    math.MaxUint64,
		}
	}

	replyJSON, err := reply.MarshalJSON()
	require.NoError(err)

	var parsedReply GetValidatorsAtReply
	require.NoError(parsedReply.UnmarshalJSON(replyJSON))
	require.Equal(reply, &parsedReply)
}

func TestServiceGetBlockByHeight(t *testing.T) {
	ctrl := gomock.NewController(t)

	blockID := ids.GenerateTestID()
	blockHeight := uint64(1337)

	type test struct {
		name                        string
		serviceAndExpectedBlockFunc func(t *testing.T, ctrl *gomock.Controller) (*Service, interface{})
		encoding                    formatting.Encoding
		expectedErr                 error
	}

	tests := []test{
		{
			name: "block height not found",
			serviceAndExpectedBlockFunc: func(_ *testing.T, ctrl *gomock.Controller) (*Service, interface{}) {
				state := state.NewMockState(ctrl)
				state.EXPECT().GetBlockIDAtHeight(blockHeight).Return(ids.Empty, database.ErrNotFound)

				manager := blockexecutor.NewMockManager(ctrl)
				return &Service{
					vm: &VM{
						state:   state,
						manager: manager,
						ctx: &snow.Context{
							Log: logging.NoLog{},
						},
					},
				}, nil
			},
			encoding:    formatting.Hex,
			expectedErr: database.ErrNotFound,
		},
		{
			name: "block not found",
			serviceAndExpectedBlockFunc: func(_ *testing.T, ctrl *gomock.Controller) (*Service, interface{}) {
				state := state.NewMockState(ctrl)
				state.EXPECT().GetBlockIDAtHeight(blockHeight).Return(blockID, nil)

				manager := blockexecutor.NewMockManager(ctrl)
				manager.EXPECT().GetStatelessBlock(blockID).Return(nil, database.ErrNotFound)
				return &Service{
					vm: &VM{
						state:   state,
						manager: manager,
						ctx: &snow.Context{
							Log: logging.NoLog{},
						},
					},
				}, nil
			},
			encoding:    formatting.Hex,
			expectedErr: database.ErrNotFound,
		},
		{
			name: "JSON format",
			serviceAndExpectedBlockFunc: func(_ *testing.T, ctrl *gomock.Controller) (*Service, interface{}) {
				block := block.NewMockBlock(ctrl)
				block.EXPECT().InitCtx(gomock.Any())

				state := state.NewMockState(ctrl)
				state.EXPECT().GetBlockIDAtHeight(blockHeight).Return(blockID, nil)

				manager := blockexecutor.NewMockManager(ctrl)
				manager.EXPECT().GetStatelessBlock(blockID).Return(block, nil)
				return &Service{
					vm: &VM{
						state:   state,
						manager: manager,
						ctx: &snow.Context{
							Log: logging.NoLog{},
						},
					},
				}, block
			},
			encoding:    formatting.JSON,
			expectedErr: nil,
		},
		{
			name: "hex format",
			serviceAndExpectedBlockFunc: func(t *testing.T, ctrl *gomock.Controller) (*Service, interface{}) {
				block := block.NewMockBlock(ctrl)
				blockBytes := []byte("hi mom")
				block.EXPECT().Bytes().Return(blockBytes)

				state := state.NewMockState(ctrl)
				state.EXPECT().GetBlockIDAtHeight(blockHeight).Return(blockID, nil)

				expected, err := formatting.Encode(formatting.Hex, blockBytes)
				require.NoError(t, err)

				manager := blockexecutor.NewMockManager(ctrl)
				manager.EXPECT().GetStatelessBlock(blockID).Return(block, nil)
				return &Service{
					vm: &VM{
						state:   state,
						manager: manager,
						ctx: &snow.Context{
							Log: logging.NoLog{},
						},
					},
				}, expected
			},
			encoding:    formatting.Hex,
			expectedErr: nil,
		},
		{
			name: "hexc format",
			serviceAndExpectedBlockFunc: func(t *testing.T, ctrl *gomock.Controller) (*Service, interface{}) {
				block := block.NewMockBlock(ctrl)
				blockBytes := []byte("hi mom")
				block.EXPECT().Bytes().Return(blockBytes)

				state := state.NewMockState(ctrl)
				state.EXPECT().GetBlockIDAtHeight(blockHeight).Return(blockID, nil)

				expected, err := formatting.Encode(formatting.HexC, blockBytes)
				require.NoError(t, err)

				manager := blockexecutor.NewMockManager(ctrl)
				manager.EXPECT().GetStatelessBlock(blockID).Return(block, nil)
				return &Service{
					vm: &VM{
						state:   state,
						manager: manager,
						ctx: &snow.Context{
							Log: logging.NoLog{},
						},
					},
				}, expected
			},
			encoding:    formatting.HexC,
			expectedErr: nil,
		},
		{
			name: "hexnc format",
			serviceAndExpectedBlockFunc: func(t *testing.T, ctrl *gomock.Controller) (*Service, interface{}) {
				block := block.NewMockBlock(ctrl)
				blockBytes := []byte("hi mom")
				block.EXPECT().Bytes().Return(blockBytes)

				state := state.NewMockState(ctrl)
				state.EXPECT().GetBlockIDAtHeight(blockHeight).Return(blockID, nil)

				expected, err := formatting.Encode(formatting.HexNC, blockBytes)
				require.NoError(t, err)

				manager := blockexecutor.NewMockManager(ctrl)
				manager.EXPECT().GetStatelessBlock(blockID).Return(block, nil)
				return &Service{
					vm: &VM{
						state:   state,
						manager: manager,
						ctx: &snow.Context{
							Log: logging.NoLog{},
						},
					},
				}, expected
			},
			encoding:    formatting.HexNC,
			expectedErr: nil,
		},
	}

	for _, tt := range tests {
		t.Run(tt.name, func(t *testing.T) {
			require := require.New(t)

			service, expected := tt.serviceAndExpectedBlockFunc(t, ctrl)

			args := &api.GetBlockByHeightArgs{
				Height:   avajson.Uint64(blockHeight),
				Encoding: tt.encoding,
			}
			reply := &api.GetBlockResponse{}
			err := service.GetBlockByHeight(nil, args, reply)
			require.ErrorIs(err, tt.expectedErr)
			if tt.expectedErr != nil {
				return
			}
			require.Equal(tt.encoding, reply.Encoding)

			expectedJSON, err := json.Marshal(expected)
			require.NoError(err)

			require.Equal(json.RawMessage(expectedJSON), reply.Block)
		})
	}
}<|MERGE_RESOLUTION|>--- conflicted
+++ resolved
@@ -369,14 +369,6 @@
 	require := require.New(t)
 	service, _, _ := defaultService(t)
 
-<<<<<<< HEAD
-=======
-	var (
-		feeCalc         = fee.NewStaticCalculator(service.vm.Config.StaticFeeConfig, service.vm.Config.UpgradeConfig, service.vm.clock.Time())
-		createSubnetFee = feeCalc.CalculateFee(&txs.CreateSubnetTx{})
-	)
-
->>>>>>> 32e26d52
 	// Ensure GetStake is correct for each of the genesis validators
 	genesis, _ := defaultGenesis(t, service.vm.ctx.AVAXAssetID)
 	for idx, utxo := range genesis.UTXOs {
@@ -404,10 +396,10 @@
 			} else {
 				feeCfg := config.GetDynamicFeesConfig(true)
 				feeMan := commonfees.NewManager(feeCfg.FeeRate)
-				feeCalc = fee.NewDynamicCalculator(staticFeeCfg, feeMan, feeCfg.BlockMaxComplexity, testSubnet1.Creds)
+				feeCalc = fee.NewDynamicCalculator(staticFeeCfg, feeMan, feeCfg.BlockMaxComplexity)
 			}
 
-			fee, err := feeCalc.ComputeFee(testSubnet1.Unsigned)
+			fee, err := feeCalc.ComputeFee(testSubnet1.Unsigned, testSubnet1.Creds)
 			require.NoError(err)
 			balance = defaultBalance - fee
 		}
