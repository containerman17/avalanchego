// Copyright (C) 2019-2024, Ava Labs, Inc. All rights reserved.
// See the file LICENSE for licensing terms.

package fee

import (
	"testing"
	"time"

	"github.com/stretchr/testify/require"

	"github.com/ava-labs/avalanchego/ids"
	"github.com/ava-labs/avalanchego/snow"
	"github.com/ava-labs/avalanchego/snow/snowtest"
	"github.com/ava-labs/avalanchego/utils/constants"
	"github.com/ava-labs/avalanchego/utils/crypto/bls"
	"github.com/ava-labs/avalanchego/utils/crypto/secp256k1"
	"github.com/ava-labs/avalanchego/utils/timer/mockable"
	"github.com/ava-labs/avalanchego/utils/units"
	"github.com/ava-labs/avalanchego/vms/components/avax"
	"github.com/ava-labs/avalanchego/vms/components/fees"
	"github.com/ava-labs/avalanchego/vms/platformvm/reward"
	"github.com/ava-labs/avalanchego/vms/platformvm/signer"
	"github.com/ava-labs/avalanchego/vms/platformvm/stakeable"
	"github.com/ava-labs/avalanchego/vms/platformvm/txs"
	"github.com/ava-labs/avalanchego/vms/platformvm/upgrade"
	"github.com/ava-labs/avalanchego/vms/secp256k1fx"
)

var (
	testFeeRates = fees.Dimensions{
		1 * units.MicroAvax,
		2 * units.MicroAvax,
		3 * units.MicroAvax,
		4 * units.MicroAvax,
	}
	testBlockMaxComplexity = fees.Dimensions{
		3000,
		3500,
		1000,
		2000,
	}

	feeTestsDefaultCfg = StaticConfig{
		TxFee:                         1 * units.Avax,
		CreateAssetTxFee:              2 * units.Avax,
		CreateSubnetTxFee:             3 * units.Avax,
		TransformSubnetTxFee:          4 * units.Avax,
		CreateBlockchainTxFee:         5 * units.Avax,
		AddPrimaryNetworkValidatorFee: 6 * units.Avax,
		AddPrimaryNetworkDelegatorFee: 7 * units.Avax,
		AddSubnetValidatorFee:         8 * units.Avax,
		AddSubnetDelegatorFee:         9 * units.Avax,
	}

	preFundedKeys             = secp256k1.TestKeys()
	feeTestSigners            = [][]*secp256k1.PrivateKey{preFundedKeys}
	feeTestDefaultStakeWeight = uint64(2024)
	durangoTime               = time.Time{} // assume durango is active in these tests
)

type feeTests struct {
	description         string
	cfgAndChainTimeF    func() (StaticConfig, upgrade.Times, time.Time)
	unsignedAndSignedTx func(t *testing.T) (txs.UnsignedTx, *txs.Tx)
<<<<<<< HEAD
	maxComplexityF      func() fees.Dimensions
	expectedError       error
	checksF             func(*testing.T, *Calculator)
=======
	expected            uint64
>>>>>>> d90ee0f6
}

func TestAddAndRemoveFees(t *testing.T) {
	r := require.New(t)

	fc := &Calculator{
		isEActive:          true,
		feeManager:         fees.NewManager(testFeeRates),
		blockMaxComplexity: testBlockMaxComplexity,
	}

	var (
		units       = fees.Dimensions{1, 2, 3, 4}
		doubleUnits = fees.Dimensions{2, 4, 6, 8}
	)

	feeDelta, err := fc.AddFeesFor(units)
	r.NoError(err)
	r.Equal(units, fc.feeManager.GetCumulatedComplexity())
	r.NotZero(feeDelta)
	r.Equal(feeDelta, fc.Fee)

	feeDelta2, err := fc.AddFeesFor(units)
	r.NoError(err)
	r.Equal(doubleUnits, fc.feeManager.GetCumulatedComplexity())
	r.Equal(feeDelta, feeDelta2)
	r.Equal(feeDelta+feeDelta2, fc.Fee)

	feeDelta3, err := fc.RemoveFeesFor(units)
	r.NoError(err)
	r.Equal(units, fc.feeManager.GetCumulatedComplexity())
	r.Equal(feeDelta, feeDelta3)
	r.Equal(feeDelta, fc.Fee)

	feeDelta4, err := fc.RemoveFeesFor(units)
	r.NoError(err)
	r.Zero(fc.feeManager.GetCumulatedComplexity())
	r.Equal(feeDelta, feeDelta4)
	r.Zero(fc.Fee)
}

func TestTxFees(t *testing.T) {
	tests := []feeTests{
		{
			description: "AddValidatorTx pre EUpgrade",
			cfgAndChainTimeF: func() (StaticConfig, upgrade.Times, time.Time) {
				eUpgradeTime := time.Now().Truncate(time.Second)
				chainTime := eUpgradeTime.Add(-1 * time.Second)

				cfg := feeTestsDefaultCfg
				upgrade := upgrade.Times{
					DurangoTime:  durangoTime,
					EUpgradeTime: eUpgradeTime,
				}
				return cfg, upgrade, chainTime
			},
			unsignedAndSignedTx: addValidatorTx,
			expected:            feeTestsDefaultCfg.AddPrimaryNetworkValidatorFee,
		},
		{
			description: "AddValidatorTx post EUpgrade, success",
			cfgAndChainTimeF: func() (StaticConfig, upgrade.Times, time.Time) {
				eUpgradeTime := time.Now().Truncate(time.Second)
				chainTime := eUpgradeTime.Add(time.Second)

				cfg := feeTestsDefaultCfg
				upgrade := upgrade.Times{
					DurangoTime:  durangoTime,
					EUpgradeTime: eUpgradeTime,
				}
				return cfg, upgrade, chainTime
			},
			expectedError:       nil,
			unsignedAndSignedTx: addValidatorTx,
			checksF: func(t *testing.T, fc *Calculator) {
				require.Equal(t, fc.staticCfg.AddPrimaryNetworkValidatorFee, fc.Fee)
			},
		},
		{
			description: "AddSubnetValidatorTx pre EUpgrade",
			cfgAndChainTimeF: func() (StaticConfig, upgrade.Times, time.Time) {
				eUpgradeTime := time.Now().Truncate(time.Second)
				chainTime := eUpgradeTime.Add(-1 * time.Second)

				cfg := feeTestsDefaultCfg
				upgrade := upgrade.Times{
					DurangoTime:  durangoTime,
					EUpgradeTime: eUpgradeTime,
				}
				return cfg, upgrade, chainTime
			},
			unsignedAndSignedTx: addSubnetValidatorTx,
			expected:            feeTestsDefaultCfg.AddSubnetValidatorFee,
		},
		{
			description: "AddSubnetValidatorTx post EUpgrade, success",
			cfgAndChainTimeF: func() (StaticConfig, upgrade.Times, time.Time) {
				eUpgradeTime := time.Now().Truncate(time.Second)
				chainTime := eUpgradeTime.Add(time.Second)

				cfg := feeTestsDefaultCfg
				upgrade := upgrade.Times{
					DurangoTime:  durangoTime,
					EUpgradeTime: eUpgradeTime,
				}
				return cfg, upgrade, chainTime
			},
			expectedError:       nil,
			unsignedAndSignedTx: addSubnetValidatorTx,
			checksF: func(t *testing.T, fc *Calculator) {
				require.Equal(t, 5345*units.MicroAvax, fc.Fee)
				require.Equal(t,
					fees.Dimensions{
						649,
						90,
						172,
						1000,
					},
					fc.feeManager.GetCumulatedComplexity(),
				)
			},
		},
		{
			description: "AddSubnetValidatorTx post EUpgrade, utxos read cap breached",
			cfgAndChainTimeF: func() (StaticConfig, upgrade.Times, time.Time) {
				eUpgradeTime := time.Now().Truncate(time.Second)
				chainTime := eUpgradeTime.Add(time.Second)

				cfg := feeTestsDefaultCfg
				upgrade := upgrade.Times{
					DurangoTime:  durangoTime,
					EUpgradeTime: eUpgradeTime,
				}
				return cfg, upgrade, chainTime
			},
			maxComplexityF: func() fees.Dimensions {
				caps := testBlockMaxComplexity
				caps[fees.UTXORead] = 90 - 1
				return caps
			},
			unsignedAndSignedTx: addSubnetValidatorTx,
			expectedError:       errFailedComplexityCumulation,
			checksF:             func(*testing.T, *Calculator) {},
		},
		{
			description: "AddDelegatorTx pre EUpgrade",
			cfgAndChainTimeF: func() (StaticConfig, upgrade.Times, time.Time) {
				eUpgradeTime := time.Now().Truncate(time.Second)
				chainTime := eUpgradeTime.Add(-1 * time.Second)

				cfg := feeTestsDefaultCfg
				upgrade := upgrade.Times{
					DurangoTime:  durangoTime,
					EUpgradeTime: eUpgradeTime,
				}
				return cfg, upgrade, chainTime
			},
			unsignedAndSignedTx: addDelegatorTx,
			expected:            feeTestsDefaultCfg.AddPrimaryNetworkDelegatorFee,
		},
		{
			description: "AddDelegatorTx post EUpgrade, success",
			cfgAndChainTimeF: func() (StaticConfig, upgrade.Times, time.Time) {
				eUpgradeTime := time.Now().Truncate(time.Second)
				chainTime := eUpgradeTime.Add(time.Second)

				cfg := feeTestsDefaultCfg
				upgrade := upgrade.Times{
					DurangoTime:  durangoTime,
					EUpgradeTime: eUpgradeTime,
				}
				return cfg, upgrade, chainTime
			},
			unsignedAndSignedTx: addDelegatorTx,
			expectedError:       nil,
			checksF: func(t *testing.T, fc *Calculator) {
				require.Equal(t, fc.staticCfg.AddPrimaryNetworkDelegatorFee, fc.Fee)
			},
		},
		{
			description: "CreateChainTx pre ApricotPhase3",
			cfgAndChainTimeF: func() (StaticConfig, upgrade.Times, time.Time) {
				apricotPhase3Time := time.Now().Truncate(time.Second)
				chainTime := apricotPhase3Time.Add(-1 * time.Second)

				cfg := feeTestsDefaultCfg
				upgrade := upgrade.Times{
					ApricotPhase3Time: apricotPhase3Time,
					DurangoTime:       mockable.MaxTime,
					EUpgradeTime:      mockable.MaxTime,
				}
				return cfg, upgrade, chainTime
			},
			unsignedAndSignedTx: createChainTx,
			expected:            feeTestsDefaultCfg.CreateAssetTxFee,
		},
		{
			description: "CreateChainTx pre EUpgrade",
			cfgAndChainTimeF: func() (StaticConfig, upgrade.Times, time.Time) {
				eUpgradeTime := time.Now().Truncate(time.Second)
				chainTime := eUpgradeTime.Add(-1 * time.Second)

				cfg := feeTestsDefaultCfg
				upgrade := upgrade.Times{
					DurangoTime:  durangoTime,
					EUpgradeTime: eUpgradeTime,
				}
				return cfg, upgrade, chainTime
			},
			unsignedAndSignedTx: createChainTx,
			expected:            feeTestsDefaultCfg.CreateBlockchainTxFee,
		},
		{
			description: "CreateChainTx post EUpgrade, success",
			cfgAndChainTimeF: func() (StaticConfig, upgrade.Times, time.Time) {
				eUpgradeTime := time.Now().Truncate(time.Second)
				chainTime := eUpgradeTime.Add(time.Second)

				cfg := feeTestsDefaultCfg
				upgrade := upgrade.Times{
					DurangoTime:  durangoTime,
					EUpgradeTime: eUpgradeTime,
				}
				return cfg, upgrade, chainTime
			},
			unsignedAndSignedTx: createChainTx,
			expectedError:       nil,
			checksF: func(t *testing.T, fc *Calculator) {
				require.Equal(t, 5388*units.MicroAvax, fc.Fee)
				require.Equal(t,
					fees.Dimensions{
						692,
						90,
						172,
						1000,
					},
					fc.feeManager.GetCumulatedComplexity(),
				)
			},
		},
		{
			description: "CreateChainTx post EUpgrade, utxos read cap breached",
			cfgAndChainTimeF: func() (StaticConfig, upgrade.Times, time.Time) {
				eUpgradeTime := time.Now().Truncate(time.Second)
				chainTime := eUpgradeTime.Add(time.Second)

				cfg := feeTestsDefaultCfg
				upgrade := upgrade.Times{
					DurangoTime:  durangoTime,
					EUpgradeTime: eUpgradeTime,
				}
				return cfg, upgrade, chainTime
			},
			unsignedAndSignedTx: createChainTx,
			maxComplexityF: func() fees.Dimensions {
				caps := testBlockMaxComplexity
				caps[fees.UTXORead] = 90 - 1
				return caps
			},
			expectedError: errFailedComplexityCumulation,
			checksF:       func(*testing.T, *Calculator) {},
		},
		{
			description: "CreateSubnetTx pre ApricotPhase3",
			cfgAndChainTimeF: func() (StaticConfig, upgrade.Times, time.Time) {
				apricotPhase3Time := time.Now().Truncate(time.Second)
				chainTime := apricotPhase3Time.Add(-1 * time.Second)

				cfg := feeTestsDefaultCfg
				upgrade := upgrade.Times{
					ApricotPhase3Time: apricotPhase3Time,
					DurangoTime:       mockable.MaxTime,
					EUpgradeTime:      mockable.MaxTime,
				}
				return cfg, upgrade, chainTime
			},
			unsignedAndSignedTx: createSubnetTx,
			expected:            feeTestsDefaultCfg.CreateAssetTxFee,
		},
		{
			description: "CreateSubnetTx pre EUpgrade",
			cfgAndChainTimeF: func() (StaticConfig, upgrade.Times, time.Time) {
				eUpgradeTime := time.Now().Truncate(time.Second)
				chainTime := eUpgradeTime.Add(-1 * time.Second)

				cfg := feeTestsDefaultCfg
				upgrade := upgrade.Times{
					DurangoTime:  durangoTime,
					EUpgradeTime: eUpgradeTime,
				}
				return cfg, upgrade, chainTime
			},
			unsignedAndSignedTx: createSubnetTx,
			expected:            feeTestsDefaultCfg.CreateSubnetTxFee,
		},
		{
			description: "CreateSubnetTx post EUpgrade, success",
			cfgAndChainTimeF: func() (StaticConfig, upgrade.Times, time.Time) {
				eUpgradeTime := time.Now().Truncate(time.Second)
				chainTime := eUpgradeTime.Add(time.Second)

				cfg := feeTestsDefaultCfg
				upgrade := upgrade.Times{
					DurangoTime:  durangoTime,
					EUpgradeTime: eUpgradeTime,
				}
				return cfg, upgrade, chainTime
			},
			unsignedAndSignedTx: createSubnetTx,
			expectedError:       nil,
			checksF: func(t *testing.T, fc *Calculator) {
				require.Equal(t, 5293*units.MicroAvax, fc.Fee)
				require.Equal(t,
					fees.Dimensions{
						597,
						90,
						172,
						1000,
					},
					fc.feeManager.GetCumulatedComplexity(),
				)
			},
		},
		{
			description: "CreateSubnetTx post EUpgrade, utxos read cap breached",
			cfgAndChainTimeF: func() (StaticConfig, upgrade.Times, time.Time) {
				eUpgradeTime := time.Now().Truncate(time.Second)
				chainTime := eUpgradeTime.Add(time.Second)

				cfg := feeTestsDefaultCfg
				upgrade := upgrade.Times{
					DurangoTime:  durangoTime,
					EUpgradeTime: eUpgradeTime,
				}
				return cfg, upgrade, chainTime
			},
			maxComplexityF: func() fees.Dimensions {
				caps := testBlockMaxComplexity
				caps[fees.UTXORead] = 90 - 1
				return caps
			},
			unsignedAndSignedTx: createSubnetTx,
			expectedError:       errFailedComplexityCumulation,
			checksF:             func(*testing.T, *Calculator) {},
		},
		{
			description: "RemoveSubnetValidatorTx pre EUpgrade",
			cfgAndChainTimeF: func() (StaticConfig, upgrade.Times, time.Time) {
				eUpgradeTime := time.Now().Truncate(time.Second)
				chainTime := eUpgradeTime.Add(-1 * time.Second)

				cfg := feeTestsDefaultCfg
				upgrade := upgrade.Times{
					DurangoTime:  durangoTime,
					EUpgradeTime: eUpgradeTime,
				}
				return cfg, upgrade, chainTime
			},
			unsignedAndSignedTx: removeSubnetValidatorTx,
			expected:            feeTestsDefaultCfg.TxFee,
		},
		{
			description: "RemoveSubnetValidatorTx post EUpgrade, success",
			cfgAndChainTimeF: func() (StaticConfig, upgrade.Times, time.Time) {
				eUpgradeTime := time.Now().Truncate(time.Second)
				chainTime := eUpgradeTime.Add(time.Second)

				cfg := feeTestsDefaultCfg
				upgrade := upgrade.Times{
					DurangoTime:  durangoTime,
					EUpgradeTime: eUpgradeTime,
				}
				return cfg, upgrade, chainTime
			},
			unsignedAndSignedTx: removeSubnetValidatorTx,
			expectedError:       nil,
			checksF: func(t *testing.T, fc *Calculator) {
				require.Equal(t, 5321*units.MicroAvax, fc.Fee)
				require.Equal(t,
					fees.Dimensions{
						625,
						90,
						172,
						1000,
					},
					fc.feeManager.GetCumulatedComplexity(),
				)
			},
		},
		{
			description: "RemoveSubnetValidatorTx post EUpgrade, utxos read cap breached",
			cfgAndChainTimeF: func() (StaticConfig, upgrade.Times, time.Time) {
				eUpgradeTime := time.Now().Truncate(time.Second)
				chainTime := eUpgradeTime.Add(time.Second)

				cfg := feeTestsDefaultCfg
				upgrade := upgrade.Times{
					DurangoTime:  durangoTime,
					EUpgradeTime: eUpgradeTime,
				}
				return cfg, upgrade, chainTime
			},
			maxComplexityF: func() fees.Dimensions {
				caps := testBlockMaxComplexity
				caps[fees.UTXORead] = 90 - 1
				return caps
			},
			unsignedAndSignedTx: removeSubnetValidatorTx,
			expectedError:       errFailedComplexityCumulation,
			checksF:             func(*testing.T, *Calculator) {},
		},
		{
			description: "TransformSubnetTx pre EUpgrade",
			cfgAndChainTimeF: func() (StaticConfig, upgrade.Times, time.Time) {
				eUpgradeTime := time.Now().Truncate(time.Second)
				chainTime := eUpgradeTime.Add(-1 * time.Second)

				cfg := feeTestsDefaultCfg
				upgrade := upgrade.Times{
					DurangoTime:  durangoTime,
					EUpgradeTime: eUpgradeTime,
				}
				return cfg, upgrade, chainTime
			},
			unsignedAndSignedTx: transformSubnetTx,
			expected:            feeTestsDefaultCfg.TransformSubnetTxFee,
		},
		{
			description: "TransformSubnetTx post EUpgrade, success",
			cfgAndChainTimeF: func() (StaticConfig, upgrade.Times, time.Time) {
				eUpgradeTime := time.Now().Truncate(time.Second)
				chainTime := eUpgradeTime.Add(time.Second)

				cfg := feeTestsDefaultCfg
				upgrade := upgrade.Times{
					DurangoTime:  durangoTime,
					EUpgradeTime: eUpgradeTime,
				}
				return cfg, upgrade, chainTime
			},
			unsignedAndSignedTx: transformSubnetTx,
			expectedError:       nil,
			checksF: func(t *testing.T, fc *Calculator) {
				require.Equal(t, 5406*units.MicroAvax, fc.Fee)
				require.Equal(t,
					fees.Dimensions{
						710,
						90,
						172,
						1000,
					},
					fc.feeManager.GetCumulatedComplexity(),
				)
			},
		},
		{
			description: "TransformSubnetTx post EUpgrade, utxos read cap breached",
			cfgAndChainTimeF: func() (StaticConfig, upgrade.Times, time.Time) {
				eUpgradeTime := time.Now().Truncate(time.Second)
				chainTime := eUpgradeTime.Add(time.Second)

				cfg := feeTestsDefaultCfg
				upgrade := upgrade.Times{
					DurangoTime:  durangoTime,
					EUpgradeTime: eUpgradeTime,
				}
				return cfg, upgrade, chainTime
			},
			maxComplexityF: func() fees.Dimensions {
				caps := testBlockMaxComplexity
				caps[fees.UTXORead] = 90 - 1
				return caps
			},
			unsignedAndSignedTx: transformSubnetTx,
			expectedError:       errFailedComplexityCumulation,
			checksF:             func(*testing.T, *Calculator) {},
		},
		{
			description: "TransferSubnetOwnershipTx pre EUpgrade",
			cfgAndChainTimeF: func() (StaticConfig, upgrade.Times, time.Time) {
				eUpgradeTime := time.Now().Truncate(time.Second)
				chainTime := eUpgradeTime.Add(-1 * time.Second)

				cfg := feeTestsDefaultCfg
				upgrade := upgrade.Times{
					DurangoTime:  durangoTime,
					EUpgradeTime: eUpgradeTime,
				}
				return cfg, upgrade, chainTime
			},
			unsignedAndSignedTx: transferSubnetOwnershipTx,
			expected:            feeTestsDefaultCfg.TxFee,
		},
		{
			description: "TransferSubnetOwnershipTx post EUpgrade, success",
			cfgAndChainTimeF: func() (StaticConfig, upgrade.Times, time.Time) {
				eUpgradeTime := time.Now().Truncate(time.Second)
				chainTime := eUpgradeTime.Add(time.Second)

				cfg := feeTestsDefaultCfg
				upgrade := upgrade.Times{
					DurangoTime:  durangoTime,
					EUpgradeTime: eUpgradeTime,
				}
				return cfg, upgrade, chainTime
			},
			unsignedAndSignedTx: transferSubnetOwnershipTx,
			expectedError:       nil,
			checksF: func(t *testing.T, fc *Calculator) {
				require.Equal(t, 5337*units.MicroAvax, fc.Fee)
				require.Equal(t,
					fees.Dimensions{
						641,
						90,
						172,
						1000,
					},
					fc.feeManager.GetCumulatedComplexity(),
				)
			},
		},
		{
			description: "TransferSubnetOwnershipTx post EUpgrade, utxos read cap breached",
			cfgAndChainTimeF: func() (StaticConfig, upgrade.Times, time.Time) {
				eUpgradeTime := time.Now().Truncate(time.Second)
				chainTime := eUpgradeTime.Add(time.Second)

				cfg := feeTestsDefaultCfg
				upgrade := upgrade.Times{
					DurangoTime:  durangoTime,
					EUpgradeTime: eUpgradeTime,
				}
				return cfg, upgrade, chainTime
			},
			maxComplexityF: func() fees.Dimensions {
				caps := testBlockMaxComplexity
				caps[fees.UTXORead] = 90 - 1
				return caps
			},
			unsignedAndSignedTx: transferSubnetOwnershipTx,
			expectedError:       errFailedComplexityCumulation,
			checksF:             func(*testing.T, *Calculator) {},
		},
		{
			description: "AddPermissionlessValidatorTx Primary Network pre EUpgrade",
			cfgAndChainTimeF: func() (StaticConfig, upgrade.Times, time.Time) {
				eUpgradeTime := time.Now().Truncate(time.Second)
				chainTime := eUpgradeTime.Add(-1 * time.Second)

				cfg := feeTestsDefaultCfg
				upgrade := upgrade.Times{
					DurangoTime:  durangoTime,
					EUpgradeTime: eUpgradeTime,
				}
				return cfg, upgrade, chainTime
			},
			unsignedAndSignedTx: func(t *testing.T) (txs.UnsignedTx, *txs.Tx) {
				return addPermissionlessValidatorTx(t, constants.PrimaryNetworkID)
			},
			expected: feeTestsDefaultCfg.AddPrimaryNetworkValidatorFee,
		},
		{
			description: "AddPermissionlessValidatorTx Subnet pre EUpgrade",
			cfgAndChainTimeF: func() (StaticConfig, upgrade.Times, time.Time) {
				eUpgradeTime := time.Now().Truncate(time.Second)
				chainTime := eUpgradeTime.Add(-1 * time.Second)

				cfg := feeTestsDefaultCfg
				upgrade := upgrade.Times{
					DurangoTime:  durangoTime,
					EUpgradeTime: eUpgradeTime,
				}
				return cfg, upgrade, chainTime
			},
			unsignedAndSignedTx: func(t *testing.T) (txs.UnsignedTx, *txs.Tx) {
				subnetID := ids.GenerateTestID()
				require.NotEqual(t, constants.PrimaryNetworkID, subnetID)
				return addPermissionlessValidatorTx(t, subnetID)
			},
			expected: feeTestsDefaultCfg.AddSubnetValidatorFee,
		},
		{
			description: "AddPermissionlessValidatorTx Primary Network post EUpgrade, success",
			cfgAndChainTimeF: func() (StaticConfig, upgrade.Times, time.Time) {
				eUpgradeTime := time.Now().Truncate(time.Second)
				chainTime := eUpgradeTime.Add(time.Second)

				cfg := feeTestsDefaultCfg
				upgrade := upgrade.Times{
					DurangoTime:  durangoTime,
					EUpgradeTime: eUpgradeTime,
				}
				return cfg, upgrade, chainTime
			},
			unsignedAndSignedTx: func(t *testing.T) (txs.UnsignedTx, *txs.Tx) {
				return addPermissionlessValidatorTx(t, constants.PrimaryNetworkID)
			},
			expectedError: nil,
			checksF: func(t *testing.T, fc *Calculator) {
				require.Equal(t, 5939*units.MicroAvax, fc.Fee)
				require.Equal(t,
					fees.Dimensions{
						961,
						90,
						266,
						1000,
					},
					fc.feeManager.GetCumulatedComplexity(),
				)
			},
		},
		{
			description: "AddPermissionlessValidatorTx Subnet post EUpgrade, success",
			cfgAndChainTimeF: func() (StaticConfig, upgrade.Times, time.Time) {
				eUpgradeTime := time.Now().Truncate(time.Second)
				chainTime := eUpgradeTime.Add(time.Second)

				cfg := feeTestsDefaultCfg
				upgrade := upgrade.Times{
					DurangoTime:  durangoTime,
					EUpgradeTime: eUpgradeTime,
				}
				return cfg, upgrade, chainTime
			},
			unsignedAndSignedTx: func(t *testing.T) (txs.UnsignedTx, *txs.Tx) {
				subnetID := ids.GenerateTestID()
				require.NotEqual(t, constants.PrimaryNetworkID, subnetID)
				return addPermissionlessValidatorTx(t, subnetID)
			},
			expectedError: nil,
			checksF: func(t *testing.T, fc *Calculator) {
				require.Equal(t, 5939*units.MicroAvax, fc.Fee)
				require.Equal(t,
					fees.Dimensions{
						961,
						90,
						266,
						1000,
					},
					fc.feeManager.GetCumulatedComplexity(),
				)
			},
		},
		{
			description: "AddPermissionlessValidatorTx post EUpgrade, utxos read cap breached",
			cfgAndChainTimeF: func() (StaticConfig, upgrade.Times, time.Time) {
				eUpgradeTime := time.Now().Truncate(time.Second)
				chainTime := eUpgradeTime.Add(time.Second)

				cfg := feeTestsDefaultCfg
				upgrade := upgrade.Times{
					DurangoTime:  durangoTime,
					EUpgradeTime: eUpgradeTime,
				}
				return cfg, upgrade, chainTime
			},
			maxComplexityF: func() fees.Dimensions {
				caps := testBlockMaxComplexity
				caps[fees.UTXORead] = 90 - 1
				return caps
			},
			unsignedAndSignedTx: func(t *testing.T) (txs.UnsignedTx, *txs.Tx) {
				subnetID := ids.GenerateTestID()
				return addPermissionlessValidatorTx(t, subnetID)
			},
			expectedError: errFailedComplexityCumulation,
			checksF:       func(*testing.T, *Calculator) {},
		},
		{
			description: "AddPermissionlessDelegatorTx Primary Network pre EUpgrade",
			cfgAndChainTimeF: func() (StaticConfig, upgrade.Times, time.Time) {
				eUpgradeTime := time.Now().Truncate(time.Second)
				chainTime := eUpgradeTime.Add(-1 * time.Second)

				cfg := feeTestsDefaultCfg
				upgrade := upgrade.Times{
					DurangoTime:  durangoTime,
					EUpgradeTime: eUpgradeTime,
				}
				return cfg, upgrade, chainTime
			},
			unsignedAndSignedTx: func(t *testing.T) (txs.UnsignedTx, *txs.Tx) {
				return addPermissionlessDelegatorTx(t, constants.PrimaryNetworkID)
			},
			expected: feeTestsDefaultCfg.AddPrimaryNetworkDelegatorFee,
		},
		{
			description: "AddPermissionlessDelegatorTx pre EUpgrade",
			cfgAndChainTimeF: func() (StaticConfig, upgrade.Times, time.Time) {
				eUpgradeTime := time.Now().Truncate(time.Second)
				chainTime := eUpgradeTime.Add(-1 * time.Second)

				cfg := feeTestsDefaultCfg
				upgrade := upgrade.Times{
					DurangoTime:  durangoTime,
					EUpgradeTime: eUpgradeTime,
				}
				return cfg, upgrade, chainTime
			},
			unsignedAndSignedTx: func(t *testing.T) (txs.UnsignedTx, *txs.Tx) {
				subnetID := ids.GenerateTestID()
				require.NotEqual(t, constants.PrimaryNetworkID, subnetID)
				return addPermissionlessDelegatorTx(t, subnetID)
			},
			expected: feeTestsDefaultCfg.AddSubnetDelegatorFee,
		},
		{
			description: "AddPermissionlessDelegatorTx Primary Network post EUpgrade, success",
			cfgAndChainTimeF: func() (StaticConfig, upgrade.Times, time.Time) {
				eUpgradeTime := time.Now().Truncate(time.Second)
				chainTime := eUpgradeTime.Add(time.Second)

				cfg := feeTestsDefaultCfg
				upgrade := upgrade.Times{
					DurangoTime:  durangoTime,
					EUpgradeTime: eUpgradeTime,
				}
				return cfg, upgrade, chainTime
			},
			unsignedAndSignedTx: func(t *testing.T) (txs.UnsignedTx, *txs.Tx) {
				return addPermissionlessDelegatorTx(t, constants.PrimaryNetworkID)
			},
			expectedError: nil,
			checksF: func(t *testing.T, fc *Calculator) {
				require.Equal(t, 5747*units.MicroAvax, fc.Fee)
				require.Equal(t,
					fees.Dimensions{
						769,
						90,
						266,
						1000,
					},
					fc.feeManager.GetCumulatedComplexity(),
				)
			},
		},
		{
			description: "AddPermissionlessDelegatorTx Subnet post EUpgrade, success",
			cfgAndChainTimeF: func() (StaticConfig, upgrade.Times, time.Time) {
				eUpgradeTime := time.Now().Truncate(time.Second)
				chainTime := eUpgradeTime.Add(time.Second)

				cfg := feeTestsDefaultCfg
				upgrade := upgrade.Times{
					DurangoTime:  durangoTime,
					EUpgradeTime: eUpgradeTime,
				}
				return cfg, upgrade, chainTime
			},
			unsignedAndSignedTx: func(t *testing.T) (txs.UnsignedTx, *txs.Tx) {
				return addPermissionlessDelegatorTx(t, constants.PrimaryNetworkID)
			},
			expectedError: nil,
			checksF: func(t *testing.T, fc *Calculator) {
				require.Equal(t, 5747*units.MicroAvax, fc.Fee)
				require.Equal(t,
					fees.Dimensions{
						769,
						90,
						266,
						1000,
					},
					fc.feeManager.GetCumulatedComplexity(),
				)
			},
		},
		{
			description: "AddPermissionlessDelegatorTx Subnet post EUpgrade, utxos read cap breached",
			cfgAndChainTimeF: func() (StaticConfig, upgrade.Times, time.Time) {
				eUpgradeTime := time.Now().Truncate(time.Second)
				chainTime := eUpgradeTime.Add(time.Second)

				cfg := feeTestsDefaultCfg
				upgrade := upgrade.Times{
					DurangoTime:  durangoTime,
					EUpgradeTime: eUpgradeTime,
				}
				return cfg, upgrade, chainTime
			},
			maxComplexityF: func() fees.Dimensions {
				caps := testBlockMaxComplexity
				caps[fees.UTXORead] = 90 - 1
				return caps
			},
			unsignedAndSignedTx: func(t *testing.T) (txs.UnsignedTx, *txs.Tx) {
				subnetID := ids.GenerateTestID()
				require.NotEqual(t, constants.PrimaryNetworkID, subnetID)
				return addPermissionlessValidatorTx(t, subnetID)
			},
			expectedError: errFailedComplexityCumulation,
			checksF:       func(*testing.T, *Calculator) {},
		},
		{
			description: "BaseTx pre EUpgrade",
			cfgAndChainTimeF: func() (StaticConfig, upgrade.Times, time.Time) {
				eUpgradeTime := time.Now().Truncate(time.Second)
				chainTime := eUpgradeTime.Add(-1 * time.Second)

				cfg := feeTestsDefaultCfg
				upgrade := upgrade.Times{
					DurangoTime:  durangoTime,
					EUpgradeTime: eUpgradeTime,
				}
				return cfg, upgrade, chainTime
			},
			unsignedAndSignedTx: baseTx,
			expected:            feeTestsDefaultCfg.TxFee,
		},
		{
			description: "BaseTx post EUpgrade, success",
			cfgAndChainTimeF: func() (StaticConfig, upgrade.Times, time.Time) {
				eUpgradeTime := time.Now().Truncate(time.Second)
				chainTime := eUpgradeTime.Add(time.Second)

				cfg := feeTestsDefaultCfg
				upgrade := upgrade.Times{
					DurangoTime:  durangoTime,
					EUpgradeTime: eUpgradeTime,
				}
				return cfg, upgrade, chainTime
			},
			unsignedAndSignedTx: baseTx,
			expectedError:       nil,
			checksF: func(t *testing.T, fc *Calculator) {
				require.Equal(t, 5253*units.MicroAvax, fc.Fee)
				require.Equal(t,
					fees.Dimensions{
						557,
						90,
						172,
						1000,
					},
					fc.feeManager.GetCumulatedComplexity(),
				)
			},
		},
		{
			description: "BaseTx post EUpgrade, utxos read cap breached",
			cfgAndChainTimeF: func() (StaticConfig, upgrade.Times, time.Time) {
				eUpgradeTime := time.Now().Truncate(time.Second)
				chainTime := eUpgradeTime.Add(time.Second)

				cfg := feeTestsDefaultCfg
				upgrade := upgrade.Times{
					DurangoTime:  durangoTime,
					EUpgradeTime: eUpgradeTime,
				}
				return cfg, upgrade, chainTime
			},
			maxComplexityF: func() fees.Dimensions {
				caps := testBlockMaxComplexity
				caps[fees.UTXORead] = 90 - 1
				return caps
			},
			unsignedAndSignedTx: baseTx,
			expectedError:       errFailedComplexityCumulation,
			checksF:             func(*testing.T, *Calculator) {},
		},
		{
			description: "ImportTx pre EUpgrade",
			cfgAndChainTimeF: func() (StaticConfig, upgrade.Times, time.Time) {
				eUpgradeTime := time.Now().Truncate(time.Second)
				chainTime := eUpgradeTime.Add(-1 * time.Second)

				cfg := feeTestsDefaultCfg
				upgrade := upgrade.Times{
					DurangoTime:  durangoTime,
					EUpgradeTime: eUpgradeTime,
				}
				return cfg, upgrade, chainTime
			},
			unsignedAndSignedTx: importTx,
			expected:            feeTestsDefaultCfg.TxFee,
		},
		{
			description: "ImportTx post EUpgrade, success",
			cfgAndChainTimeF: func() (StaticConfig, upgrade.Times, time.Time) {
				eUpgradeTime := time.Now().Truncate(time.Second)
				chainTime := eUpgradeTime.Add(time.Second)

				cfg := feeTestsDefaultCfg
				upgrade := upgrade.Times{
					DurangoTime:  durangoTime,
					EUpgradeTime: eUpgradeTime,
				}
				return cfg, upgrade, chainTime
			},
			unsignedAndSignedTx: importTx,
			expectedError:       nil,
			checksF: func(t *testing.T, fc *Calculator) {
				require.Equal(t, 9827*units.MicroAvax, fc.Fee)
				require.Equal(t,
					fees.Dimensions{
						681,
						180,
						262,
						2000,
					},
					fc.feeManager.GetCumulatedComplexity(),
				)
			},
		},
		{
			description: "ImportTx post EUpgrade, utxos read cap breached",
			cfgAndChainTimeF: func() (StaticConfig, upgrade.Times, time.Time) {
				eUpgradeTime := time.Now().Truncate(time.Second)
				chainTime := eUpgradeTime.Add(time.Second)

				cfg := feeTestsDefaultCfg
				upgrade := upgrade.Times{
					DurangoTime:  durangoTime,
					EUpgradeTime: eUpgradeTime,
				}
				return cfg, upgrade, chainTime
			},
			maxComplexityF: func() fees.Dimensions {
				caps := testBlockMaxComplexity
				caps[fees.UTXORead] = 180 - 1
				return caps
			},
			unsignedAndSignedTx: importTx,
			expectedError:       errFailedComplexityCumulation,
			checksF:             func(*testing.T, *Calculator) {},
		},
		{
			description: "ExportTx pre EUpgrade",
			cfgAndChainTimeF: func() (StaticConfig, upgrade.Times, time.Time) {
				eUpgradeTime := time.Now().Truncate(time.Second)
				chainTime := eUpgradeTime.Add(-1 * time.Second)

				cfg := feeTestsDefaultCfg
				upgrade := upgrade.Times{
					DurangoTime:  durangoTime,
					EUpgradeTime: eUpgradeTime,
				}
				return cfg, upgrade, chainTime
			},
			unsignedAndSignedTx: exportTx,
			expected:            feeTestsDefaultCfg.TxFee,
		},
		{
			description: "ExportTx post EUpgrade, success",
			cfgAndChainTimeF: func() (StaticConfig, upgrade.Times, time.Time) {
				eUpgradeTime := time.Now().Truncate(time.Second)
				chainTime := eUpgradeTime.Add(time.Second)

				cfg := feeTestsDefaultCfg
				upgrade := upgrade.Times{
					DurangoTime:  durangoTime,
					EUpgradeTime: eUpgradeTime,
				}
				return cfg, upgrade, chainTime
			},
			unsignedAndSignedTx: exportTx,
			expectedError:       nil,
			checksF: func(t *testing.T, fc *Calculator) {
				require.Equal(t, 5663*units.MicroAvax, fc.Fee)
				require.Equal(t,
					fees.Dimensions{
						685,
						90,
						266,
						1000,
					},
					fc.feeManager.GetCumulatedComplexity(),
				)
			},
		},
		{
			description: "ExportTx post EUpgrade, utxos read cap breached",
			cfgAndChainTimeF: func() (StaticConfig, upgrade.Times, time.Time) {
				eUpgradeTime := time.Now().Truncate(time.Second)
				chainTime := eUpgradeTime.Add(time.Second)

				cfg := feeTestsDefaultCfg
				upgrade := upgrade.Times{
					DurangoTime:  durangoTime,
					EUpgradeTime: eUpgradeTime,
				}
				return cfg, upgrade, chainTime
			},
			maxComplexityF: func() fees.Dimensions {
				caps := testBlockMaxComplexity
				caps[fees.UTXORead] = 90 - 1
				return caps
			},
			unsignedAndSignedTx: exportTx,
			expectedError:       errFailedComplexityCumulation,
			checksF:             func(*testing.T, *Calculator) {},
		},
		{
			description: "RewardValidatorTx pre EUpgrade",
			cfgAndChainTimeF: func() (StaticConfig, upgrade.Times, time.Time) {
				eUpgradeTime := time.Now().Truncate(time.Second)
				chainTime := eUpgradeTime.Add(-1 * time.Second)

				cfg := feeTestsDefaultCfg
				upgrade := upgrade.Times{
					DurangoTime:  durangoTime,
					EUpgradeTime: eUpgradeTime,
				}
				return cfg, upgrade, chainTime
			},
			unsignedAndSignedTx: func(_ *testing.T) (txs.UnsignedTx, *txs.Tx) {
				return &txs.RewardValidatorTx{
					TxID: ids.GenerateTestID(),
				}, nil
			},
			expected: 0,
		},
		{
			description: "AdvanceTimeTx pre EUpgrade",
			cfgAndChainTimeF: func() (StaticConfig, upgrade.Times, time.Time) {
				eUpgradeTime := time.Now().Truncate(time.Second)
				chainTime := eUpgradeTime.Add(-1 * time.Second)

				cfg := feeTestsDefaultCfg
				upgrade := upgrade.Times{
					DurangoTime:  durangoTime,
					EUpgradeTime: eUpgradeTime,
				}
				return cfg, upgrade, chainTime
			},
			unsignedAndSignedTx: func(_ *testing.T) (txs.UnsignedTx, *txs.Tx) {
				return &txs.AdvanceTimeTx{
					Time: uint64(time.Now().Unix()),
				}, nil
			},
			expected: 0,
		},
	}

	for _, tt := range tests {
		t.Run(tt.description, func(t *testing.T) {
			cfg, upgrades, chainTime := tt.cfgAndChainTimeF()

<<<<<<< HEAD
			maxComplexity := testBlockMaxComplexity
			if tt.maxComplexityF != nil {
				maxComplexity = tt.maxComplexityF()
			}

			uTx, sTx := tt.unsignedAndSignedTx(t)

			var fc *Calculator
			if !upgrades.IsEActivated(chainTime) {
				fc = NewStaticCalculator(cfg, upgrades, chainTime)
			} else {
				fc = NewDynamicCalculator(cfg, fees.NewManager(testFeeRates), maxComplexity, sTx.Creds)
			}
=======
			uTx, _ := tt.unsignedAndSignedTx(t)
			fc := NewStaticCalculator(cfg, upgrades)
>>>>>>> d90ee0f6

			require.Equal(t, tt.expected, fc.GetFee(uTx, chainTime))
		})
	}
}

func addValidatorTx(t *testing.T) (txs.UnsignedTx, *txs.Tx) {
	r := require.New(t)

	defaultCtx := snowtest.Context(t, snowtest.PChainID)

	baseTx, stakes, _ := txsCreationHelpers(defaultCtx)
	uTx := &txs.AddValidatorTx{
		BaseTx: baseTx,
		Validator: txs.Validator{
			NodeID: defaultCtx.NodeID,
			Start:  uint64(time.Now().Truncate(time.Second).Unix()),
			End:    uint64(time.Now().Truncate(time.Second).Add(time.Hour).Unix()),
			Wght:   feeTestDefaultStakeWeight,
		},
		StakeOuts: stakes,
		RewardsOwner: &secp256k1fx.OutputOwners{
			Locktime:  0,
			Threshold: 1,
			Addrs:     []ids.ShortID{ids.GenerateTestShortID()},
		},
		DelegationShares: reward.PercentDenominator,
	}
	sTx, err := txs.NewSigned(uTx, txs.Codec, feeTestSigners)
	r.NoError(err)

	return uTx, sTx
}

func addSubnetValidatorTx(t *testing.T) (txs.UnsignedTx, *txs.Tx) {
	r := require.New(t)

	defaultCtx := snowtest.Context(t, snowtest.PChainID)

	subnetID := ids.GenerateTestID()
	baseTx, _, subnetAuth := txsCreationHelpers(defaultCtx)
	uTx := &txs.AddSubnetValidatorTx{
		BaseTx: baseTx,
		SubnetValidator: txs.SubnetValidator{
			Validator: txs.Validator{
				NodeID: defaultCtx.NodeID,
				Start:  uint64(time.Now().Truncate(time.Second).Unix()),
				End:    uint64(time.Now().Truncate(time.Second).Add(time.Hour).Unix()),
				Wght:   feeTestDefaultStakeWeight,
			},
			Subnet: subnetID,
		},
		SubnetAuth: subnetAuth,
	}
	sTx, err := txs.NewSigned(uTx, txs.Codec, feeTestSigners)
	r.NoError(err)
	return uTx, sTx
}

func addDelegatorTx(t *testing.T) (txs.UnsignedTx, *txs.Tx) {
	r := require.New(t)

	defaultCtx := snowtest.Context(t, snowtest.PChainID)

	baseTx, stakes, _ := txsCreationHelpers(defaultCtx)
	uTx := &txs.AddDelegatorTx{
		BaseTx: baseTx,
		Validator: txs.Validator{
			NodeID: defaultCtx.NodeID,
			Start:  uint64(time.Now().Truncate(time.Second).Unix()),
			End:    uint64(time.Now().Truncate(time.Second).Add(time.Hour).Unix()),
			Wght:   feeTestDefaultStakeWeight,
		},
		StakeOuts: stakes,
		DelegationRewardsOwner: &secp256k1fx.OutputOwners{
			Locktime:  0,
			Threshold: 1,
			Addrs:     []ids.ShortID{preFundedKeys[0].PublicKey().Address()},
		},
	}
	sTx, err := txs.NewSigned(uTx, txs.Codec, feeTestSigners)
	r.NoError(err)
	return uTx, sTx
}

func createChainTx(t *testing.T) (txs.UnsignedTx, *txs.Tx) {
	r := require.New(t)

	defaultCtx := snowtest.Context(t, snowtest.PChainID)

	baseTx, _, subnetAuth := txsCreationHelpers(defaultCtx)
	uTx := &txs.CreateChainTx{
		BaseTx:      baseTx,
		SubnetID:    ids.GenerateTestID(),
		ChainName:   "testingStuff",
		VMID:        ids.GenerateTestID(),
		FxIDs:       []ids.ID{ids.GenerateTestID()},
		GenesisData: []byte{0xff},
		SubnetAuth:  subnetAuth,
	}
	sTx, err := txs.NewSigned(uTx, txs.Codec, feeTestSigners)
	r.NoError(err)
	return uTx, sTx
}

func createSubnetTx(t *testing.T) (txs.UnsignedTx, *txs.Tx) {
	r := require.New(t)

	defaultCtx := snowtest.Context(t, snowtest.PChainID)

	baseTx, _, _ := txsCreationHelpers(defaultCtx)
	uTx := &txs.CreateSubnetTx{
		BaseTx: baseTx,
		Owner: &secp256k1fx.OutputOwners{
			Threshold: 1,
			Addrs:     []ids.ShortID{preFundedKeys[0].PublicKey().Address()},
		},
	}
	sTx, err := txs.NewSigned(uTx, txs.Codec, feeTestSigners)
	r.NoError(err)
	return uTx, sTx
}

func removeSubnetValidatorTx(t *testing.T) (txs.UnsignedTx, *txs.Tx) {
	r := require.New(t)

	defaultCtx := snowtest.Context(t, snowtest.PChainID)

	baseTx, _, auth := txsCreationHelpers(defaultCtx)
	uTx := &txs.RemoveSubnetValidatorTx{
		BaseTx:     baseTx,
		NodeID:     ids.GenerateTestNodeID(),
		Subnet:     ids.GenerateTestID(),
		SubnetAuth: auth,
	}
	sTx, err := txs.NewSigned(uTx, txs.Codec, feeTestSigners)
	r.NoError(err)
	return uTx, sTx
}

func transformSubnetTx(t *testing.T) (txs.UnsignedTx, *txs.Tx) {
	r := require.New(t)

	defaultCtx := snowtest.Context(t, snowtest.PChainID)

	baseTx, _, auth := txsCreationHelpers(defaultCtx)
	uTx := &txs.TransformSubnetTx{
		BaseTx:                   baseTx,
		Subnet:                   ids.GenerateTestID(),
		AssetID:                  ids.GenerateTestID(),
		InitialSupply:            0x1000000000000000,
		MaximumSupply:            0x1000000000000000,
		MinConsumptionRate:       0,
		MaxConsumptionRate:       0,
		MinValidatorStake:        1,
		MaxValidatorStake:        0x1000000000000000,
		MinStakeDuration:         1,
		MaxStakeDuration:         1,
		MinDelegationFee:         0,
		MinDelegatorStake:        0xffffffffffffffff,
		MaxValidatorWeightFactor: 255,
		UptimeRequirement:        0,
		SubnetAuth:               auth,
	}
	sTx, err := txs.NewSigned(uTx, txs.Codec, feeTestSigners)
	r.NoError(err)
	return uTx, sTx
}

func transferSubnetOwnershipTx(t *testing.T) (txs.UnsignedTx, *txs.Tx) {
	r := require.New(t)

	defaultCtx := snowtest.Context(t, snowtest.PChainID)

	baseTx, _, _ := txsCreationHelpers(defaultCtx)
	uTx := &txs.TransferSubnetOwnershipTx{
		BaseTx: baseTx,
		Subnet: ids.GenerateTestID(),
		SubnetAuth: &secp256k1fx.Input{
			SigIndices: []uint32{3},
		},
		Owner: &secp256k1fx.OutputOwners{
			Locktime:  0,
			Threshold: 1,
			Addrs: []ids.ShortID{
				ids.GenerateTestShortID(),
			},
		},
	}
	sTx, err := txs.NewSigned(uTx, txs.Codec, feeTestSigners)
	r.NoError(err)
	return uTx, sTx
}

func addPermissionlessValidatorTx(t *testing.T, subnetID ids.ID) (txs.UnsignedTx, *txs.Tx) {
	r := require.New(t)

	defaultCtx := snowtest.Context(t, snowtest.PChainID)

	baseTx, stakes, _ := txsCreationHelpers(defaultCtx)
	sk, err := bls.NewSecretKey()
	r.NoError(err)
	uTx := &txs.AddPermissionlessValidatorTx{
		BaseTx:    baseTx,
		Subnet:    subnetID,
		Signer:    signer.NewProofOfPossession(sk),
		StakeOuts: stakes,
		ValidatorRewardsOwner: &secp256k1fx.OutputOwners{
			Locktime:  0,
			Threshold: 1,
			Addrs: []ids.ShortID{
				ids.GenerateTestShortID(),
			},
		},
		DelegatorRewardsOwner: &secp256k1fx.OutputOwners{
			Locktime:  0,
			Threshold: 1,
			Addrs: []ids.ShortID{
				ids.GenerateTestShortID(),
			},
		},
		DelegationShares: reward.PercentDenominator,
	}
	sTx, err := txs.NewSigned(uTx, txs.Codec, feeTestSigners)
	r.NoError(err)
	return uTx, sTx
}

func addPermissionlessDelegatorTx(t *testing.T, subnetID ids.ID) (txs.UnsignedTx, *txs.Tx) {
	r := require.New(t)

	defaultCtx := snowtest.Context(t, snowtest.PChainID)

	baseTx, stakes, _ := txsCreationHelpers(defaultCtx)
	uTx := &txs.AddPermissionlessDelegatorTx{
		BaseTx: baseTx,
		Validator: txs.Validator{
			NodeID: ids.GenerateTestNodeID(),
			Start:  12345,
			End:    12345 + 200*24*60*60,
			Wght:   2 * units.KiloAvax,
		},
		Subnet:    subnetID,
		StakeOuts: stakes,
		DelegationRewardsOwner: &secp256k1fx.OutputOwners{
			Locktime:  0,
			Threshold: 1,
			Addrs: []ids.ShortID{
				ids.GenerateTestShortID(),
			},
		},
	}
	sTx, err := txs.NewSigned(uTx, txs.Codec, feeTestSigners)
	r.NoError(err)
	return uTx, sTx
}

func baseTx(t *testing.T) (txs.UnsignedTx, *txs.Tx) {
	r := require.New(t)

	defaultCtx := snowtest.Context(t, snowtest.PChainID)

	baseTx, _, _ := txsCreationHelpers(defaultCtx)
	uTx := &baseTx
	sTx, err := txs.NewSigned(uTx, txs.Codec, feeTestSigners)
	r.NoError(err)
	return uTx, sTx
}

func importTx(t *testing.T) (txs.UnsignedTx, *txs.Tx) {
	r := require.New(t)

	defaultCtx := snowtest.Context(t, snowtest.PChainID)

	baseTx, _, _ := txsCreationHelpers(defaultCtx)
	uTx := &txs.ImportTx{
		BaseTx:      baseTx,
		SourceChain: ids.GenerateTestID(),
		ImportedInputs: []*avax.TransferableInput{{
			UTXOID: avax.UTXOID{
				TxID:        ids.Empty.Prefix(1),
				OutputIndex: 1,
			},
			Asset: avax.Asset{ID: ids.ID{'a', 's', 's', 'e', 'r', 't'}},
			In: &secp256k1fx.TransferInput{
				Amt:   50000,
				Input: secp256k1fx.Input{SigIndices: []uint32{0}},
			},
		}},
	}
	sTx, err := txs.NewSigned(uTx, txs.Codec, feeTestSigners)
	r.NoError(err)
	return uTx, sTx
}

func exportTx(t *testing.T) (txs.UnsignedTx, *txs.Tx) {
	r := require.New(t)

	defaultCtx := snowtest.Context(t, snowtest.PChainID)

	baseTx, outputs, _ := txsCreationHelpers(defaultCtx)
	uTx := &txs.ExportTx{
		BaseTx:           baseTx,
		DestinationChain: ids.GenerateTestID(),
		ExportedOutputs:  outputs,
	}
	sTx, err := txs.NewSigned(uTx, txs.Codec, feeTestSigners)
	r.NoError(err)
	return uTx, sTx
}

func txsCreationHelpers(defaultCtx *snow.Context) (
	baseTx txs.BaseTx,
	stakes []*avax.TransferableOutput,
	auth *secp256k1fx.Input,
) {
	inputs := []*avax.TransferableInput{{
		UTXOID: avax.UTXOID{
			TxID:        ids.ID{'t', 'x', 'I', 'D'},
			OutputIndex: 2,
		},
		Asset: avax.Asset{ID: defaultCtx.AVAXAssetID},
		In: &secp256k1fx.TransferInput{
			Amt:   uint64(5678),
			Input: secp256k1fx.Input{SigIndices: []uint32{0}},
		},
	}}
	outputs := []*avax.TransferableOutput{{
		Asset: avax.Asset{ID: defaultCtx.AVAXAssetID},
		Out: &secp256k1fx.TransferOutput{
			Amt: uint64(1234),
			OutputOwners: secp256k1fx.OutputOwners{
				Threshold: 1,
				Addrs:     []ids.ShortID{preFundedKeys[0].PublicKey().Address()},
			},
		},
	}}
	stakes = []*avax.TransferableOutput{{
		Asset: avax.Asset{ID: defaultCtx.AVAXAssetID},
		Out: &stakeable.LockOut{
			Locktime: uint64(time.Now().Add(time.Second).Unix()),
			TransferableOut: &secp256k1fx.TransferOutput{
				Amt: feeTestDefaultStakeWeight,
				OutputOwners: secp256k1fx.OutputOwners{
					Threshold: 1,
					Addrs:     []ids.ShortID{preFundedKeys[0].PublicKey().Address()},
				},
			},
		},
	}}
	auth = &secp256k1fx.Input{
		SigIndices: []uint32{0, 1},
	}
	baseTx = txs.BaseTx{
		BaseTx: avax.BaseTx{
			NetworkID:    defaultCtx.NetworkID,
			BlockchainID: defaultCtx.ChainID,
			Ins:          inputs,
			Outs:         outputs,
		},
	}

	return baseTx, stakes, auth
}<|MERGE_RESOLUTION|>--- conflicted
+++ resolved
@@ -63,22 +63,20 @@
 	description         string
 	cfgAndChainTimeF    func() (StaticConfig, upgrade.Times, time.Time)
 	unsignedAndSignedTx func(t *testing.T) (txs.UnsignedTx, *txs.Tx)
-<<<<<<< HEAD
 	maxComplexityF      func() fees.Dimensions
 	expectedError       error
-	checksF             func(*testing.T, *Calculator)
-=======
-	expected            uint64
->>>>>>> d90ee0f6
+	checksF             func(*testing.T, *calculator)
 }
 
 func TestAddAndRemoveFees(t *testing.T) {
 	r := require.New(t)
 
 	fc := &Calculator{
-		isEActive:          true,
-		feeManager:         fees.NewManager(testFeeRates),
-		blockMaxComplexity: testBlockMaxComplexity,
+		c: &calculator{
+			isEActive:          true,
+			feeManager:         fees.NewManager(testFeeRates),
+			blockMaxComplexity: testBlockMaxComplexity,
+		},
 	}
 
 	var (
@@ -88,27 +86,27 @@
 
 	feeDelta, err := fc.AddFeesFor(units)
 	r.NoError(err)
-	r.Equal(units, fc.feeManager.GetCumulatedComplexity())
+	r.Equal(units, fc.c.feeManager.GetCumulatedComplexity())
 	r.NotZero(feeDelta)
-	r.Equal(feeDelta, fc.Fee)
+	r.Equal(feeDelta, fc.c.fee)
 
 	feeDelta2, err := fc.AddFeesFor(units)
 	r.NoError(err)
-	r.Equal(doubleUnits, fc.feeManager.GetCumulatedComplexity())
+	r.Equal(doubleUnits, fc.c.feeManager.GetCumulatedComplexity())
 	r.Equal(feeDelta, feeDelta2)
-	r.Equal(feeDelta+feeDelta2, fc.Fee)
+	r.Equal(feeDelta+feeDelta2, fc.c.fee)
 
 	feeDelta3, err := fc.RemoveFeesFor(units)
 	r.NoError(err)
-	r.Equal(units, fc.feeManager.GetCumulatedComplexity())
+	r.Equal(units, fc.c.feeManager.GetCumulatedComplexity())
 	r.Equal(feeDelta, feeDelta3)
-	r.Equal(feeDelta, fc.Fee)
+	r.Equal(feeDelta, fc.c.fee)
 
 	feeDelta4, err := fc.RemoveFeesFor(units)
 	r.NoError(err)
-	r.Zero(fc.feeManager.GetCumulatedComplexity())
+	r.Zero(fc.c.feeManager.GetCumulatedComplexity())
 	r.Equal(feeDelta, feeDelta4)
-	r.Zero(fc.Fee)
+	r.Zero(fc.c.fee)
 }
 
 func TestTxFees(t *testing.T) {
@@ -127,7 +125,9 @@
 				return cfg, upgrade, chainTime
 			},
 			unsignedAndSignedTx: addValidatorTx,
-			expected:            feeTestsDefaultCfg.AddPrimaryNetworkValidatorFee,
+			checksF: func(t *testing.T, fc *calculator) {
+				require.Equal(t, fc.staticCfg.AddPrimaryNetworkValidatorFee, fc.fee)
+			},
 		},
 		{
 			description: "AddValidatorTx post EUpgrade, success",
@@ -144,8 +144,8 @@
 			},
 			expectedError:       nil,
 			unsignedAndSignedTx: addValidatorTx,
-			checksF: func(t *testing.T, fc *Calculator) {
-				require.Equal(t, fc.staticCfg.AddPrimaryNetworkValidatorFee, fc.Fee)
+			checksF: func(t *testing.T, fc *calculator) {
+				require.Equal(t, fc.staticCfg.AddPrimaryNetworkValidatorFee, fc.fee)
 			},
 		},
 		{
@@ -162,7 +162,9 @@
 				return cfg, upgrade, chainTime
 			},
 			unsignedAndSignedTx: addSubnetValidatorTx,
-			expected:            feeTestsDefaultCfg.AddSubnetValidatorFee,
+			checksF: func(t *testing.T, fc *calculator) {
+				require.Equal(t, fc.staticCfg.AddSubnetValidatorFee, fc.fee)
+			},
 		},
 		{
 			description: "AddSubnetValidatorTx post EUpgrade, success",
@@ -179,8 +181,8 @@
 			},
 			expectedError:       nil,
 			unsignedAndSignedTx: addSubnetValidatorTx,
-			checksF: func(t *testing.T, fc *Calculator) {
-				require.Equal(t, 5345*units.MicroAvax, fc.Fee)
+			checksF: func(t *testing.T, fc *calculator) {
+				require.Equal(t, 5345*units.MicroAvax, fc.fee)
 				require.Equal(t,
 					fees.Dimensions{
 						649,
@@ -212,7 +214,7 @@
 			},
 			unsignedAndSignedTx: addSubnetValidatorTx,
 			expectedError:       errFailedComplexityCumulation,
-			checksF:             func(*testing.T, *Calculator) {},
+			checksF:             func(*testing.T, *calculator) {},
 		},
 		{
 			description: "AddDelegatorTx pre EUpgrade",
@@ -228,7 +230,9 @@
 				return cfg, upgrade, chainTime
 			},
 			unsignedAndSignedTx: addDelegatorTx,
-			expected:            feeTestsDefaultCfg.AddPrimaryNetworkDelegatorFee,
+			checksF: func(t *testing.T, fc *calculator) {
+				require.Equal(t, fc.staticCfg.AddPrimaryNetworkDelegatorFee, fc.fee)
+			},
 		},
 		{
 			description: "AddDelegatorTx post EUpgrade, success",
@@ -245,8 +249,8 @@
 			},
 			unsignedAndSignedTx: addDelegatorTx,
 			expectedError:       nil,
-			checksF: func(t *testing.T, fc *Calculator) {
-				require.Equal(t, fc.staticCfg.AddPrimaryNetworkDelegatorFee, fc.Fee)
+			checksF: func(t *testing.T, fc *calculator) {
+				require.Equal(t, fc.staticCfg.AddPrimaryNetworkDelegatorFee, fc.fee)
 			},
 		},
 		{
@@ -264,7 +268,9 @@
 				return cfg, upgrade, chainTime
 			},
 			unsignedAndSignedTx: createChainTx,
-			expected:            feeTestsDefaultCfg.CreateAssetTxFee,
+			checksF: func(t *testing.T, fc *calculator) {
+				require.Equal(t, fc.staticCfg.CreateAssetTxFee, fc.fee)
+			},
 		},
 		{
 			description: "CreateChainTx pre EUpgrade",
@@ -280,7 +286,9 @@
 				return cfg, upgrade, chainTime
 			},
 			unsignedAndSignedTx: createChainTx,
-			expected:            feeTestsDefaultCfg.CreateBlockchainTxFee,
+			checksF: func(t *testing.T, fc *calculator) {
+				require.Equal(t, fc.staticCfg.CreateBlockchainTxFee, fc.fee)
+			},
 		},
 		{
 			description: "CreateChainTx post EUpgrade, success",
@@ -297,8 +305,8 @@
 			},
 			unsignedAndSignedTx: createChainTx,
 			expectedError:       nil,
-			checksF: func(t *testing.T, fc *Calculator) {
-				require.Equal(t, 5388*units.MicroAvax, fc.Fee)
+			checksF: func(t *testing.T, fc *calculator) {
+				require.Equal(t, 5388*units.MicroAvax, fc.fee)
 				require.Equal(t,
 					fees.Dimensions{
 						692,
@@ -330,7 +338,7 @@
 				return caps
 			},
 			expectedError: errFailedComplexityCumulation,
-			checksF:       func(*testing.T, *Calculator) {},
+			checksF:       func(*testing.T, *calculator) {},
 		},
 		{
 			description: "CreateSubnetTx pre ApricotPhase3",
@@ -347,7 +355,9 @@
 				return cfg, upgrade, chainTime
 			},
 			unsignedAndSignedTx: createSubnetTx,
-			expected:            feeTestsDefaultCfg.CreateAssetTxFee,
+			checksF: func(t *testing.T, fc *calculator) {
+				require.Equal(t, fc.staticCfg.CreateAssetTxFee, fc.fee)
+			},
 		},
 		{
 			description: "CreateSubnetTx pre EUpgrade",
@@ -363,7 +373,9 @@
 				return cfg, upgrade, chainTime
 			},
 			unsignedAndSignedTx: createSubnetTx,
-			expected:            feeTestsDefaultCfg.CreateSubnetTxFee,
+			checksF: func(t *testing.T, fc *calculator) {
+				require.Equal(t, fc.staticCfg.CreateSubnetTxFee, fc.fee)
+			},
 		},
 		{
 			description: "CreateSubnetTx post EUpgrade, success",
@@ -380,8 +392,8 @@
 			},
 			unsignedAndSignedTx: createSubnetTx,
 			expectedError:       nil,
-			checksF: func(t *testing.T, fc *Calculator) {
-				require.Equal(t, 5293*units.MicroAvax, fc.Fee)
+			checksF: func(t *testing.T, fc *calculator) {
+				require.Equal(t, 5293*units.MicroAvax, fc.fee)
 				require.Equal(t,
 					fees.Dimensions{
 						597,
@@ -413,7 +425,7 @@
 			},
 			unsignedAndSignedTx: createSubnetTx,
 			expectedError:       errFailedComplexityCumulation,
-			checksF:             func(*testing.T, *Calculator) {},
+			checksF:             func(*testing.T, *calculator) {},
 		},
 		{
 			description: "RemoveSubnetValidatorTx pre EUpgrade",
@@ -429,7 +441,9 @@
 				return cfg, upgrade, chainTime
 			},
 			unsignedAndSignedTx: removeSubnetValidatorTx,
-			expected:            feeTestsDefaultCfg.TxFee,
+			checksF: func(t *testing.T, fc *calculator) {
+				require.Equal(t, fc.staticCfg.TxFee, fc.fee)
+			},
 		},
 		{
 			description: "RemoveSubnetValidatorTx post EUpgrade, success",
@@ -446,8 +460,8 @@
 			},
 			unsignedAndSignedTx: removeSubnetValidatorTx,
 			expectedError:       nil,
-			checksF: func(t *testing.T, fc *Calculator) {
-				require.Equal(t, 5321*units.MicroAvax, fc.Fee)
+			checksF: func(t *testing.T, fc *calculator) {
+				require.Equal(t, 5321*units.MicroAvax, fc.fee)
 				require.Equal(t,
 					fees.Dimensions{
 						625,
@@ -479,7 +493,7 @@
 			},
 			unsignedAndSignedTx: removeSubnetValidatorTx,
 			expectedError:       errFailedComplexityCumulation,
-			checksF:             func(*testing.T, *Calculator) {},
+			checksF:             func(*testing.T, *calculator) {},
 		},
 		{
 			description: "TransformSubnetTx pre EUpgrade",
@@ -495,7 +509,9 @@
 				return cfg, upgrade, chainTime
 			},
 			unsignedAndSignedTx: transformSubnetTx,
-			expected:            feeTestsDefaultCfg.TransformSubnetTxFee,
+			checksF: func(t *testing.T, fc *calculator) {
+				require.Equal(t, fc.staticCfg.TransformSubnetTxFee, fc.fee)
+			},
 		},
 		{
 			description: "TransformSubnetTx post EUpgrade, success",
@@ -512,8 +528,8 @@
 			},
 			unsignedAndSignedTx: transformSubnetTx,
 			expectedError:       nil,
-			checksF: func(t *testing.T, fc *Calculator) {
-				require.Equal(t, 5406*units.MicroAvax, fc.Fee)
+			checksF: func(t *testing.T, fc *calculator) {
+				require.Equal(t, 5406*units.MicroAvax, fc.fee)
 				require.Equal(t,
 					fees.Dimensions{
 						710,
@@ -545,7 +561,7 @@
 			},
 			unsignedAndSignedTx: transformSubnetTx,
 			expectedError:       errFailedComplexityCumulation,
-			checksF:             func(*testing.T, *Calculator) {},
+			checksF:             func(*testing.T, *calculator) {},
 		},
 		{
 			description: "TransferSubnetOwnershipTx pre EUpgrade",
@@ -561,7 +577,9 @@
 				return cfg, upgrade, chainTime
 			},
 			unsignedAndSignedTx: transferSubnetOwnershipTx,
-			expected:            feeTestsDefaultCfg.TxFee,
+			checksF: func(t *testing.T, fc *calculator) {
+				require.Equal(t, fc.staticCfg.TxFee, fc.fee)
+			},
 		},
 		{
 			description: "TransferSubnetOwnershipTx post EUpgrade, success",
@@ -578,8 +596,8 @@
 			},
 			unsignedAndSignedTx: transferSubnetOwnershipTx,
 			expectedError:       nil,
-			checksF: func(t *testing.T, fc *Calculator) {
-				require.Equal(t, 5337*units.MicroAvax, fc.Fee)
+			checksF: func(t *testing.T, fc *calculator) {
+				require.Equal(t, 5337*units.MicroAvax, fc.fee)
 				require.Equal(t,
 					fees.Dimensions{
 						641,
@@ -611,7 +629,7 @@
 			},
 			unsignedAndSignedTx: transferSubnetOwnershipTx,
 			expectedError:       errFailedComplexityCumulation,
-			checksF:             func(*testing.T, *Calculator) {},
+			checksF:             func(*testing.T, *calculator) {},
 		},
 		{
 			description: "AddPermissionlessValidatorTx Primary Network pre EUpgrade",
@@ -629,7 +647,9 @@
 			unsignedAndSignedTx: func(t *testing.T) (txs.UnsignedTx, *txs.Tx) {
 				return addPermissionlessValidatorTx(t, constants.PrimaryNetworkID)
 			},
-			expected: feeTestsDefaultCfg.AddPrimaryNetworkValidatorFee,
+			checksF: func(t *testing.T, fc *calculator) {
+				require.Equal(t, fc.staticCfg.AddPrimaryNetworkValidatorFee, fc.fee)
+			},
 		},
 		{
 			description: "AddPermissionlessValidatorTx Subnet pre EUpgrade",
@@ -649,7 +669,9 @@
 				require.NotEqual(t, constants.PrimaryNetworkID, subnetID)
 				return addPermissionlessValidatorTx(t, subnetID)
 			},
-			expected: feeTestsDefaultCfg.AddSubnetValidatorFee,
+			checksF: func(t *testing.T, fc *calculator) {
+				require.Equal(t, fc.staticCfg.AddSubnetValidatorFee, fc.fee)
+			},
 		},
 		{
 			description: "AddPermissionlessValidatorTx Primary Network post EUpgrade, success",
@@ -668,8 +690,8 @@
 				return addPermissionlessValidatorTx(t, constants.PrimaryNetworkID)
 			},
 			expectedError: nil,
-			checksF: func(t *testing.T, fc *Calculator) {
-				require.Equal(t, 5939*units.MicroAvax, fc.Fee)
+			checksF: func(t *testing.T, fc *calculator) {
+				require.Equal(t, 5939*units.MicroAvax, fc.fee)
 				require.Equal(t,
 					fees.Dimensions{
 						961,
@@ -700,8 +722,8 @@
 				return addPermissionlessValidatorTx(t, subnetID)
 			},
 			expectedError: nil,
-			checksF: func(t *testing.T, fc *Calculator) {
-				require.Equal(t, 5939*units.MicroAvax, fc.Fee)
+			checksF: func(t *testing.T, fc *calculator) {
+				require.Equal(t, 5939*units.MicroAvax, fc.fee)
 				require.Equal(t,
 					fees.Dimensions{
 						961,
@@ -736,7 +758,7 @@
 				return addPermissionlessValidatorTx(t, subnetID)
 			},
 			expectedError: errFailedComplexityCumulation,
-			checksF:       func(*testing.T, *Calculator) {},
+			checksF:       func(*testing.T, *calculator) {},
 		},
 		{
 			description: "AddPermissionlessDelegatorTx Primary Network pre EUpgrade",
@@ -754,7 +776,9 @@
 			unsignedAndSignedTx: func(t *testing.T) (txs.UnsignedTx, *txs.Tx) {
 				return addPermissionlessDelegatorTx(t, constants.PrimaryNetworkID)
 			},
-			expected: feeTestsDefaultCfg.AddPrimaryNetworkDelegatorFee,
+			checksF: func(t *testing.T, fc *calculator) {
+				require.Equal(t, fc.staticCfg.AddPrimaryNetworkDelegatorFee, fc.fee)
+			},
 		},
 		{
 			description: "AddPermissionlessDelegatorTx pre EUpgrade",
@@ -774,7 +798,9 @@
 				require.NotEqual(t, constants.PrimaryNetworkID, subnetID)
 				return addPermissionlessDelegatorTx(t, subnetID)
 			},
-			expected: feeTestsDefaultCfg.AddSubnetDelegatorFee,
+			checksF: func(t *testing.T, fc *calculator) {
+				require.Equal(t, fc.staticCfg.AddSubnetDelegatorFee, fc.fee)
+			},
 		},
 		{
 			description: "AddPermissionlessDelegatorTx Primary Network post EUpgrade, success",
@@ -793,8 +819,8 @@
 				return addPermissionlessDelegatorTx(t, constants.PrimaryNetworkID)
 			},
 			expectedError: nil,
-			checksF: func(t *testing.T, fc *Calculator) {
-				require.Equal(t, 5747*units.MicroAvax, fc.Fee)
+			checksF: func(t *testing.T, fc *calculator) {
+				require.Equal(t, 5747*units.MicroAvax, fc.fee)
 				require.Equal(t,
 					fees.Dimensions{
 						769,
@@ -823,8 +849,8 @@
 				return addPermissionlessDelegatorTx(t, constants.PrimaryNetworkID)
 			},
 			expectedError: nil,
-			checksF: func(t *testing.T, fc *Calculator) {
-				require.Equal(t, 5747*units.MicroAvax, fc.Fee)
+			checksF: func(t *testing.T, fc *calculator) {
+				require.Equal(t, 5747*units.MicroAvax, fc.fee)
 				require.Equal(t,
 					fees.Dimensions{
 						769,
@@ -860,7 +886,7 @@
 				return addPermissionlessValidatorTx(t, subnetID)
 			},
 			expectedError: errFailedComplexityCumulation,
-			checksF:       func(*testing.T, *Calculator) {},
+			checksF:       func(*testing.T, *calculator) {},
 		},
 		{
 			description: "BaseTx pre EUpgrade",
@@ -876,7 +902,9 @@
 				return cfg, upgrade, chainTime
 			},
 			unsignedAndSignedTx: baseTx,
-			expected:            feeTestsDefaultCfg.TxFee,
+			checksF: func(t *testing.T, fc *calculator) {
+				require.Equal(t, fc.staticCfg.TxFee, fc.fee)
+			},
 		},
 		{
 			description: "BaseTx post EUpgrade, success",
@@ -893,8 +921,8 @@
 			},
 			unsignedAndSignedTx: baseTx,
 			expectedError:       nil,
-			checksF: func(t *testing.T, fc *Calculator) {
-				require.Equal(t, 5253*units.MicroAvax, fc.Fee)
+			checksF: func(t *testing.T, fc *calculator) {
+				require.Equal(t, 5253*units.MicroAvax, fc.fee)
 				require.Equal(t,
 					fees.Dimensions{
 						557,
@@ -926,7 +954,7 @@
 			},
 			unsignedAndSignedTx: baseTx,
 			expectedError:       errFailedComplexityCumulation,
-			checksF:             func(*testing.T, *Calculator) {},
+			checksF:             func(*testing.T, *calculator) {},
 		},
 		{
 			description: "ImportTx pre EUpgrade",
@@ -942,7 +970,9 @@
 				return cfg, upgrade, chainTime
 			},
 			unsignedAndSignedTx: importTx,
-			expected:            feeTestsDefaultCfg.TxFee,
+			checksF: func(t *testing.T, fc *calculator) {
+				require.Equal(t, fc.staticCfg.TxFee, fc.fee)
+			},
 		},
 		{
 			description: "ImportTx post EUpgrade, success",
@@ -959,8 +989,8 @@
 			},
 			unsignedAndSignedTx: importTx,
 			expectedError:       nil,
-			checksF: func(t *testing.T, fc *Calculator) {
-				require.Equal(t, 9827*units.MicroAvax, fc.Fee)
+			checksF: func(t *testing.T, fc *calculator) {
+				require.Equal(t, 9827*units.MicroAvax, fc.fee)
 				require.Equal(t,
 					fees.Dimensions{
 						681,
@@ -992,7 +1022,7 @@
 			},
 			unsignedAndSignedTx: importTx,
 			expectedError:       errFailedComplexityCumulation,
-			checksF:             func(*testing.T, *Calculator) {},
+			checksF:             func(*testing.T, *calculator) {},
 		},
 		{
 			description: "ExportTx pre EUpgrade",
@@ -1008,7 +1038,9 @@
 				return cfg, upgrade, chainTime
 			},
 			unsignedAndSignedTx: exportTx,
-			expected:            feeTestsDefaultCfg.TxFee,
+			checksF: func(t *testing.T, fc *calculator) {
+				require.Equal(t, fc.staticCfg.TxFee, fc.fee)
+			},
 		},
 		{
 			description: "ExportTx post EUpgrade, success",
@@ -1025,8 +1057,8 @@
 			},
 			unsignedAndSignedTx: exportTx,
 			expectedError:       nil,
-			checksF: func(t *testing.T, fc *Calculator) {
-				require.Equal(t, 5663*units.MicroAvax, fc.Fee)
+			checksF: func(t *testing.T, fc *calculator) {
+				require.Equal(t, 5663*units.MicroAvax, fc.fee)
 				require.Equal(t,
 					fees.Dimensions{
 						685,
@@ -1058,7 +1090,7 @@
 			},
 			unsignedAndSignedTx: exportTx,
 			expectedError:       errFailedComplexityCumulation,
-			checksF:             func(*testing.T, *Calculator) {},
+			checksF:             func(*testing.T, *calculator) {},
 		},
 		{
 			description: "RewardValidatorTx pre EUpgrade",
@@ -1078,7 +1110,9 @@
 					TxID: ids.GenerateTestID(),
 				}, nil
 			},
-			expected: 0,
+			checksF: func(t *testing.T, fc *calculator) {
+				require.Equal(t, uint64(0), fc.fee)
+			},
 		},
 		{
 			description: "AdvanceTimeTx pre EUpgrade",
@@ -1098,7 +1132,9 @@
 					Time: uint64(time.Now().Unix()),
 				}, nil
 			},
-			expected: 0,
+			checksF: func(t *testing.T, fc *calculator) {
+				require.Equal(t, uint64(0), fc.fee)
+			},
 		},
 	}
 
@@ -1106,7 +1142,6 @@
 		t.Run(tt.description, func(t *testing.T) {
 			cfg, upgrades, chainTime := tt.cfgAndChainTimeF()
 
-<<<<<<< HEAD
 			maxComplexity := testBlockMaxComplexity
 			if tt.maxComplexityF != nil {
 				maxComplexity = tt.maxComplexityF()
@@ -1120,12 +1155,9 @@
 			} else {
 				fc = NewDynamicCalculator(cfg, fees.NewManager(testFeeRates), maxComplexity, sTx.Creds)
 			}
-=======
-			uTx, _ := tt.unsignedAndSignedTx(t)
-			fc := NewStaticCalculator(cfg, upgrades)
->>>>>>> d90ee0f6
-
-			require.Equal(t, tt.expected, fc.GetFee(uTx, chainTime))
+
+			_, _ = fc.ComputeFee(uTx)
+			tt.checksF(t, fc.c)
 		})
 	}
 }
