// Copyright (C) 2019-2024, Ava Labs, Inc. All rights reserved.
// See the file LICENSE for licensing terms.

package fee

import (
	"testing"
	"time"

	"github.com/stretchr/testify/require"

	"github.com/ava-labs/avalanchego/ids"
	"github.com/ava-labs/avalanchego/snow"
	"github.com/ava-labs/avalanchego/snow/snowtest"
	"github.com/ava-labs/avalanchego/utils/constants"
	"github.com/ava-labs/avalanchego/utils/crypto/bls"
	"github.com/ava-labs/avalanchego/utils/crypto/secp256k1"
	"github.com/ava-labs/avalanchego/utils/units"
	"github.com/ava-labs/avalanchego/vms/components/avax"
	"github.com/ava-labs/avalanchego/vms/components/fees"
<<<<<<< HEAD
=======
	"github.com/ava-labs/avalanchego/vms/components/verify"
>>>>>>> 65f00e90
	"github.com/ava-labs/avalanchego/vms/platformvm/reward"
	"github.com/ava-labs/avalanchego/vms/platformvm/signer"
	"github.com/ava-labs/avalanchego/vms/platformvm/stakeable"
	"github.com/ava-labs/avalanchego/vms/platformvm/txs"
	"github.com/ava-labs/avalanchego/vms/platformvm/upgrade"
	"github.com/ava-labs/avalanchego/vms/secp256k1fx"
)

var (
	testFeeRates = fees.Dimensions{
		1 * units.MicroAvax,
		2 * units.MicroAvax,
		3 * units.MicroAvax,
		4 * units.MicroAvax,
	}
	testBlockMaxComplexity = fees.Dimensions{
		3000,
		3500,
		1000,
		2000,
	}

	preFundedKeys             = secp256k1.TestKeys()
	feeTestSigners            = [][]*secp256k1.PrivateKey{preFundedKeys}
	feeTestDefaultStakeWeight = uint64(2024)
)

func TestAddAndRemoveFees(t *testing.T) {
	r := require.New(t)

	fc := &Calculator{
		c: &calculator{
			isEActive:          true,
			feeManager:         fees.NewManager(testFeeRates),
			blockMaxComplexity: testBlockMaxComplexity,
		},
	}

	var (
		units       = fees.Dimensions{1, 2, 3, 4}
		doubleUnits = fees.Dimensions{2, 4, 6, 8}
	)

	feeDelta, err := fc.AddFeesFor(units)
	r.NoError(err)
	r.Equal(units, fc.c.feeManager.GetCumulatedComplexity())
	r.NotZero(feeDelta)
	r.Equal(feeDelta, fc.c.fee)

	feeDelta2, err := fc.AddFeesFor(units)
	r.NoError(err)
	r.Equal(doubleUnits, fc.c.feeManager.GetCumulatedComplexity())
	r.Equal(feeDelta, feeDelta2)
	r.Equal(feeDelta+feeDelta2, fc.c.fee)

	feeDelta3, err := fc.RemoveFeesFor(units)
	r.NoError(err)
	r.Equal(units, fc.c.feeManager.GetCumulatedComplexity())
	r.Equal(feeDelta, feeDelta3)
	r.Equal(feeDelta, fc.c.fee)

	feeDelta4, err := fc.RemoveFeesFor(units)
	r.NoError(err)
	r.Zero(fc.c.feeManager.GetCumulatedComplexity())
	r.Equal(feeDelta, feeDelta4)
	r.Zero(fc.c.fee)
}

func TestTxFees(t *testing.T) {
	feeTestsDefaultCfg := StaticConfig{
		TxFee:                         1 * units.Avax,
		CreateAssetTxFee:              2 * units.Avax,
		CreateSubnetTxFee:             3 * units.Avax,
		TransformSubnetTxFee:          4 * units.Avax,
		CreateBlockchainTxFee:         5 * units.Avax,
		AddPrimaryNetworkValidatorFee: 6 * units.Avax,
		AddPrimaryNetworkDelegatorFee: 7 * units.Avax,
		AddSubnetValidatorFee:         8 * units.Avax,
		AddSubnetDelegatorFee:         9 * units.Avax,
	}

	latestForkTime := time.Unix(1713945427, 0)
	upgrades := upgrade.Config{
		EUpgradeTime:      latestForkTime,
		DurangoTime:       latestForkTime.Add(-1 * time.Hour),
		CortinaTime:       latestForkTime.Add(-2 * time.Hour),
		BanffTime:         latestForkTime.Add(-3 * time.Hour),
		ApricotPhase5Time: latestForkTime.Add(-4 * time.Hour),
		ApricotPhase3Time: latestForkTime.Add(-5 * time.Hour),
	}

	// chain times needed to have specific upgrades active
	postEUpgradeTime := upgrades.EUpgradeTime.Add(time.Second)
	preEUpgradeTime := upgrades.EUpgradeTime.Add(-1 * time.Second)
	preApricotPhase3Time := upgrades.ApricotPhase3Time.Add(-1 * time.Second)

	tests := []struct {
		name                string
		chainTime           time.Time
		unsignedAndSignedTx func(t *testing.T) (txs.UnsignedTx, *txs.Tx)
		maxComplexityF      func() fees.Dimensions
		expectedError       error
		checksF             func(*testing.T, *calculator)
	}{
		{
			name:                "AddValidatorTx pre EUpgrade",
			chainTime:           preEUpgradeTime,
			unsignedAndSignedTx: addValidatorTx,
			checksF: func(t *testing.T, fc *calculator) {
				require.Equal(t, fc.staticCfg.AddPrimaryNetworkValidatorFee, fc.fee)
			},
		},
		{
			name:                "AddSubnetValidatorTx pre EUpgrade",
			chainTime:           preEUpgradeTime,
			unsignedAndSignedTx: addSubnetValidatorTx,
			checksF: func(t *testing.T, fc *calculator) {
				require.Equal(t, fc.staticCfg.AddSubnetValidatorFee, fc.fee)
			},
		},
		{
			name:                "AddSubnetValidatorTx post EUpgrade, success",
			chainTime:           postEUpgradeTime,
			expectedError:       nil,
			unsignedAndSignedTx: addSubnetValidatorTx,
			checksF: func(t *testing.T, fc *calculator) {
				require.Equal(t, 5345*units.MicroAvax, fc.fee)
				require.Equal(t,
					fees.Dimensions{
						649,
						90,
						172,
						1000,
					},
					fc.feeManager.GetCumulatedComplexity(),
				)
			},
		},
		{
			name:      "AddSubnetValidatorTx post EUpgrade, utxos read cap breached",
			chainTime: postEUpgradeTime,
			maxComplexityF: func() fees.Dimensions {
				caps := testBlockMaxComplexity
				caps[fees.UTXORead] = 90 - 1
				return caps
			},
			unsignedAndSignedTx: addSubnetValidatorTx,
			expectedError:       errFailedComplexityCumulation,
			checksF:             func(*testing.T, *calculator) {},
		},
		{
			name:                "AddDelegatorTx pre EUpgrade",
			chainTime:           preEUpgradeTime,
			unsignedAndSignedTx: addDelegatorTx,
			checksF: func(t *testing.T, fc *calculator) {
				require.Equal(t, fc.staticCfg.AddPrimaryNetworkDelegatorFee, fc.fee)
			},
		},
		{
			name:                "CreateChainTx pre ApricotPhase3",
			chainTime:           preApricotPhase3Time,
			unsignedAndSignedTx: createChainTx,
			checksF: func(t *testing.T, fc *calculator) {
				require.Equal(t, fc.staticCfg.CreateAssetTxFee, fc.fee)
			},
		},
		{
			name:                "CreateChainTx pre EUpgrade",
			chainTime:           preEUpgradeTime,
			unsignedAndSignedTx: createChainTx,
			checksF: func(t *testing.T, fc *calculator) {
				require.Equal(t, fc.staticCfg.CreateBlockchainTxFee, fc.fee)
			},
		},
		{
			name:                "CreateChainTx post EUpgrade, success",
			chainTime:           postEUpgradeTime,
			unsignedAndSignedTx: createChainTx,
			expectedError:       nil,
			checksF: func(t *testing.T, fc *calculator) {
				require.Equal(t, 5388*units.MicroAvax, fc.fee)
				require.Equal(t,
					fees.Dimensions{
						692,
						90,
						172,
						1000,
					},
					fc.feeManager.GetCumulatedComplexity(),
				)
			},
		},
		{
			name:                "CreateChainTx post EUpgrade, utxos read cap breached",
			chainTime:           postEUpgradeTime,
			unsignedAndSignedTx: createChainTx,
			maxComplexityF: func() fees.Dimensions {
				caps := testBlockMaxComplexity
				caps[fees.UTXORead] = 90 - 1
				return caps
			},
			expectedError: errFailedComplexityCumulation,
			checksF:       func(*testing.T, *calculator) {},
		},
		{
			name:                "CreateSubnetTx pre ApricotPhase3",
			chainTime:           preApricotPhase3Time,
			unsignedAndSignedTx: createSubnetTx,
			checksF: func(t *testing.T, fc *calculator) {
				require.Equal(t, fc.staticCfg.CreateAssetTxFee, fc.fee)
			},
		},
		{
			name:                "CreateSubnetTx pre EUpgrade",
			chainTime:           preEUpgradeTime,
			unsignedAndSignedTx: createSubnetTx,
			checksF: func(t *testing.T, fc *calculator) {
				require.Equal(t, fc.staticCfg.CreateSubnetTxFee, fc.fee)
			},
		},
		{
			name:                "CreateSubnetTx post EUpgrade, success",
			chainTime:           postEUpgradeTime,
			unsignedAndSignedTx: createSubnetTx,
			expectedError:       nil,
			checksF: func(t *testing.T, fc *calculator) {
				require.Equal(t, 5293*units.MicroAvax, fc.fee)
				require.Equal(t,
					fees.Dimensions{
						597,
						90,
						172,
						1000,
					},
					fc.feeManager.GetCumulatedComplexity(),
				)
			},
		},
		{
			name:                "CreateSubnetTx post EUpgrade, utxos read cap breached",
			chainTime:           postEUpgradeTime,
			unsignedAndSignedTx: createSubnetTx,
			maxComplexityF: func() fees.Dimensions {
				caps := testBlockMaxComplexity
				caps[fees.UTXORead] = 90 - 1
				return caps
			},
			expectedError: errFailedComplexityCumulation,
			checksF:       func(*testing.T, *calculator) {},
		},
		{
			name:                "RemoveSubnetValidatorTx pre EUpgrade",
			chainTime:           preEUpgradeTime,
			unsignedAndSignedTx: removeSubnetValidatorTx,
			checksF: func(t *testing.T, fc *calculator) {
				require.Equal(t, fc.staticCfg.TxFee, fc.fee)
			},
		},
		{
			name:                "RemoveSubnetValidatorTx post EUpgrade, success",
			chainTime:           postEUpgradeTime,
			unsignedAndSignedTx: removeSubnetValidatorTx,
			expectedError:       nil,
			checksF: func(t *testing.T, fc *calculator) {
				require.Equal(t, 5321*units.MicroAvax, fc.fee)
				require.Equal(t,
					fees.Dimensions{
						625,
						90,
						172,
						1000,
					},
					fc.feeManager.GetCumulatedComplexity(),
				)
			},
		},
		{
			name:      "RemoveSubnetValidatorTx post EUpgrade, utxos read cap breached",
			chainTime: postEUpgradeTime,
			maxComplexityF: func() fees.Dimensions {
				caps := testBlockMaxComplexity
				caps[fees.UTXORead] = 90 - 1
				return caps
			},
			unsignedAndSignedTx: removeSubnetValidatorTx,
			expectedError:       errFailedComplexityCumulation,
			checksF:             func(*testing.T, *calculator) {},
		},
		{
			name:                "TransformSubnetTx pre EUpgrade",
			chainTime:           preEUpgradeTime,
			unsignedAndSignedTx: transformSubnetTx,
			checksF: func(t *testing.T, fc *calculator) {
				require.Equal(t, fc.staticCfg.TransformSubnetTxFee, fc.fee)
			},
		},
		{
			name:                "TransformSubnetTx post EUpgrade, success",
			chainTime:           postEUpgradeTime,
			unsignedAndSignedTx: transformSubnetTx,
			expectedError:       nil,
			checksF: func(t *testing.T, fc *calculator) {
				require.Equal(t, 5406*units.MicroAvax, fc.fee)
				require.Equal(t,
					fees.Dimensions{
						710,
						90,
						172,
						1000,
					},
					fc.feeManager.GetCumulatedComplexity(),
				)
			},
		},
		{
			name:      "TransformSubnetTx post EUpgrade, utxos read cap breached",
			chainTime: postEUpgradeTime,
			maxComplexityF: func() fees.Dimensions {
				caps := testBlockMaxComplexity
				caps[fees.UTXORead] = 90 - 1
				return caps
			},
			unsignedAndSignedTx: transformSubnetTx,
			expectedError:       errFailedComplexityCumulation,
			checksF:             func(*testing.T, *calculator) {},
		},
		{
			name:                "TransferSubnetOwnershipTx pre EUpgrade",
			chainTime:           preEUpgradeTime,
			unsignedAndSignedTx: transferSubnetOwnershipTx,
			checksF: func(t *testing.T, fc *calculator) {
				require.Equal(t, fc.staticCfg.TxFee, fc.fee)
			},
		},
		{
			name:                "TransferSubnetOwnershipTx post EUpgrade, success",
			chainTime:           postEUpgradeTime,
			unsignedAndSignedTx: transferSubnetOwnershipTx,
			expectedError:       nil,
			checksF: func(t *testing.T, fc *calculator) {
				require.Equal(t, 5337*units.MicroAvax, fc.fee)
				require.Equal(t,
					fees.Dimensions{
						641,
						90,
						172,
						1000,
					},
					fc.feeManager.GetCumulatedComplexity(),
				)
			},
		},
		{
			name:      "TransferSubnetOwnershipTx post EUpgrade, utxos read cap breached",
			chainTime: postEUpgradeTime,
			maxComplexityF: func() fees.Dimensions {
				caps := testBlockMaxComplexity
				caps[fees.UTXORead] = 90 - 1
				return caps
			},
			unsignedAndSignedTx: transferSubnetOwnershipTx,
			expectedError:       errFailedComplexityCumulation,
			checksF:             func(*testing.T, *calculator) {},
		},
		{
			name:      "AddPermissionlessValidatorTx Primary Network pre EUpgrade",
			chainTime: preEUpgradeTime,
			unsignedAndSignedTx: func(t *testing.T) (txs.UnsignedTx, *txs.Tx) {
				return addPermissionlessValidatorTx(t, constants.PrimaryNetworkID)
			},
			checksF: func(t *testing.T, fc *calculator) {
				require.Equal(t, fc.staticCfg.AddPrimaryNetworkValidatorFee, fc.fee)
			},
		},
		{
			name:      "AddPermissionlessValidatorTx Subnet pre EUpgrade",
			chainTime: preEUpgradeTime,
			unsignedAndSignedTx: func(t *testing.T) (txs.UnsignedTx, *txs.Tx) {
				subnetID := ids.GenerateTestID()
				require.NotEqual(t, constants.PrimaryNetworkID, subnetID)
				return addPermissionlessValidatorTx(t, subnetID)
			},
			checksF: func(t *testing.T, fc *calculator) {
				require.Equal(t, fc.staticCfg.AddSubnetValidatorFee, fc.fee)
			},
		},
		{
			name:      "AddPermissionlessValidatorTx Primary Network post EUpgrade, success",
			chainTime: postEUpgradeTime,
			unsignedAndSignedTx: func(t *testing.T) (txs.UnsignedTx, *txs.Tx) {
				return addPermissionlessValidatorTx(t, constants.PrimaryNetworkID)
			},
			expectedError: nil,
			checksF: func(t *testing.T, fc *calculator) {
				require.Equal(t, 5939*units.MicroAvax, fc.fee)
				require.Equal(t,
					fees.Dimensions{
						961,
						90,
						266,
						1000,
					},
					fc.feeManager.GetCumulatedComplexity(),
				)
			},
		},
		{
			name:      "AddPermissionlessValidatorTx Subnet post EUpgrade, success",
			chainTime: postEUpgradeTime,
			unsignedAndSignedTx: func(t *testing.T) (txs.UnsignedTx, *txs.Tx) {
				subnetID := ids.GenerateTestID()
				require.NotEqual(t, constants.PrimaryNetworkID, subnetID)
				return addPermissionlessValidatorTx(t, subnetID)
			},
			expectedError: nil,
			checksF: func(t *testing.T, fc *calculator) {
				require.Equal(t, 5939*units.MicroAvax, fc.fee)
				require.Equal(t,
					fees.Dimensions{
						961,
						90,
						266,
						1000,
					},
					fc.feeManager.GetCumulatedComplexity(),
				)
			},
		},
		{
			name:      "AddPermissionlessValidatorTx post EUpgrade, utxos read cap breached",
			chainTime: postEUpgradeTime,
			maxComplexityF: func() fees.Dimensions {
				caps := testBlockMaxComplexity
				caps[fees.UTXORead] = 90 - 1
				return caps
			},
			unsignedAndSignedTx: func(t *testing.T) (txs.UnsignedTx, *txs.Tx) {
				subnetID := ids.GenerateTestID()
				return addPermissionlessValidatorTx(t, subnetID)
			},
			expectedError: errFailedComplexityCumulation,
			checksF:       func(*testing.T, *calculator) {},
		},
		{
			name:      "AddPermissionlessDelegatorTx Primary Network pre EUpgrade",
			chainTime: preEUpgradeTime,
			unsignedAndSignedTx: func(t *testing.T) (txs.UnsignedTx, *txs.Tx) {
				return addPermissionlessDelegatorTx(t, constants.PrimaryNetworkID)
			},
			checksF: func(t *testing.T, fc *calculator) {
				require.Equal(t, fc.staticCfg.AddPrimaryNetworkDelegatorFee, fc.fee)
			},
		},
		{
			name:      "AddPermissionlessDelegatorTx pre EUpgrade",
			chainTime: preEUpgradeTime,
			unsignedAndSignedTx: func(t *testing.T) (txs.UnsignedTx, *txs.Tx) {
				subnetID := ids.GenerateTestID()
				require.NotEqual(t, constants.PrimaryNetworkID, subnetID)
				return addPermissionlessDelegatorTx(t, subnetID)
			},
			checksF: func(t *testing.T, fc *calculator) {
				require.Equal(t, fc.staticCfg.AddSubnetDelegatorFee, fc.fee)
			},
		},
		{
			name:      "AddPermissionlessDelegatorTx Primary Network post EUpgrade, success",
			chainTime: postEUpgradeTime,
			unsignedAndSignedTx: func(t *testing.T) (txs.UnsignedTx, *txs.Tx) {
				return addPermissionlessDelegatorTx(t, constants.PrimaryNetworkID)
			},
			expectedError: nil,
			checksF: func(t *testing.T, fc *calculator) {
				require.Equal(t, 5747*units.MicroAvax, fc.fee)
				require.Equal(t,
					fees.Dimensions{
						769,
						90,
						266,
						1000,
					},
					fc.feeManager.GetCumulatedComplexity(),
				)
			},
		},
		{
			name:      "AddPermissionlessDelegatorTx Subnet post EUpgrade, success",
			chainTime: postEUpgradeTime,
			unsignedAndSignedTx: func(t *testing.T) (txs.UnsignedTx, *txs.Tx) {
				return addPermissionlessDelegatorTx(t, constants.PrimaryNetworkID)
			},
			expectedError: nil,
			checksF: func(t *testing.T, fc *calculator) {
				require.Equal(t, 5747*units.MicroAvax, fc.fee)
				require.Equal(t,
					fees.Dimensions{
						769,
						90,
						266,
						1000,
					},
					fc.feeManager.GetCumulatedComplexity(),
				)
			},
		},
		{
			name:      "AddPermissionlessDelegatorTx Subnet post EUpgrade, utxos read cap breached",
			chainTime: postEUpgradeTime,
			maxComplexityF: func() fees.Dimensions {
				caps := testBlockMaxComplexity
				caps[fees.UTXORead] = 90 - 1
				return caps
			},
			unsignedAndSignedTx: func(t *testing.T) (txs.UnsignedTx, *txs.Tx) {
				subnetID := ids.GenerateTestID()
				require.NotEqual(t, constants.PrimaryNetworkID, subnetID)
				return addPermissionlessValidatorTx(t, subnetID)
			},
			expectedError: errFailedComplexityCumulation,
			checksF:       func(*testing.T, *calculator) {},
		},
		{
			name:                "BaseTx pre EUpgrade",
			chainTime:           preEUpgradeTime,
			unsignedAndSignedTx: baseTx,
			checksF: func(t *testing.T, fc *calculator) {
				require.Equal(t, fc.staticCfg.TxFee, fc.fee)
			},
		},
		{
			name:                "BaseTx post EUpgrade, success",
			chainTime:           postEUpgradeTime,
			unsignedAndSignedTx: baseTx,
			expectedError:       nil,
			checksF: func(t *testing.T, fc *calculator) {
				require.Equal(t, 5253*units.MicroAvax, fc.fee)
				require.Equal(t,
					fees.Dimensions{
						557,
						90,
						172,
						1000,
					},
					fc.feeManager.GetCumulatedComplexity(),
				)
			},
		},
		{
			name:      "BaseTx post EUpgrade, utxos read cap breached",
			chainTime: postEUpgradeTime,
			maxComplexityF: func() fees.Dimensions {
				caps := testBlockMaxComplexity
				caps[fees.UTXORead] = 90 - 1
				return caps
			},
			unsignedAndSignedTx: baseTx,
			expectedError:       errFailedComplexityCumulation,
			checksF:             func(*testing.T, *calculator) {},
		},
		{
			name:                "ImportTx pre EUpgrade",
			chainTime:           preEUpgradeTime,
			unsignedAndSignedTx: importTx,
			checksF: func(t *testing.T, fc *calculator) {
				require.Equal(t, fc.staticCfg.TxFee, fc.fee)
			},
		},
		{
			name:                "ImportTx post EUpgrade, success",
			chainTime:           postEUpgradeTime,
			unsignedAndSignedTx: importTx,
			expectedError:       nil,
			checksF: func(t *testing.T, fc *calculator) {
				require.Equal(t, 9827*units.MicroAvax, fc.fee)
				require.Equal(t,
					fees.Dimensions{
						681,
						180,
						262,
						2000,
					},
					fc.feeManager.GetCumulatedComplexity(),
				)
			},
		},
		{
			name:      "ImportTx post EUpgrade, utxos read cap breached",
			chainTime: postEUpgradeTime,
			maxComplexityF: func() fees.Dimensions {
				caps := testBlockMaxComplexity
				caps[fees.UTXORead] = 180 - 1
				return caps
			},
			unsignedAndSignedTx: importTx,
			expectedError:       errFailedComplexityCumulation,
			checksF:             func(*testing.T, *calculator) {},
		},
		{
			name:                "ExportTx pre EUpgrade",
			chainTime:           preEUpgradeTime,
			unsignedAndSignedTx: exportTx,
			checksF: func(t *testing.T, fc *calculator) {
				require.Equal(t, fc.staticCfg.TxFee, fc.fee)
			},
		},
		{
			name:                "ExportTx post EUpgrade, success",
			chainTime:           postEUpgradeTime,
			unsignedAndSignedTx: exportTx,
			expectedError:       nil,
			checksF: func(t *testing.T, fc *calculator) {
				require.Equal(t, 5663*units.MicroAvax, fc.fee)
				require.Equal(t,
					fees.Dimensions{
						685,
						90,
						266,
						1000,
					},
					fc.feeManager.GetCumulatedComplexity(),
				)
			},
		},
		{
			name:      "ExportTx post EUpgrade, utxos read cap breached",
			chainTime: postEUpgradeTime,
			maxComplexityF: func() fees.Dimensions {
				caps := testBlockMaxComplexity
				caps[fees.UTXORead] = 90 - 1
				return caps
			},
			unsignedAndSignedTx: exportTx,
			expectedError:       errFailedComplexityCumulation,
			checksF:             func(*testing.T, *calculator) {},
		},
		{
			name:      "RewardValidatorTx pre EUpgrade",
			chainTime: preEUpgradeTime,
			unsignedAndSignedTx: func(_ *testing.T) (txs.UnsignedTx, *txs.Tx) {
				return &txs.RewardValidatorTx{
					TxID: ids.GenerateTestID(),
				}, nil
			},
			checksF: func(t *testing.T, fc *calculator) {
				require.Equal(t, uint64(0), fc.fee)
			},
		},
		{
			name:      "AdvanceTimeTx pre EUpgrade",
			chainTime: preEUpgradeTime,
			unsignedAndSignedTx: func(_ *testing.T) (txs.UnsignedTx, *txs.Tx) {
				return &txs.AdvanceTimeTx{
					Time: uint64(time.Now().Unix()),
				}, nil
			},
			checksF: func(t *testing.T, fc *calculator) {
				require.Equal(t, uint64(0), fc.fee)
			},
		},
	}

	for _, tt := range tests {
		t.Run(tt.name, func(t *testing.T) {
			maxComplexity := testBlockMaxComplexity
			if tt.maxComplexityF != nil {
				maxComplexity = tt.maxComplexityF()
			}

			uTx, sTx := tt.unsignedAndSignedTx(t)

			var fc *Calculator
			if !upgrades.IsEActivated(tt.chainTime) {
				fc = NewStaticCalculator(feeTestsDefaultCfg, upgrades, tt.chainTime)
			} else {
<<<<<<< HEAD
				fc = NewDynamicCalculator(feeTestsDefaultCfg, fees.NewManager(testFeeRates), maxComplexity, sTx.Creds)
			}

			_, _ = fc.ComputeFee(uTx)
=======
				fc = NewDynamicCalculator(feeTestsDefaultCfg, fees.NewManager(testFeeRates), maxComplexity)
			}

			var creds []verify.Verifiable
			if sTx != nil {
				// txs like RewardValidatorTx are not signed
				creds = sTx.Creds
			}
			_, _ = fc.ComputeFee(uTx, creds)
>>>>>>> 65f00e90
			tt.checksF(t, fc.c)
		})
	}
}

func addValidatorTx(t *testing.T) (txs.UnsignedTx, *txs.Tx) {
	r := require.New(t)

	defaultCtx := snowtest.Context(t, snowtest.PChainID)

	baseTx, stakes, _ := txsCreationHelpers(defaultCtx)
	uTx := &txs.AddValidatorTx{
		BaseTx: baseTx,
		Validator: txs.Validator{
			NodeID: defaultCtx.NodeID,
			Start:  uint64(time.Now().Truncate(time.Second).Unix()),
			End:    uint64(time.Now().Truncate(time.Second).Add(time.Hour).Unix()),
			Wght:   feeTestDefaultStakeWeight,
		},
		StakeOuts: stakes,
		RewardsOwner: &secp256k1fx.OutputOwners{
			Locktime:  0,
			Threshold: 1,
			Addrs:     []ids.ShortID{ids.GenerateTestShortID()},
		},
		DelegationShares: reward.PercentDenominator,
	}
	sTx, err := txs.NewSigned(uTx, txs.Codec, feeTestSigners)
	r.NoError(err)

	return uTx, sTx
}

func addSubnetValidatorTx(t *testing.T) (txs.UnsignedTx, *txs.Tx) {
	r := require.New(t)

	defaultCtx := snowtest.Context(t, snowtest.PChainID)

	subnetID := ids.GenerateTestID()
	baseTx, _, subnetAuth := txsCreationHelpers(defaultCtx)
	uTx := &txs.AddSubnetValidatorTx{
		BaseTx: baseTx,
		SubnetValidator: txs.SubnetValidator{
			Validator: txs.Validator{
				NodeID: defaultCtx.NodeID,
				Start:  uint64(time.Now().Truncate(time.Second).Unix()),
				End:    uint64(time.Now().Truncate(time.Second).Add(time.Hour).Unix()),
				Wght:   feeTestDefaultStakeWeight,
			},
			Subnet: subnetID,
		},
		SubnetAuth: subnetAuth,
	}
	sTx, err := txs.NewSigned(uTx, txs.Codec, feeTestSigners)
	r.NoError(err)
	return uTx, sTx
}

func addDelegatorTx(t *testing.T) (txs.UnsignedTx, *txs.Tx) {
	r := require.New(t)

	defaultCtx := snowtest.Context(t, snowtest.PChainID)

	baseTx, stakes, _ := txsCreationHelpers(defaultCtx)
	uTx := &txs.AddDelegatorTx{
		BaseTx: baseTx,
		Validator: txs.Validator{
			NodeID: defaultCtx.NodeID,
			Start:  uint64(time.Now().Truncate(time.Second).Unix()),
			End:    uint64(time.Now().Truncate(time.Second).Add(time.Hour).Unix()),
			Wght:   feeTestDefaultStakeWeight,
		},
		StakeOuts: stakes,
		DelegationRewardsOwner: &secp256k1fx.OutputOwners{
			Locktime:  0,
			Threshold: 1,
			Addrs:     []ids.ShortID{preFundedKeys[0].PublicKey().Address()},
		},
	}
	sTx, err := txs.NewSigned(uTx, txs.Codec, feeTestSigners)
	r.NoError(err)
	return uTx, sTx
}

func createChainTx(t *testing.T) (txs.UnsignedTx, *txs.Tx) {
	r := require.New(t)

	defaultCtx := snowtest.Context(t, snowtest.PChainID)

	baseTx, _, subnetAuth := txsCreationHelpers(defaultCtx)
	uTx := &txs.CreateChainTx{
		BaseTx:      baseTx,
		SubnetID:    ids.GenerateTestID(),
		ChainName:   "testingStuff",
		VMID:        ids.GenerateTestID(),
		FxIDs:       []ids.ID{ids.GenerateTestID()},
		GenesisData: []byte{0xff},
		SubnetAuth:  subnetAuth,
	}
	sTx, err := txs.NewSigned(uTx, txs.Codec, feeTestSigners)
	r.NoError(err)
	return uTx, sTx
}

func createSubnetTx(t *testing.T) (txs.UnsignedTx, *txs.Tx) {
	r := require.New(t)

	defaultCtx := snowtest.Context(t, snowtest.PChainID)

	baseTx, _, _ := txsCreationHelpers(defaultCtx)
	uTx := &txs.CreateSubnetTx{
		BaseTx: baseTx,
		Owner: &secp256k1fx.OutputOwners{
			Threshold: 1,
			Addrs:     []ids.ShortID{preFundedKeys[0].PublicKey().Address()},
		},
	}
	sTx, err := txs.NewSigned(uTx, txs.Codec, feeTestSigners)
	r.NoError(err)
	return uTx, sTx
}

func removeSubnetValidatorTx(t *testing.T) (txs.UnsignedTx, *txs.Tx) {
	r := require.New(t)

	defaultCtx := snowtest.Context(t, snowtest.PChainID)

	baseTx, _, auth := txsCreationHelpers(defaultCtx)
	uTx := &txs.RemoveSubnetValidatorTx{
		BaseTx:     baseTx,
		NodeID:     ids.GenerateTestNodeID(),
		Subnet:     ids.GenerateTestID(),
		SubnetAuth: auth,
	}
	sTx, err := txs.NewSigned(uTx, txs.Codec, feeTestSigners)
	r.NoError(err)
	return uTx, sTx
}

func transformSubnetTx(t *testing.T) (txs.UnsignedTx, *txs.Tx) {
	r := require.New(t)

	defaultCtx := snowtest.Context(t, snowtest.PChainID)

	baseTx, _, auth := txsCreationHelpers(defaultCtx)
	uTx := &txs.TransformSubnetTx{
		BaseTx:                   baseTx,
		Subnet:                   ids.GenerateTestID(),
		AssetID:                  ids.GenerateTestID(),
		InitialSupply:            0x1000000000000000,
		MaximumSupply:            0x1000000000000000,
		MinConsumptionRate:       0,
		MaxConsumptionRate:       0,
		MinValidatorStake:        1,
		MaxValidatorStake:        0x1000000000000000,
		MinStakeDuration:         1,
		MaxStakeDuration:         1,
		MinDelegationFee:         0,
		MinDelegatorStake:        0xffffffffffffffff,
		MaxValidatorWeightFactor: 255,
		UptimeRequirement:        0,
		SubnetAuth:               auth,
	}
	sTx, err := txs.NewSigned(uTx, txs.Codec, feeTestSigners)
	r.NoError(err)
	return uTx, sTx
}

func transferSubnetOwnershipTx(t *testing.T) (txs.UnsignedTx, *txs.Tx) {
	r := require.New(t)

	defaultCtx := snowtest.Context(t, snowtest.PChainID)

	baseTx, _, _ := txsCreationHelpers(defaultCtx)
	uTx := &txs.TransferSubnetOwnershipTx{
		BaseTx: baseTx,
		Subnet: ids.GenerateTestID(),
		SubnetAuth: &secp256k1fx.Input{
			SigIndices: []uint32{3},
		},
		Owner: &secp256k1fx.OutputOwners{
			Locktime:  0,
			Threshold: 1,
			Addrs: []ids.ShortID{
				ids.GenerateTestShortID(),
			},
		},
	}
	sTx, err := txs.NewSigned(uTx, txs.Codec, feeTestSigners)
	r.NoError(err)
	return uTx, sTx
}

func addPermissionlessValidatorTx(t *testing.T, subnetID ids.ID) (txs.UnsignedTx, *txs.Tx) {
	r := require.New(t)

	defaultCtx := snowtest.Context(t, snowtest.PChainID)

	baseTx, stakes, _ := txsCreationHelpers(defaultCtx)
	sk, err := bls.NewSecretKey()
	r.NoError(err)
	uTx := &txs.AddPermissionlessValidatorTx{
		BaseTx:    baseTx,
		Subnet:    subnetID,
		Signer:    signer.NewProofOfPossession(sk),
		StakeOuts: stakes,
		ValidatorRewardsOwner: &secp256k1fx.OutputOwners{
			Locktime:  0,
			Threshold: 1,
			Addrs: []ids.ShortID{
				ids.GenerateTestShortID(),
			},
		},
		DelegatorRewardsOwner: &secp256k1fx.OutputOwners{
			Locktime:  0,
			Threshold: 1,
			Addrs: []ids.ShortID{
				ids.GenerateTestShortID(),
			},
		},
		DelegationShares: reward.PercentDenominator,
	}
	sTx, err := txs.NewSigned(uTx, txs.Codec, feeTestSigners)
	r.NoError(err)
	return uTx, sTx
}

func addPermissionlessDelegatorTx(t *testing.T, subnetID ids.ID) (txs.UnsignedTx, *txs.Tx) {
	r := require.New(t)

	defaultCtx := snowtest.Context(t, snowtest.PChainID)

	baseTx, stakes, _ := txsCreationHelpers(defaultCtx)
	uTx := &txs.AddPermissionlessDelegatorTx{
		BaseTx: baseTx,
		Validator: txs.Validator{
			NodeID: ids.GenerateTestNodeID(),
			Start:  12345,
			End:    12345 + 200*24*60*60,
			Wght:   2 * units.KiloAvax,
		},
		Subnet:    subnetID,
		StakeOuts: stakes,
		DelegationRewardsOwner: &secp256k1fx.OutputOwners{
			Locktime:  0,
			Threshold: 1,
			Addrs: []ids.ShortID{
				ids.GenerateTestShortID(),
			},
		},
	}
	sTx, err := txs.NewSigned(uTx, txs.Codec, feeTestSigners)
	r.NoError(err)
	return uTx, sTx
}

func baseTx(t *testing.T) (txs.UnsignedTx, *txs.Tx) {
	r := require.New(t)

	defaultCtx := snowtest.Context(t, snowtest.PChainID)

	baseTx, _, _ := txsCreationHelpers(defaultCtx)
	uTx := &baseTx
	sTx, err := txs.NewSigned(uTx, txs.Codec, feeTestSigners)
	r.NoError(err)
	return uTx, sTx
}

func importTx(t *testing.T) (txs.UnsignedTx, *txs.Tx) {
	r := require.New(t)

	defaultCtx := snowtest.Context(t, snowtest.PChainID)

	baseTx, _, _ := txsCreationHelpers(defaultCtx)
	uTx := &txs.ImportTx{
		BaseTx:      baseTx,
		SourceChain: ids.GenerateTestID(),
		ImportedInputs: []*avax.TransferableInput{{
			UTXOID: avax.UTXOID{
				TxID:        ids.Empty.Prefix(1),
				OutputIndex: 1,
			},
			Asset: avax.Asset{ID: ids.ID{'a', 's', 's', 'e', 'r', 't'}},
			In: &secp256k1fx.TransferInput{
				Amt:   50000,
				Input: secp256k1fx.Input{SigIndices: []uint32{0}},
			},
		}},
	}
	sTx, err := txs.NewSigned(uTx, txs.Codec, feeTestSigners)
	r.NoError(err)
	return uTx, sTx
}

func exportTx(t *testing.T) (txs.UnsignedTx, *txs.Tx) {
	r := require.New(t)

	defaultCtx := snowtest.Context(t, snowtest.PChainID)

	baseTx, outputs, _ := txsCreationHelpers(defaultCtx)
	uTx := &txs.ExportTx{
		BaseTx:           baseTx,
		DestinationChain: ids.GenerateTestID(),
		ExportedOutputs:  outputs,
	}
	sTx, err := txs.NewSigned(uTx, txs.Codec, feeTestSigners)
	r.NoError(err)
	return uTx, sTx
}

func txsCreationHelpers(defaultCtx *snow.Context) (
	baseTx txs.BaseTx,
	stakes []*avax.TransferableOutput,
	auth *secp256k1fx.Input,
) {
	inputs := []*avax.TransferableInput{{
		UTXOID: avax.UTXOID{
			TxID:        ids.ID{'t', 'x', 'I', 'D'},
			OutputIndex: 2,
		},
		Asset: avax.Asset{ID: defaultCtx.AVAXAssetID},
		In: &secp256k1fx.TransferInput{
			Amt:   uint64(5678),
			Input: secp256k1fx.Input{SigIndices: []uint32{0}},
		},
	}}
	outputs := []*avax.TransferableOutput{{
		Asset: avax.Asset{ID: defaultCtx.AVAXAssetID},
		Out: &secp256k1fx.TransferOutput{
			Amt: uint64(1234),
			OutputOwners: secp256k1fx.OutputOwners{
				Threshold: 1,
				Addrs:     []ids.ShortID{preFundedKeys[0].PublicKey().Address()},
			},
		},
	}}
	stakes = []*avax.TransferableOutput{{
		Asset: avax.Asset{ID: defaultCtx.AVAXAssetID},
		Out: &stakeable.LockOut{
			Locktime: uint64(time.Now().Add(time.Second).Unix()),
			TransferableOut: &secp256k1fx.TransferOutput{
				Amt: feeTestDefaultStakeWeight,
				OutputOwners: secp256k1fx.OutputOwners{
					Threshold: 1,
					Addrs:     []ids.ShortID{preFundedKeys[0].PublicKey().Address()},
				},
			},
		},
	}}
	auth = &secp256k1fx.Input{
		SigIndices: []uint32{0, 1},
	}
	baseTx = txs.BaseTx{
		BaseTx: avax.BaseTx{
			NetworkID:    defaultCtx.NetworkID,
			BlockchainID: defaultCtx.ChainID,
			Ins:          inputs,
			Outs:         outputs,
		},
	}

	return baseTx, stakes, auth
}<|MERGE_RESOLUTION|>--- conflicted
+++ resolved
@@ -18,10 +18,7 @@
 	"github.com/ava-labs/avalanchego/utils/units"
 	"github.com/ava-labs/avalanchego/vms/components/avax"
 	"github.com/ava-labs/avalanchego/vms/components/fees"
-<<<<<<< HEAD
-=======
 	"github.com/ava-labs/avalanchego/vms/components/verify"
->>>>>>> 65f00e90
 	"github.com/ava-labs/avalanchego/vms/platformvm/reward"
 	"github.com/ava-labs/avalanchego/vms/platformvm/signer"
 	"github.com/ava-labs/avalanchego/vms/platformvm/stakeable"
@@ -696,12 +693,6 @@
 			if !upgrades.IsEActivated(tt.chainTime) {
 				fc = NewStaticCalculator(feeTestsDefaultCfg, upgrades, tt.chainTime)
 			} else {
-<<<<<<< HEAD
-				fc = NewDynamicCalculator(feeTestsDefaultCfg, fees.NewManager(testFeeRates), maxComplexity, sTx.Creds)
-			}
-
-			_, _ = fc.ComputeFee(uTx)
-=======
 				fc = NewDynamicCalculator(feeTestsDefaultCfg, fees.NewManager(testFeeRates), maxComplexity)
 			}
 
@@ -711,7 +702,6 @@
 				creds = sTx.Creds
 			}
 			_, _ = fc.ComputeFee(uTx, creds)
->>>>>>> 65f00e90
 			tt.checksF(t, fc.c)
 		})
 	}
