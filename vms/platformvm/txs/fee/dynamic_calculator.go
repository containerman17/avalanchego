// Copyright (C) 2019-2024, Ava Labs, Inc. All rights reserved.
// See the file LICENSE for licensing terms.

package fee

import (
	"errors"
	"fmt"

	"github.com/ava-labs/avalanchego/codec"
	"github.com/ava-labs/avalanchego/utils/wrappers"
	"github.com/ava-labs/avalanchego/vms/components/avax"
	"github.com/ava-labs/avalanchego/vms/components/fee"
	"github.com/ava-labs/avalanchego/vms/components/verify"
	"github.com/ava-labs/avalanchego/vms/platformvm/txs"
	"github.com/ava-labs/avalanchego/vms/secp256k1fx"
)

var (
	_ backend = (*dynamicCalculator)(nil)

	errFailedFeeCalculation = errors.New("failed fee calculation")
)

func NewDynamicCalculator(feeManager *fee.Manager) *Calculator {
	return &Calculator{
		b: &dynamicCalculator{
<<<<<<< HEAD
			feeManager: feeManager,
=======
			feeManager: fee.NewCalculator(gasPrice, gasCap),
>>>>>>> b26f87c7
			// credentials are set when CalculateFee is called
		},
	}
}

type dynamicCalculator struct {
	// inputs
	feeManager  *fee.Calculator
	credentials []verify.Verifiable

	// outputs of visitor execution
	fee uint64
}

func (*dynamicCalculator) AddValidatorTx(*txs.AddValidatorTx) error {
	// AddValidatorTx is banned following Durango activation
	return errFailedFeeCalculation
}

func (c *dynamicCalculator) AddSubnetValidatorTx(tx *txs.AddSubnetValidatorTx) error {
	complexity, err := c.meterTx(tx, tx.Outs, tx.Ins)
	if err != nil {
		return err
	}

	_, err = c.addFeesFor(complexity)
	return err
}

func (*dynamicCalculator) AddDelegatorTx(*txs.AddDelegatorTx) error {
	// AddDelegatorTx is banned following Durango activation
	return errFailedFeeCalculation
}

func (c *dynamicCalculator) CreateChainTx(tx *txs.CreateChainTx) error {
	complexity, err := c.meterTx(tx, tx.Outs, tx.Ins)
	if err != nil {
		return err
	}

	_, err = c.addFeesFor(complexity)
	return err
}

func (c *dynamicCalculator) CreateSubnetTx(tx *txs.CreateSubnetTx) error {
	complexity, err := c.meterTx(tx, tx.Outs, tx.Ins)
	if err != nil {
		return err
	}

	_, err = c.addFeesFor(complexity)
	return err
}

func (c *dynamicCalculator) AdvanceTimeTx(*txs.AdvanceTimeTx) error {
	c.fee = 0 // no fees
	return nil
}

func (c *dynamicCalculator) RewardValidatorTx(*txs.RewardValidatorTx) error {
	c.fee = 0 // no fees
	return nil
}

func (c *dynamicCalculator) RemoveSubnetValidatorTx(tx *txs.RemoveSubnetValidatorTx) error {
	complexity, err := c.meterTx(tx, tx.Outs, tx.Ins)
	if err != nil {
		return err
	}

	_, err = c.addFeesFor(complexity)
	return err
}

func (c *dynamicCalculator) TransformSubnetTx(tx *txs.TransformSubnetTx) error {
	complexity, err := c.meterTx(tx, tx.Outs, tx.Ins)
	if err != nil {
		return err
	}

	_, err = c.addFeesFor(complexity)
	return err
}

func (c *dynamicCalculator) TransferSubnetOwnershipTx(tx *txs.TransferSubnetOwnershipTx) error {
	complexity, err := c.meterTx(tx, tx.Outs, tx.Ins)
	if err != nil {
		return err
	}

	_, err = c.addFeesFor(complexity)
	return err
}

func (c *dynamicCalculator) AddPermissionlessValidatorTx(tx *txs.AddPermissionlessValidatorTx) error {
	outs := make([]*avax.TransferableOutput, len(tx.Outs)+len(tx.StakeOuts))
	copy(outs, tx.Outs)
	copy(outs[len(tx.Outs):], tx.StakeOuts)

	complexity, err := c.meterTx(tx, outs, tx.Ins)
	if err != nil {
		return err
	}

	_, err = c.addFeesFor(complexity)
	return err
}

func (c *dynamicCalculator) AddPermissionlessDelegatorTx(tx *txs.AddPermissionlessDelegatorTx) error {
	outs := make([]*avax.TransferableOutput, len(tx.Outs)+len(tx.StakeOuts))
	copy(outs, tx.Outs)
	copy(outs[len(tx.Outs):], tx.StakeOuts)

	complexity, err := c.meterTx(tx, outs, tx.Ins)
	if err != nil {
		return err
	}

	_, err = c.addFeesFor(complexity)
	return err
}

func (c *dynamicCalculator) BaseTx(tx *txs.BaseTx) error {
	complexity, err := c.meterTx(tx, tx.Outs, tx.Ins)
	if err != nil {
		return err
	}

	_, err = c.addFeesFor(complexity)
	return err
}

func (c *dynamicCalculator) ImportTx(tx *txs.ImportTx) error {
	ins := make([]*avax.TransferableInput, len(tx.Ins)+len(tx.ImportedInputs))
	copy(ins, tx.Ins)
	copy(ins[len(tx.Ins):], tx.ImportedInputs)

	complexity, err := c.meterTx(tx, tx.Outs, ins)
	if err != nil {
		return err
	}

	_, err = c.addFeesFor(complexity)
	return err
}

func (c *dynamicCalculator) ExportTx(tx *txs.ExportTx) error {
	outs := make([]*avax.TransferableOutput, len(tx.Outs)+len(tx.ExportedOutputs))
	copy(outs, tx.Outs)
	copy(outs[len(tx.Outs):], tx.ExportedOutputs)

	complexity, err := c.meterTx(tx, outs, tx.Ins)
	if err != nil {
		return err
	}

	_, err = c.addFeesFor(complexity)
	return err
}

func (c *dynamicCalculator) meterTx(
	uTx txs.UnsignedTx,
	allOuts []*avax.TransferableOutput,
	allIns []*avax.TransferableInput,
) (fee.Dimensions, error) {
	var complexity fee.Dimensions

	uTxSize, err := txs.Codec.Size(txs.CodecVersion, uTx)
	if err != nil {
		return complexity, fmt.Errorf("couldn't calculate UnsignedTx marshal length: %w", err)
	}
	complexity[fee.Bandwidth] = uint64(uTxSize)

	// meter credentials, one by one. Then account for the extra bytes needed to
	// serialize a slice of credentials (codec version bytes + slice size bytes)
	for i, cred := range c.credentials {
		c, ok := cred.(*secp256k1fx.Credential)
		if !ok {
			return complexity, fmt.Errorf("don't know how to calculate complexity of %T", cred)
		}
		credDimensions, err := fee.MeterCredential(txs.Codec, txs.CodecVersion, len(c.Sigs))
		if err != nil {
			return complexity, fmt.Errorf("failed adding credential %d: %w", i, err)
		}
		complexity, err = fee.Add(complexity, credDimensions)
		if err != nil {
			return complexity, fmt.Errorf("failed adding credentials: %w", err)
		}
	}
	complexity[fee.Bandwidth] += wrappers.IntLen // length of the credentials slice
	complexity[fee.Bandwidth] += codec.VersionSize

	for _, in := range allIns {
		inputDimensions, err := fee.MeterInput(txs.Codec, txs.CodecVersion, in)
		if err != nil {
			return complexity, fmt.Errorf("failed retrieving size of inputs: %w", err)
		}
		inputDimensions[fee.Bandwidth] = 0 // inputs bandwidth is already accounted for above, so we zero it
		complexity, err = fee.Add(complexity, inputDimensions)
		if err != nil {
			return complexity, fmt.Errorf("failed adding inputs: %w", err)
		}
	}

	for _, out := range allOuts {
		outputDimensions, err := fee.MeterOutput(txs.Codec, txs.CodecVersion, out)
		if err != nil {
			return complexity, fmt.Errorf("failed retrieving size of outputs: %w", err)
		}
		outputDimensions[fee.Bandwidth] = 0 // outputs bandwidth is already accounted for above, so we zero it
		complexity, err = fee.Add(complexity, outputDimensions)
		if err != nil {
			return complexity, fmt.Errorf("failed adding outputs: %w", err)
		}
	}

	return complexity, nil
}

func (c *dynamicCalculator) addFeesFor(complexity fee.Dimensions) (uint64, error) {
	if c.feeManager == nil || complexity == fee.Empty {
		return 0, nil
	}

	feeCfg, err := GetDynamicConfig(true /*isEActive*/)
	if err != nil {
		return 0, fmt.Errorf("failed adding fees: %w", err)
	}
	txGas, err := fee.ScalarProd(complexity, feeCfg.FeeDimensionWeights)
	if err != nil {
		return 0, fmt.Errorf("failed adding fees: %w", err)
	}

	if err := c.feeManager.CumulateGas(txGas); err != nil {
		return 0, fmt.Errorf("failed cumulating complexity: %w", err)
	}
	fee, err := c.feeManager.CalculateFee(txGas)
	if err != nil {
		return 0, fmt.Errorf("%w: %w", errFailedFeeCalculation, err)
	}

	c.fee += fee
	return fee, nil
}

func (c *dynamicCalculator) removeFeesFor(unitsToRm fee.Dimensions) (uint64, error) {
	if c.feeManager == nil || unitsToRm == fee.Empty {
		return 0, nil
	}

	feeCfg, err := GetDynamicConfig(true /*isEActive*/)
	if err != nil {
		return 0, fmt.Errorf("failed adding fees: %w", err)
	}
	txGas, err := fee.ScalarProd(unitsToRm, feeCfg.FeeDimensionWeights)
	if err != nil {
		return 0, fmt.Errorf("failed adding fees: %w", err)
	}

	if err := c.feeManager.RemoveGas(txGas); err != nil {
		return 0, fmt.Errorf("failed removing units: %w", err)
	}
	fee, err := c.feeManager.CalculateFee(txGas)
	if err != nil {
		return 0, fmt.Errorf("%w: %w", errFailedFeeCalculation, err)
	}

	c.fee -= fee
	return fee, nil
}

func (c *dynamicCalculator) getFee() uint64 {
	return c.fee
}

func (c *dynamicCalculator) resetFee(newFee uint64) {
	c.fee = newFee
}

func (c *dynamicCalculator) computeFee(tx txs.UnsignedTx, creds []verify.Verifiable) (uint64, error) {
	c.setCredentials(creds)
	c.fee = 0 // zero fee among different ComputeFee invocations (unlike gas which gets cumulated)
	err := tx.Visit(c)
	return c.fee, err
}

<<<<<<< HEAD
func (c *dynamicCalculator) getGasPrice() fee.GasPrice { return c.feeManager.GetGasPrice() }

func (c *dynamicCalculator) getBlockGas() fee.Gas { return c.feeManager.GetBlockGas() }

func (c *dynamicCalculator) getExcessGas() fee.Gas { return c.feeManager.GetExcessGas() }

func (c *dynamicCalculator) getGasCap() fee.Gas { return c.feeManager.GetGasCap() }
=======
func (c *dynamicCalculator) getGasPrice() fee.GasPrice {
	if c.feeManager != nil {
		return c.feeManager.GetGasPrice()
	}
	return fee.ZeroGasPrice
}

func (c *dynamicCalculator) getBlockGas() fee.Gas {
	if c.feeManager != nil {
		return c.feeManager.GetBlockGas()
	}
	return fee.ZeroGas
}

func (c *dynamicCalculator) getGasCap() fee.Gas {
	if c.feeManager != nil {
		return c.feeManager.GetGasCap()
	}
	return fee.ZeroGas
}
>>>>>>> b26f87c7

func (c *dynamicCalculator) setCredentials(creds []verify.Verifiable) {
	c.credentials = creds
}

func (*dynamicCalculator) isEActive() bool { return true }<|MERGE_RESOLUTION|>--- conflicted
+++ resolved
@@ -22,14 +22,10 @@
 	errFailedFeeCalculation = errors.New("failed fee calculation")
 )
 
-func NewDynamicCalculator(feeManager *fee.Manager) *Calculator {
+func NewDynamicCalculator(feeManager *fee.Calculator) *Calculator {
 	return &Calculator{
 		b: &dynamicCalculator{
-<<<<<<< HEAD
 			feeManager: feeManager,
-=======
-			feeManager: fee.NewCalculator(gasPrice, gasCap),
->>>>>>> b26f87c7
 			// credentials are set when CalculateFee is called
 		},
 	}
@@ -316,7 +312,6 @@
 	return c.fee, err
 }
 
-<<<<<<< HEAD
 func (c *dynamicCalculator) getGasPrice() fee.GasPrice { return c.feeManager.GetGasPrice() }
 
 func (c *dynamicCalculator) getBlockGas() fee.Gas { return c.feeManager.GetBlockGas() }
@@ -324,28 +319,6 @@
 func (c *dynamicCalculator) getExcessGas() fee.Gas { return c.feeManager.GetExcessGas() }
 
 func (c *dynamicCalculator) getGasCap() fee.Gas { return c.feeManager.GetGasCap() }
-=======
-func (c *dynamicCalculator) getGasPrice() fee.GasPrice {
-	if c.feeManager != nil {
-		return c.feeManager.GetGasPrice()
-	}
-	return fee.ZeroGasPrice
-}
-
-func (c *dynamicCalculator) getBlockGas() fee.Gas {
-	if c.feeManager != nil {
-		return c.feeManager.GetBlockGas()
-	}
-	return fee.ZeroGas
-}
-
-func (c *dynamicCalculator) getGasCap() fee.Gas {
-	if c.feeManager != nil {
-		return c.feeManager.GetGasCap()
-	}
-	return fee.ZeroGas
-}
->>>>>>> b26f87c7
 
 func (c *dynamicCalculator) setCredentials(creds []verify.Verifiable) {
 	c.credentials = creds
