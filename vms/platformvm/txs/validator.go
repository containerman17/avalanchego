--- conflicted
+++ resolved
@@ -45,22 +45,13 @@
 	return time.Unix(int64(v.End), 0)
 }
 
-<<<<<<< HEAD
-// StakingPeriod is the amount of time that this validator will be in the validator set
+// Duration is the amount of time that this validator will be in the validator set
 func (v *Validator) StakingPeriod() time.Duration {
-	if v.Start == 0 {
-		return time.Duration(v.End) * time.Second
-	}
-	return v.EndTime().Sub(v.StartTime())
-=======
-// Duration is the amount of time that this validator will be in the validator set
-func (v *Validator) Duration() time.Duration {
 	var (
 		endTime   = time.Unix(int64(v.End), 0)
 		startTime = time.Unix(int64(v.Start), 0)
 	)
 	return endTime.Sub(startTime)
->>>>>>> 235a2d84
 }
 
 // Weight is this validator's weight when sampling
@@ -86,6 +77,6 @@
 // Namely, lowerBound <= validatorEffectiveStart <= validatorEffectiveEnd <= upperBound
 // where validatorEffectiveEnd = validatorEffectiveStart.Add(v.Duration())
 func (v *Validator) BoundedBy(validatorEffectiveStart, lowerBound, upperBound time.Time) bool {
-	validatorEffectiveEnd := validatorEffectiveStart.Add(v.Duration())
+	validatorEffectiveEnd := validatorEffectiveStart.Add(v.StakingPeriod())
 	return !validatorEffectiveStart.Before(lowerBound) && !validatorEffectiveEnd.After(upperBound)
 }