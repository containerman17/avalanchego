// Copyright (C) 2019-2024, Ava Labs, Inc. All rights reserved.
// See the file LICENSE for licensing terms.

package fees

import (
	"errors"
	"fmt"
	"time"

	"github.com/ava-labs/avalanchego/codec"
	"github.com/ava-labs/avalanchego/utils/constants"
	"github.com/ava-labs/avalanchego/utils/wrappers"
	"github.com/ava-labs/avalanchego/vms/components/avax"
	"github.com/ava-labs/avalanchego/vms/components/fees"
	"github.com/ava-labs/avalanchego/vms/components/verify"
	"github.com/ava-labs/avalanchego/vms/platformvm/config"
	"github.com/ava-labs/avalanchego/vms/platformvm/txs"
	"github.com/ava-labs/avalanchego/vms/secp256k1fx"
)

var (
	_ txs.Visitor = (*Calculator)(nil)

	errFailedFeeCalculation       = errors.New("failed fee calculation")
	errFailedComplexityCumulation = errors.New("failed cumulating complexity")
)

type Calculator struct {
	// setup
	IsEActive bool

	// Pre E-fork inputs
	config    *config.Config
	chainTime time.Time

	// Post E-fork inputs
	FeeManager         *fees.Manager
	BlockMaxComplexity fees.Dimensions

	// common inputs
	Credentials []verify.Verifiable

	// outputs of visitor execution
	Fee uint64
}

func NewStaticCalculator(cfg *config.Config, chainTime time.Time) *Calculator {
	return &Calculator{
		config:    cfg,
		chainTime: chainTime,
	}
}

func (fc *Calculator) AddValidatorTx(*txs.AddValidatorTx) error {
<<<<<<< HEAD
	// AddValidatorTx is banned following Durango activation, so we
	// only return the pre EUpgrade fee here
	fc.Fee = fc.Config.AddPrimaryNetworkValidatorFee
	return nil
}

func (fc *Calculator) AddSubnetValidatorTx(tx *txs.AddSubnetValidatorTx) error {
	if !fc.IsEActive {
		fc.Fee = fc.Config.AddSubnetValidatorFee
		return nil
	}

	complexity, err := fc.meterTx(tx, tx.Outs, tx.Ins)
	if err != nil {
		return err
	}

	_, err = fc.AddFeesFor(complexity)
	return err
}

func (fc *Calculator) AddDelegatorTx(*txs.AddDelegatorTx) error {
	// AddValidatorTx is banned following Durango activation, so we
	// only return the pre EUpgrade fee here
	fc.Fee = fc.Config.AddPrimaryNetworkDelegatorFee
	return nil
}

func (fc *Calculator) CreateChainTx(tx *txs.CreateChainTx) error {
	if !fc.IsEActive {
		fc.Fee = fc.Config.GetCreateBlockchainTxFee(fc.ChainTime)
		return nil
	}

	complexity, err := fc.meterTx(tx, tx.Outs, tx.Ins)
	if err != nil {
		return err
	}

	_, err = fc.AddFeesFor(complexity)
	return err
}

func (fc *Calculator) CreateSubnetTx(tx *txs.CreateSubnetTx) error {
	if !fc.IsEActive {
		fc.Fee = fc.Config.GetCreateSubnetTxFee(fc.ChainTime)
		return nil
	}

	complexity, err := fc.meterTx(tx, tx.Outs, tx.Ins)
	if err != nil {
		return err
	}

	_, err = fc.AddFeesFor(complexity)
	return err
=======
	fc.Fee = fc.config.AddPrimaryNetworkValidatorFee
	return nil
}

func (fc *Calculator) AddSubnetValidatorTx(*txs.AddSubnetValidatorTx) error {
	fc.Fee = fc.config.AddSubnetValidatorFee
	return nil
}

func (fc *Calculator) AddDelegatorTx(*txs.AddDelegatorTx) error {
	fc.Fee = fc.config.AddPrimaryNetworkDelegatorFee
	return nil
}

func (fc *Calculator) CreateChainTx(*txs.CreateChainTx) error {
	fc.Fee = fc.config.GetCreateBlockchainTxFee(fc.chainTime)
	return nil
}

func (fc *Calculator) CreateSubnetTx(*txs.CreateSubnetTx) error {
	fc.Fee = fc.config.GetCreateSubnetTxFee(fc.chainTime)
	return nil
>>>>>>> 5c22480b
}

func (*Calculator) AdvanceTimeTx(*txs.AdvanceTimeTx) error {
	return nil // no fees
}

func (*Calculator) RewardValidatorTx(*txs.RewardValidatorTx) error {
	return nil // no fees
}

<<<<<<< HEAD
func (fc *Calculator) RemoveSubnetValidatorTx(tx *txs.RemoveSubnetValidatorTx) error {
	if !fc.IsEActive {
		fc.Fee = fc.Config.TxFee
		return nil
	}

	complexity, err := fc.meterTx(tx, tx.Outs, tx.Ins)
	if err != nil {
		return err
	}

	_, err = fc.AddFeesFor(complexity)
	return err
}

func (fc *Calculator) TransformSubnetTx(tx *txs.TransformSubnetTx) error {
	if !fc.IsEActive {
		fc.Fee = fc.Config.TransformSubnetTxFee
		return nil
	}

	complexity, err := fc.meterTx(tx, tx.Outs, tx.Ins)
	if err != nil {
		return err
	}

	_, err = fc.AddFeesFor(complexity)
	return err
}

func (fc *Calculator) TransferSubnetOwnershipTx(tx *txs.TransferSubnetOwnershipTx) error {
	if !fc.IsEActive {
		fc.Fee = fc.Config.TxFee
		return nil
	}

	complexity, err := fc.meterTx(tx, tx.Outs, tx.Ins)
	if err != nil {
		return err
	}

	_, err = fc.AddFeesFor(complexity)
	return err
}

func (fc *Calculator) AddPermissionlessValidatorTx(tx *txs.AddPermissionlessValidatorTx) error {
	if !fc.IsEActive {
		if tx.Subnet != constants.PrimaryNetworkID {
			fc.Fee = fc.Config.AddSubnetValidatorFee
		} else {
			fc.Fee = fc.Config.AddPrimaryNetworkValidatorFee
		}
		return nil
=======
func (fc *Calculator) RemoveSubnetValidatorTx(*txs.RemoveSubnetValidatorTx) error {
	fc.Fee = fc.config.TxFee
	return nil
}

func (fc *Calculator) TransformSubnetTx(*txs.TransformSubnetTx) error {
	fc.Fee = fc.config.TransformSubnetTxFee
	return nil
}

func (fc *Calculator) TransferSubnetOwnershipTx(*txs.TransferSubnetOwnershipTx) error {
	fc.Fee = fc.config.TxFee
	return nil
}

func (fc *Calculator) AddPermissionlessValidatorTx(tx *txs.AddPermissionlessValidatorTx) error {
	if tx.Subnet != constants.PrimaryNetworkID {
		fc.Fee = fc.config.AddSubnetValidatorFee
	} else {
		fc.Fee = fc.config.AddPrimaryNetworkValidatorFee
>>>>>>> 5c22480b
	}

	outs := make([]*avax.TransferableOutput, len(tx.Outs)+len(tx.StakeOuts))
	copy(outs, tx.Outs)
	copy(outs[len(tx.Outs):], tx.StakeOuts)

	complexity, err := fc.meterTx(tx, outs, tx.Ins)
	if err != nil {
		return err
	}

	_, err = fc.AddFeesFor(complexity)
	return err
}

func (fc *Calculator) AddPermissionlessDelegatorTx(tx *txs.AddPermissionlessDelegatorTx) error {
<<<<<<< HEAD
	if !fc.IsEActive {
		if tx.Subnet != constants.PrimaryNetworkID {
			fc.Fee = fc.Config.AddSubnetDelegatorFee
		} else {
			fc.Fee = fc.Config.AddPrimaryNetworkDelegatorFee
		}
		return nil
=======
	if tx.Subnet != constants.PrimaryNetworkID {
		fc.Fee = fc.config.AddSubnetDelegatorFee
	} else {
		fc.Fee = fc.config.AddPrimaryNetworkDelegatorFee
>>>>>>> 5c22480b
	}

	outs := make([]*avax.TransferableOutput, len(tx.Outs)+len(tx.StakeOuts))
	copy(outs, tx.Outs)
	copy(outs[len(tx.Outs):], tx.StakeOuts)

	complexity, err := fc.meterTx(tx, outs, tx.Ins)
	if err != nil {
		return err
	}

	_, err = fc.AddFeesFor(complexity)
	return err
}

<<<<<<< HEAD
func (fc *Calculator) BaseTx(tx *txs.BaseTx) error {
	if !fc.IsEActive {
		fc.Fee = fc.Config.TxFee
		return nil
	}

	complexity, err := fc.meterTx(tx, tx.Outs, tx.Ins)
	if err != nil {
		return err
	}

	_, err = fc.AddFeesFor(complexity)
	return err
}

func (fc *Calculator) ImportTx(tx *txs.ImportTx) error {
	if !fc.IsEActive {
		fc.Fee = fc.Config.TxFee
		return nil
	}

	ins := make([]*avax.TransferableInput, len(tx.Ins)+len(tx.ImportedInputs))
	copy(ins, tx.Ins)
	copy(ins[len(tx.Ins):], tx.ImportedInputs)

	complexity, err := fc.meterTx(tx, tx.Outs, ins)
	if err != nil {
		return err
	}

	_, err = fc.AddFeesFor(complexity)
	return err
}

func (fc *Calculator) ExportTx(tx *txs.ExportTx) error {
	if !fc.IsEActive {
		fc.Fee = fc.Config.TxFee
		return nil
	}

	outs := make([]*avax.TransferableOutput, len(tx.Outs)+len(tx.ExportedOutputs))
	copy(outs, tx.Outs)
	copy(outs[len(tx.Outs):], tx.ExportedOutputs)

	complexity, err := fc.meterTx(tx, outs, tx.Ins)
	if err != nil {
		return err
	}

	_, err = fc.AddFeesFor(complexity)
	return err
}

func (fc *Calculator) meterTx(
	uTx txs.UnsignedTx,
	allOuts []*avax.TransferableOutput,
	allIns []*avax.TransferableInput,
) (fees.Dimensions, error) {
	var complexity fees.Dimensions

	uTxSize, err := txs.Codec.Size(txs.CodecVersion, uTx)
	if err != nil {
		return complexity, fmt.Errorf("couldn't calculate UnsignedTx marshal length: %w", err)
	}
	complexity[fees.Bandwidth] = uint64(uTxSize)

	// meter credentials, one by one. Then account for the extra bytes needed to
	// serialize a slice of credentials (codec version bytes + slice size bytes)
	for i, cred := range fc.Credentials {
		c, ok := cred.(*secp256k1fx.Credential)
		if !ok {
			return complexity, fmt.Errorf("don't know how to calculate complexity of %T", cred)
		}
		credDimensions, err := fees.MeterCredential(txs.Codec, txs.CodecVersion, len(c.Sigs))
		if err != nil {
			return complexity, fmt.Errorf("failed adding credential %d: %w", i, err)
		}
		complexity, err = fees.Add(complexity, credDimensions)
		if err != nil {
			return complexity, fmt.Errorf("failed adding credentials: %w", err)
		}
	}
	complexity[fees.Bandwidth] += wrappers.IntLen // length of the credentials slice
	complexity[fees.Bandwidth] += codec.VersionSize

	for _, in := range allIns {
		inputDimensions, err := fees.MeterInput(txs.Codec, txs.CodecVersion, in)
		if err != nil {
			return complexity, fmt.Errorf("failed retrieving size of inputs: %w", err)
		}
		inputDimensions[fees.Bandwidth] = 0 // inputs bandwidth is already accounted for above, so we zero it
		complexity, err = fees.Add(complexity, inputDimensions)
		if err != nil {
			return complexity, fmt.Errorf("failed adding inputs: %w", err)
		}
	}

	for _, out := range allOuts {
		outputDimensions, err := fees.MeterOutput(txs.Codec, txs.CodecVersion, out)
		if err != nil {
			return complexity, fmt.Errorf("failed retrieving size of outputs: %w", err)
		}
		outputDimensions[fees.Bandwidth] = 0 // outputs bandwidth is already accounted for above, so we zero it
		complexity, err = fees.Add(complexity, outputDimensions)
		if err != nil {
			return complexity, fmt.Errorf("failed adding outputs: %w", err)
		}
	}

	return complexity, nil
}

func (fc *Calculator) AddFeesFor(complexity fees.Dimensions) (uint64, error) {
	boundBreached, dimension := fc.FeeManager.CumulateComplexity(complexity, fc.BlockMaxComplexity)
	if boundBreached {
		return 0, fmt.Errorf("%w: breached dimension %d", errFailedComplexityCumulation, dimension)
	}

	fee, err := fc.FeeManager.CalculateFee(complexity)
	if err != nil {
		return 0, fmt.Errorf("%w: %w", errFailedFeeCalculation, err)
	}

	fc.Fee += fee
	return fee, nil
}

func (fc *Calculator) RemoveFeesFor(unitsToRm fees.Dimensions) (uint64, error) {
	if err := fc.FeeManager.RemoveComplexity(unitsToRm); err != nil {
		return 0, fmt.Errorf("failed removing units: %w", err)
	}

	fee, err := fc.FeeManager.CalculateFee(unitsToRm)
	if err != nil {
		return 0, fmt.Errorf("%w: %w", errFailedFeeCalculation, err)
	}

	fc.Fee -= fee
	return fee, nil
=======
func (fc *Calculator) BaseTx(*txs.BaseTx) error {
	fc.Fee = fc.config.TxFee
	return nil
}

func (fc *Calculator) ImportTx(*txs.ImportTx) error {
	fc.Fee = fc.config.TxFee
	return nil
}

func (fc *Calculator) ExportTx(*txs.ExportTx) error {
	fc.Fee = fc.config.TxFee
	return nil
>>>>>>> 5c22480b
}<|MERGE_RESOLUTION|>--- conflicted
+++ resolved
@@ -28,23 +28,22 @@
 
 type Calculator struct {
 	// setup
-	IsEActive bool
+	isEActive bool
 
 	// Pre E-fork inputs
 	config    *config.Config
 	chainTime time.Time
 
 	// Post E-fork inputs
-	FeeManager         *fees.Manager
-	BlockMaxComplexity fees.Dimensions
-
-	// common inputs
-	Credentials []verify.Verifiable
+	feeManager         *fees.Manager
+	blockMaxComplexity fees.Dimensions
+	credentials        []verify.Verifiable
 
 	// outputs of visitor execution
 	Fee uint64
 }
 
+// NewStaticCalculator must be used pre E upgrade activation
 func NewStaticCalculator(cfg *config.Config, chainTime time.Time) *Calculator {
 	return &Calculator{
 		config:    cfg,
@@ -52,17 +51,32 @@
 	}
 }
 
+// NewDynamicCalculator must be used post E upgrade activation
+func NewDynamicCalculator(
+	cfg *config.Config,
+	feeManager *fees.Manager,
+	blockMaxComplexity fees.Dimensions,
+	creds []verify.Verifiable,
+) *Calculator {
+	return &Calculator{
+		isEActive:          true,
+		config:             cfg,
+		feeManager:         feeManager,
+		blockMaxComplexity: blockMaxComplexity,
+		credentials:        creds,
+	}
+}
+
 func (fc *Calculator) AddValidatorTx(*txs.AddValidatorTx) error {
-<<<<<<< HEAD
 	// AddValidatorTx is banned following Durango activation, so we
 	// only return the pre EUpgrade fee here
-	fc.Fee = fc.Config.AddPrimaryNetworkValidatorFee
+	fc.Fee = fc.config.AddPrimaryNetworkValidatorFee
 	return nil
 }
 
 func (fc *Calculator) AddSubnetValidatorTx(tx *txs.AddSubnetValidatorTx) error {
-	if !fc.IsEActive {
-		fc.Fee = fc.Config.AddSubnetValidatorFee
+	if !fc.isEActive {
+		fc.Fee = fc.config.AddSubnetValidatorFee
 		return nil
 	}
 
@@ -78,62 +92,38 @@
 func (fc *Calculator) AddDelegatorTx(*txs.AddDelegatorTx) error {
 	// AddValidatorTx is banned following Durango activation, so we
 	// only return the pre EUpgrade fee here
-	fc.Fee = fc.Config.AddPrimaryNetworkDelegatorFee
-	return nil
-}
-
-func (fc *Calculator) CreateChainTx(tx *txs.CreateChainTx) error {
-	if !fc.IsEActive {
-		fc.Fee = fc.Config.GetCreateBlockchainTxFee(fc.ChainTime)
-		return nil
-	}
-
-	complexity, err := fc.meterTx(tx, tx.Outs, tx.Ins)
-	if err != nil {
-		return err
-	}
-
-	_, err = fc.AddFeesFor(complexity)
-	return err
-}
-
-func (fc *Calculator) CreateSubnetTx(tx *txs.CreateSubnetTx) error {
-	if !fc.IsEActive {
-		fc.Fee = fc.Config.GetCreateSubnetTxFee(fc.ChainTime)
-		return nil
-	}
-
-	complexity, err := fc.meterTx(tx, tx.Outs, tx.Ins)
-	if err != nil {
-		return err
-	}
-
-	_, err = fc.AddFeesFor(complexity)
-	return err
-=======
-	fc.Fee = fc.config.AddPrimaryNetworkValidatorFee
-	return nil
-}
-
-func (fc *Calculator) AddSubnetValidatorTx(*txs.AddSubnetValidatorTx) error {
-	fc.Fee = fc.config.AddSubnetValidatorFee
-	return nil
-}
-
-func (fc *Calculator) AddDelegatorTx(*txs.AddDelegatorTx) error {
 	fc.Fee = fc.config.AddPrimaryNetworkDelegatorFee
 	return nil
 }
 
-func (fc *Calculator) CreateChainTx(*txs.CreateChainTx) error {
-	fc.Fee = fc.config.GetCreateBlockchainTxFee(fc.chainTime)
-	return nil
-}
-
-func (fc *Calculator) CreateSubnetTx(*txs.CreateSubnetTx) error {
-	fc.Fee = fc.config.GetCreateSubnetTxFee(fc.chainTime)
-	return nil
->>>>>>> 5c22480b
+func (fc *Calculator) CreateChainTx(tx *txs.CreateChainTx) error {
+	if !fc.isEActive {
+		fc.Fee = fc.config.GetCreateBlockchainTxFee(fc.chainTime)
+		return nil
+	}
+
+	complexity, err := fc.meterTx(tx, tx.Outs, tx.Ins)
+	if err != nil {
+		return err
+	}
+
+	_, err = fc.AddFeesFor(complexity)
+	return err
+}
+
+func (fc *Calculator) CreateSubnetTx(tx *txs.CreateSubnetTx) error {
+	if !fc.isEActive {
+		fc.Fee = fc.config.GetCreateSubnetTxFee(fc.chainTime)
+		return nil
+	}
+
+	complexity, err := fc.meterTx(tx, tx.Outs, tx.Ins)
+	if err != nil {
+		return err
+	}
+
+	_, err = fc.AddFeesFor(complexity)
+	return err
 }
 
 func (*Calculator) AdvanceTimeTx(*txs.AdvanceTimeTx) error {
@@ -144,10 +134,9 @@
 	return nil // no fees
 }
 
-<<<<<<< HEAD
 func (fc *Calculator) RemoveSubnetValidatorTx(tx *txs.RemoveSubnetValidatorTx) error {
-	if !fc.IsEActive {
-		fc.Fee = fc.Config.TxFee
+	if !fc.isEActive {
+		fc.Fee = fc.config.TxFee
 		return nil
 	}
 
@@ -161,8 +150,8 @@
 }
 
 func (fc *Calculator) TransformSubnetTx(tx *txs.TransformSubnetTx) error {
-	if !fc.IsEActive {
-		fc.Fee = fc.Config.TransformSubnetTxFee
+	if !fc.isEActive {
+		fc.Fee = fc.config.TransformSubnetTxFee
 		return nil
 	}
 
@@ -176,8 +165,8 @@
 }
 
 func (fc *Calculator) TransferSubnetOwnershipTx(tx *txs.TransferSubnetOwnershipTx) error {
-	if !fc.IsEActive {
-		fc.Fee = fc.Config.TxFee
+	if !fc.isEActive {
+		fc.Fee = fc.config.TxFee
 		return nil
 	}
 
@@ -191,35 +180,13 @@
 }
 
 func (fc *Calculator) AddPermissionlessValidatorTx(tx *txs.AddPermissionlessValidatorTx) error {
-	if !fc.IsEActive {
+	if !fc.isEActive {
 		if tx.Subnet != constants.PrimaryNetworkID {
-			fc.Fee = fc.Config.AddSubnetValidatorFee
+			fc.Fee = fc.config.AddSubnetValidatorFee
 		} else {
-			fc.Fee = fc.Config.AddPrimaryNetworkValidatorFee
-		}
-		return nil
-=======
-func (fc *Calculator) RemoveSubnetValidatorTx(*txs.RemoveSubnetValidatorTx) error {
-	fc.Fee = fc.config.TxFee
-	return nil
-}
-
-func (fc *Calculator) TransformSubnetTx(*txs.TransformSubnetTx) error {
-	fc.Fee = fc.config.TransformSubnetTxFee
-	return nil
-}
-
-func (fc *Calculator) TransferSubnetOwnershipTx(*txs.TransferSubnetOwnershipTx) error {
-	fc.Fee = fc.config.TxFee
-	return nil
-}
-
-func (fc *Calculator) AddPermissionlessValidatorTx(tx *txs.AddPermissionlessValidatorTx) error {
-	if tx.Subnet != constants.PrimaryNetworkID {
-		fc.Fee = fc.config.AddSubnetValidatorFee
-	} else {
-		fc.Fee = fc.config.AddPrimaryNetworkValidatorFee
->>>>>>> 5c22480b
+			fc.Fee = fc.config.AddPrimaryNetworkValidatorFee
+		}
+		return nil
 	}
 
 	outs := make([]*avax.TransferableOutput, len(tx.Outs)+len(tx.StakeOuts))
@@ -236,20 +203,13 @@
 }
 
 func (fc *Calculator) AddPermissionlessDelegatorTx(tx *txs.AddPermissionlessDelegatorTx) error {
-<<<<<<< HEAD
-	if !fc.IsEActive {
+	if !fc.isEActive {
 		if tx.Subnet != constants.PrimaryNetworkID {
-			fc.Fee = fc.Config.AddSubnetDelegatorFee
+			fc.Fee = fc.config.AddSubnetDelegatorFee
 		} else {
-			fc.Fee = fc.Config.AddPrimaryNetworkDelegatorFee
-		}
-		return nil
-=======
-	if tx.Subnet != constants.PrimaryNetworkID {
-		fc.Fee = fc.config.AddSubnetDelegatorFee
-	} else {
-		fc.Fee = fc.config.AddPrimaryNetworkDelegatorFee
->>>>>>> 5c22480b
+			fc.Fee = fc.config.AddPrimaryNetworkDelegatorFee
+		}
+		return nil
 	}
 
 	outs := make([]*avax.TransferableOutput, len(tx.Outs)+len(tx.StakeOuts))
@@ -265,10 +225,9 @@
 	return err
 }
 
-<<<<<<< HEAD
 func (fc *Calculator) BaseTx(tx *txs.BaseTx) error {
-	if !fc.IsEActive {
-		fc.Fee = fc.Config.TxFee
+	if !fc.isEActive {
+		fc.Fee = fc.config.TxFee
 		return nil
 	}
 
@@ -282,8 +241,8 @@
 }
 
 func (fc *Calculator) ImportTx(tx *txs.ImportTx) error {
-	if !fc.IsEActive {
-		fc.Fee = fc.Config.TxFee
+	if !fc.isEActive {
+		fc.Fee = fc.config.TxFee
 		return nil
 	}
 
@@ -301,8 +260,8 @@
 }
 
 func (fc *Calculator) ExportTx(tx *txs.ExportTx) error {
-	if !fc.IsEActive {
-		fc.Fee = fc.Config.TxFee
+	if !fc.isEActive {
+		fc.Fee = fc.config.TxFee
 		return nil
 	}
 
@@ -334,7 +293,7 @@
 
 	// meter credentials, one by one. Then account for the extra bytes needed to
 	// serialize a slice of credentials (codec version bytes + slice size bytes)
-	for i, cred := range fc.Credentials {
+	for i, cred := range fc.credentials {
 		c, ok := cred.(*secp256k1fx.Credential)
 		if !ok {
 			return complexity, fmt.Errorf("don't know how to calculate complexity of %T", cred)
@@ -379,12 +338,12 @@
 }
 
 func (fc *Calculator) AddFeesFor(complexity fees.Dimensions) (uint64, error) {
-	boundBreached, dimension := fc.FeeManager.CumulateComplexity(complexity, fc.BlockMaxComplexity)
+	boundBreached, dimension := fc.feeManager.CumulateComplexity(complexity, fc.blockMaxComplexity)
 	if boundBreached {
 		return 0, fmt.Errorf("%w: breached dimension %d", errFailedComplexityCumulation, dimension)
 	}
 
-	fee, err := fc.FeeManager.CalculateFee(complexity)
+	fee, err := fc.feeManager.CalculateFee(complexity)
 	if err != nil {
 		return 0, fmt.Errorf("%w: %w", errFailedFeeCalculation, err)
 	}
@@ -394,30 +353,15 @@
 }
 
 func (fc *Calculator) RemoveFeesFor(unitsToRm fees.Dimensions) (uint64, error) {
-	if err := fc.FeeManager.RemoveComplexity(unitsToRm); err != nil {
+	if err := fc.feeManager.RemoveComplexity(unitsToRm); err != nil {
 		return 0, fmt.Errorf("failed removing units: %w", err)
 	}
 
-	fee, err := fc.FeeManager.CalculateFee(unitsToRm)
+	fee, err := fc.feeManager.CalculateFee(unitsToRm)
 	if err != nil {
 		return 0, fmt.Errorf("%w: %w", errFailedFeeCalculation, err)
 	}
 
 	fc.Fee -= fee
 	return fee, nil
-=======
-func (fc *Calculator) BaseTx(*txs.BaseTx) error {
-	fc.Fee = fc.config.TxFee
-	return nil
-}
-
-func (fc *Calculator) ImportTx(*txs.ImportTx) error {
-	fc.Fee = fc.config.TxFee
-	return nil
-}
-
-func (fc *Calculator) ExportTx(*txs.ExportTx) error {
-	fc.Fee = fc.config.TxFee
-	return nil
->>>>>>> 5c22480b
 }