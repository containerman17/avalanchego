// Copyright (C) 2019-2024, Ava Labs, Inc. All rights reserved.
// See the file LICENSE for licensing terms.

package executor

import (
	"math/rand"
	"testing"
	"time"

	"github.com/stretchr/testify/require"

	"github.com/ava-labs/avalanchego/chains/atomic"
	"github.com/ava-labs/avalanchego/database/prefixdb"
	"github.com/ava-labs/avalanchego/ids"
	"github.com/ava-labs/avalanchego/utils/crypto/secp256k1"
	"github.com/ava-labs/avalanchego/vms/components/avax"
	"github.com/ava-labs/avalanchego/vms/platformvm/state"
	"github.com/ava-labs/avalanchego/vms/platformvm/txs"
	"github.com/ava-labs/avalanchego/vms/platformvm/utxo"
	"github.com/ava-labs/avalanchego/vms/secp256k1fx"
)

var fundedSharedMemoryCalls byte

func TestNewImportTx(t *testing.T) {
	env := newEnvironment(t, apricotPhase5)

	type test struct {
		description   string
		sourceChainID ids.ID
		sharedMemory  atomic.SharedMemory
		sourceKeys    []*secp256k1.PrivateKey
		timestamp     time.Time
		expectedErr   error
	}

	sourceKey, err := secp256k1.NewPrivateKey()
	require.NoError(t, err)

	customAssetID := ids.GenerateTestID()

	tests := []test{
		{
			description:   "can't pay fee",
			sourceChainID: env.ctx.XChainID,
			sharedMemory: fundedSharedMemory(
				t,
				env,
				sourceKey,
				env.ctx.XChainID,
				map[ids.ID]uint64{
					env.ctx.AVAXAssetID: env.config.TxFee - 1,
				},
			),
			sourceKeys:  []*secp256k1.PrivateKey{sourceKey},
			expectedErr: utxo.ErrInsufficientFunds,
		},
		{
			description:   "can barely pay fee",
			sourceChainID: env.ctx.XChainID,
			sharedMemory: fundedSharedMemory(
				t,
				env,
				sourceKey,
				env.ctx.XChainID,
				map[ids.ID]uint64{
					env.ctx.AVAXAssetID: env.config.TxFee,
				},
			),
			sourceKeys:  []*secp256k1.PrivateKey{sourceKey},
			expectedErr: nil,
		},
		{
			description:   "attempting to import from C-chain",
			sourceChainID: env.ctx.CChainID,
			sharedMemory: fundedSharedMemory(
				t,
				env,
				sourceKey,
				env.ctx.CChainID,
				map[ids.ID]uint64{
					env.ctx.AVAXAssetID: env.config.TxFee,
				},
			),
			sourceKeys:  []*secp256k1.PrivateKey{sourceKey},
			timestamp:   env.config.ApricotPhase5Time,
			expectedErr: nil,
		},
		{
			description:   "attempting to import non-avax from X-chain",
			sourceChainID: env.ctx.XChainID,
			sharedMemory: fundedSharedMemory(
				t,
				env,
				sourceKey,
				env.ctx.XChainID,
				map[ids.ID]uint64{
					env.ctx.AVAXAssetID: env.config.TxFee,
					customAssetID:       1,
				},
			),
			sourceKeys:  []*secp256k1.PrivateKey{sourceKey},
			timestamp:   env.config.ApricotPhase5Time,
			expectedErr: nil,
		},
	}

	to := ids.GenerateTestShortID()
	for _, tt := range tests {
		t.Run(tt.description, func(t *testing.T) {
			require := require.New(t)

			env.msm.SharedMemory = tt.sharedMemory
			tx, err := env.txBuilder.NewImportTx(
				tt.sourceChainID,
				to,
				tt.sourceKeys,
				ids.ShortEmpty,
				nil,
			)
			require.ErrorIs(err, tt.expectedErr)
			if tt.expectedErr != nil {
				return
			}
			require.NoError(err)

			unsignedTx := tx.Unsigned.(*txs.ImportTx)
			require.NotEmpty(unsignedTx.ImportedInputs)
			numInputs := len(unsignedTx.Ins) + len(unsignedTx.ImportedInputs)
			require.Equal(len(tx.Creds), numInputs, "should have the same number of credentials as inputs")

			totalIn := uint64(0)
			for _, in := range unsignedTx.Ins {
				totalIn += in.Input().Amount()
			}
			for _, in := range unsignedTx.ImportedInputs {
				totalIn += in.Input().Amount()
			}
			totalOut := uint64(0)
			for _, out := range unsignedTx.Outs {
				totalOut += out.Out.Amount()
			}

			require.Equal(env.config.TxFee, totalIn-totalOut)

			stateDiff, err := state.NewDiff(lastAcceptedID, env)
			require.NoError(err)

			stateDiff.SetTimestamp(tt.timestamp)

			verifier := StandardTxExecutor{
				Backend: &env.backend,
				State:   stateDiff,
				Tx:      tx,
			}
			require.NoError(tx.Unsigned.Visit(&verifier))
		})
	}
}

// Returns a shared memory where GetDatabase returns a database
// where [recipientKey] has a balance of [amt]
<<<<<<< HEAD
func fundedSharedMemory(t *testing.T, env *environment, sourceKey *secp256k1.PrivateKey, peerChain ids.ID, assets map[ids.ID]uint64) atomic.SharedMemory {
=======
func fundedSharedMemory(
	t *testing.T,
	env *environment,
	sourceKey *secp256k1.PrivateKey,
	peerChain ids.ID,
	assets map[ids.ID]uint64,
) atomic.SharedMemory {
>>>>>>> 5e09b5e8
	fundedSharedMemoryCalls++
	m := atomic.NewMemory(prefixdb.New([]byte{fundedSharedMemoryCalls}, env.baseDB))

	sm := m.NewSharedMemory(env.ctx.ChainID)
	peerSharedMemory := m.NewSharedMemory(peerChain)

	for assetID, amt := range assets {
		// #nosec G404
		utxo := &avax.UTXO{
			UTXOID: avax.UTXOID{
				TxID:        ids.GenerateTestID(),
				OutputIndex: rand.Uint32(),
			},
			Asset: avax.Asset{ID: assetID},
			Out: &secp256k1fx.TransferOutput{
				Amt: amt,
				OutputOwners: secp256k1fx.OutputOwners{
					Locktime:  0,
					Addrs:     []ids.ShortID{sourceKey.PublicKey().Address()},
					Threshold: 1,
				},
			},
		}
		utxoBytes, err := txs.Codec.Marshal(txs.CodecVersion, utxo)
		require.NoError(t, err)

		inputID := utxo.InputID()
		require.NoError(t, peerSharedMemory.Apply(map[ids.ID]*atomic.Requests{
			env.ctx.ChainID: {
				PutRequests: []*atomic.Element{
					{
						Key:   inputID[:],
						Value: utxoBytes,
						Traits: [][]byte{
							sourceKey.PublicKey().Address().Bytes(),
						},
					},
				},
			},
		}))
	}

	return sm
}<|MERGE_RESOLUTION|>--- conflicted
+++ resolved
@@ -161,9 +161,6 @@
 
 // Returns a shared memory where GetDatabase returns a database
 // where [recipientKey] has a balance of [amt]
-<<<<<<< HEAD
-func fundedSharedMemory(t *testing.T, env *environment, sourceKey *secp256k1.PrivateKey, peerChain ids.ID, assets map[ids.ID]uint64) atomic.SharedMemory {
-=======
 func fundedSharedMemory(
 	t *testing.T,
 	env *environment,
@@ -171,7 +168,6 @@
 	peerChain ids.ID,
 	assets map[ids.ID]uint64,
 ) atomic.SharedMemory {
->>>>>>> 5e09b5e8
 	fundedSharedMemoryCalls++
 	m := atomic.NewMemory(prefixdb.New([]byte{fundedSharedMemoryCalls}, env.baseDB))
 
