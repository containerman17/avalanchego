--- conflicted
+++ resolved
@@ -23,14 +23,7 @@
 )
 
 func TestNewImportTx(t *testing.T) {
-<<<<<<< HEAD
 	env := newEnvironment(t, configtest.ApricotPhase5Fork)
-	defer func() {
-		require.NoError(t, shutdownEnvironment(env))
-	}()
-=======
-	env := newEnvironment(t, false /*=postBanff*/, false /*=postCortina*/, false /*=postDurango*/)
->>>>>>> 824cecba
 
 	type test struct {
 		description   string
