--- conflicted
+++ resolved
@@ -92,11 +92,7 @@
 		feeCfg := config.GetDynamicFeesConfig(env.config.IsEActivated(chainTime))
 		executor := StandardTxExecutor{
 			Backend:            &env.backend,
-<<<<<<< HEAD
 			BlkFeeManager:      fees.NewManager(feeCfg.InitialFeeRate),
-=======
-			BlkFeeManager:      fees.NewManager(feeCfg.FeeRate),
->>>>>>> b4f53294
 			BlockMaxComplexity: feeCfg.BlockMaxComplexity,
 			State:              stateDiff,
 			Tx:                 tx,
@@ -347,11 +343,7 @@
 			feeCfg := config.GetDynamicFeesConfig(freshTH.config.IsEActivated(chainTime))
 			executor := StandardTxExecutor{
 				Backend:            &freshTH.backend,
-<<<<<<< HEAD
-				BlkFeeManager:      fees.NewManager(fees.Empty),
-=======
-				BlkFeeManager:      fees.NewManager(feeCfg.FeeRate),
->>>>>>> b4f53294
+				BlkFeeManager:      fees.NewManager(feeCfg.InitialFeeRate),
 				BlockMaxComplexity: feeCfg.BlockMaxComplexity,
 				State:              onAcceptState,
 				Tx:                 tx,
@@ -394,11 +386,7 @@
 		feeCfg := config.GetDynamicFeesConfig(env.config.IsEActivated(chainTime))
 		executor := StandardTxExecutor{
 			Backend:            &env.backend,
-<<<<<<< HEAD
-			BlkFeeManager:      fees.NewManager(fees.Empty),
-=======
-			BlkFeeManager:      fees.NewManager(feeCfg.FeeRate),
->>>>>>> b4f53294
+			BlkFeeManager:      fees.NewManager(feeCfg.InitialFeeRate),
 			BlockMaxComplexity: feeCfg.BlockMaxComplexity,
 			State:              onAcceptState,
 			Tx:                 tx,
@@ -431,11 +419,7 @@
 		feeCfg := config.GetDynamicFeesConfig(env.config.IsEActivated(chainTime))
 		executor := StandardTxExecutor{
 			Backend:            &env.backend,
-<<<<<<< HEAD
-			BlkFeeManager:      fees.NewManager(fees.Empty),
-=======
-			BlkFeeManager:      fees.NewManager(feeCfg.FeeRate),
->>>>>>> b4f53294
+			BlkFeeManager:      fees.NewManager(feeCfg.InitialFeeRate),
 			BlockMaxComplexity: feeCfg.BlockMaxComplexity,
 			State:              onAcceptState,
 			Tx:                 tx,
@@ -483,11 +467,7 @@
 		feeCfg := config.GetDynamicFeesConfig(env.config.IsEActivated(chainTime))
 		executor := StandardTxExecutor{
 			Backend:            &env.backend,
-<<<<<<< HEAD
-			BlkFeeManager:      fees.NewManager(fees.Empty),
-=======
-			BlkFeeManager:      fees.NewManager(feeCfg.FeeRate),
->>>>>>> b4f53294
+			BlkFeeManager:      fees.NewManager(feeCfg.InitialFeeRate),
 			BlockMaxComplexity: feeCfg.BlockMaxComplexity,
 			State:              onAcceptState,
 			Tx:                 tx,
@@ -535,11 +515,7 @@
 		feeCfg := config.GetDynamicFeesConfig(env.config.IsEActivated(chainTime))
 		executor := StandardTxExecutor{
 			Backend:            &env.backend,
-<<<<<<< HEAD
-			BlkFeeManager:      fees.NewManager(fees.Empty),
-=======
-			BlkFeeManager:      fees.NewManager(feeCfg.FeeRate),
->>>>>>> b4f53294
+			BlkFeeManager:      fees.NewManager(feeCfg.InitialFeeRate),
 			BlockMaxComplexity: feeCfg.BlockMaxComplexity,
 			State:              onAcceptState,
 			Tx:                 tx,
@@ -570,11 +546,7 @@
 		feeCfg := config.GetDynamicFeesConfig(env.config.IsEActivated(chainTime))
 		executor := StandardTxExecutor{
 			Backend:            &env.backend,
-<<<<<<< HEAD
-			BlkFeeManager:      fees.NewManager(fees.Empty),
-=======
-			BlkFeeManager:      fees.NewManager(feeCfg.FeeRate),
->>>>>>> b4f53294
+			BlkFeeManager:      fees.NewManager(feeCfg.InitialFeeRate),
 			BlockMaxComplexity: feeCfg.BlockMaxComplexity,
 			State:              onAcceptState,
 			Tx:                 tx,
@@ -605,11 +577,7 @@
 		feeCfg := config.GetDynamicFeesConfig(env.config.IsEActivated(chainTime))
 		executor := StandardTxExecutor{
 			Backend:            &env.backend,
-<<<<<<< HEAD
-			BlkFeeManager:      fees.NewManager(fees.Empty),
-=======
-			BlkFeeManager:      fees.NewManager(feeCfg.FeeRate),
->>>>>>> b4f53294
+			BlkFeeManager:      fees.NewManager(feeCfg.InitialFeeRate),
 			BlockMaxComplexity: feeCfg.BlockMaxComplexity,
 			State:              onAcceptState,
 			Tx:                 tx,
@@ -642,11 +610,7 @@
 		feeCfg := config.GetDynamicFeesConfig(env.config.IsEActivated(chainTime))
 		executor := StandardTxExecutor{
 			Backend:            &env.backend,
-<<<<<<< HEAD
-			BlkFeeManager:      fees.NewManager(fees.Empty),
-=======
-			BlkFeeManager:      fees.NewManager(feeCfg.FeeRate),
->>>>>>> b4f53294
+			BlkFeeManager:      fees.NewManager(feeCfg.InitialFeeRate),
 			BlockMaxComplexity: feeCfg.BlockMaxComplexity,
 			State:              onAcceptState,
 			Tx:                 tx,
@@ -708,11 +672,7 @@
 		feeCfg := config.GetDynamicFeesConfig(env.config.IsEActivated(chainTime))
 		executor := StandardTxExecutor{
 			Backend:            &env.backend,
-<<<<<<< HEAD
-			BlkFeeManager:      fees.NewManager(fees.Empty),
-=======
-			BlkFeeManager:      fees.NewManager(feeCfg.FeeRate),
->>>>>>> b4f53294
+			BlkFeeManager:      fees.NewManager(feeCfg.InitialFeeRate),
 			BlockMaxComplexity: feeCfg.BlockMaxComplexity,
 			State:              onAcceptState,
 			Tx:                 duplicateSubnetTx,
@@ -754,11 +714,7 @@
 		feeCfg := config.GetDynamicFeesConfig(env.config.IsEActivated(chainTime))
 		executor := StandardTxExecutor{
 			Backend:            &env.backend,
-<<<<<<< HEAD
-			BlkFeeManager:      fees.NewManager(fees.Empty),
-=======
-			BlkFeeManager:      fees.NewManager(feeCfg.FeeRate),
->>>>>>> b4f53294
+			BlkFeeManager:      fees.NewManager(feeCfg.InitialFeeRate),
 			BlockMaxComplexity: feeCfg.BlockMaxComplexity,
 			State:              onAcceptState,
 			Tx:                 tx,
@@ -796,11 +752,7 @@
 		feeCfg := config.GetDynamicFeesConfig(env.config.IsEActivated(chainTime))
 		executor := StandardTxExecutor{
 			Backend:            &env.backend,
-<<<<<<< HEAD
-			BlkFeeManager:      fees.NewManager(fees.Empty),
-=======
-			BlkFeeManager:      fees.NewManager(feeCfg.FeeRate),
->>>>>>> b4f53294
+			BlkFeeManager:      fees.NewManager(feeCfg.InitialFeeRate),
 			BlockMaxComplexity: feeCfg.BlockMaxComplexity,
 			State:              onAcceptState,
 			Tx:                 tx,
@@ -836,11 +788,7 @@
 		feeCfg := config.GetDynamicFeesConfig(env.config.IsEActivated(chainTime))
 		executor := StandardTxExecutor{
 			Backend:            &env.backend,
-<<<<<<< HEAD
-			BlkFeeManager:      fees.NewManager(fees.Empty),
-=======
-			BlkFeeManager:      fees.NewManager(feeCfg.FeeRate),
->>>>>>> b4f53294
+			BlkFeeManager:      fees.NewManager(feeCfg.InitialFeeRate),
 			BlockMaxComplexity: feeCfg.BlockMaxComplexity,
 			State:              onAcceptState,
 			Tx:                 tx,
@@ -886,11 +834,7 @@
 		feeCfg := config.GetDynamicFeesConfig(env.config.IsEActivated(chainTime))
 		executor := StandardTxExecutor{
 			Backend:            &env.backend,
-<<<<<<< HEAD
-			BlkFeeManager:      fees.NewManager(fees.Empty),
-=======
-			BlkFeeManager:      fees.NewManager(feeCfg.FeeRate),
->>>>>>> b4f53294
+			BlkFeeManager:      fees.NewManager(feeCfg.InitialFeeRate),
 			BlockMaxComplexity: feeCfg.BlockMaxComplexity,
 			State:              onAcceptState,
 			Tx:                 tx,
@@ -930,11 +874,7 @@
 		feeCfg := config.GetDynamicFeesConfig(env.config.IsEActivated(chainTime))
 		executor := StandardTxExecutor{
 			Backend:            &env.backend,
-<<<<<<< HEAD
-			BlkFeeManager:      fees.NewManager(fees.Empty),
-=======
-			BlkFeeManager:      fees.NewManager(feeCfg.FeeRate),
->>>>>>> b4f53294
+			BlkFeeManager:      fees.NewManager(feeCfg.InitialFeeRate),
 			BlockMaxComplexity: feeCfg.BlockMaxComplexity,
 			State:              onAcceptState,
 			Tx:                 tx,
@@ -978,11 +918,7 @@
 		feeCfg := config.GetDynamicFeesConfig(env.config.IsEActivated(chainTime))
 		executor := StandardTxExecutor{
 			Backend:            &env.backend,
-<<<<<<< HEAD
-			BlkFeeManager:      fees.NewManager(fees.Empty),
-=======
-			BlkFeeManager:      fees.NewManager(feeCfg.FeeRate),
->>>>>>> b4f53294
+			BlkFeeManager:      fees.NewManager(feeCfg.InitialFeeRate),
 			BlockMaxComplexity: feeCfg.BlockMaxComplexity,
 			State:              onAcceptState,
 			Tx:                 tx,
@@ -1023,11 +959,7 @@
 		feeCfg := config.GetDynamicFeesConfig(env.config.IsEActivated(chainTime))
 		executor := StandardTxExecutor{
 			Backend:            &env.backend,
-<<<<<<< HEAD
-			BlkFeeManager:      fees.NewManager(fees.Empty),
-=======
-			BlkFeeManager:      fees.NewManager(feeCfg.FeeRate),
->>>>>>> b4f53294
+			BlkFeeManager:      fees.NewManager(feeCfg.InitialFeeRate),
 			BlockMaxComplexity: feeCfg.BlockMaxComplexity,
 			State:              onAcceptState,
 			Tx:                 tx,
@@ -1067,11 +999,7 @@
 		feeCfg := config.GetDynamicFeesConfig(env.config.IsEActivated(chainTime))
 		executor := StandardTxExecutor{
 			Backend:            &env.backend,
-<<<<<<< HEAD
-			BlkFeeManager:      fees.NewManager(fees.Empty),
-=======
-			BlkFeeManager:      fees.NewManager(feeCfg.FeeRate),
->>>>>>> b4f53294
+			BlkFeeManager:      fees.NewManager(feeCfg.InitialFeeRate),
 			BlockMaxComplexity: feeCfg.BlockMaxComplexity,
 			State:              onAcceptState,
 			Tx:                 tx,
@@ -1658,11 +1586,7 @@
 						FlowChecker:  env.flowChecker,
 						Ctx:          &snow.Context{},
 					},
-<<<<<<< HEAD
-					BlkFeeManager:      fees.NewManager(fees.Empty),
-=======
-					BlkFeeManager:      fees.NewManager(feeCfg.FeeRate),
->>>>>>> b4f53294
+					BlkFeeManager:      fees.NewManager(feeCfg.InitialFeeRate),
 					BlockMaxComplexity: feeCfg.BlockMaxComplexity,
 					Tx:                 env.tx,
 					State:              env.state,
@@ -1689,11 +1613,7 @@
 						FlowChecker:  env.flowChecker,
 						Ctx:          &snow.Context{},
 					},
-<<<<<<< HEAD
-					BlkFeeManager:      fees.NewManager(fees.Empty),
-=======
-					BlkFeeManager:      fees.NewManager(feeCfg.FeeRate),
->>>>>>> b4f53294
+					BlkFeeManager:      fees.NewManager(feeCfg.InitialFeeRate),
 					BlockMaxComplexity: feeCfg.BlockMaxComplexity,
 					Tx:                 env.tx,
 					State:              env.state,
@@ -1723,11 +1643,7 @@
 						FlowChecker:  env.flowChecker,
 						Ctx:          &snow.Context{},
 					},
-<<<<<<< HEAD
-					BlkFeeManager:      fees.NewManager(fees.Empty),
-=======
-					BlkFeeManager:      fees.NewManager(feeCfg.FeeRate),
->>>>>>> b4f53294
+					BlkFeeManager:      fees.NewManager(feeCfg.InitialFeeRate),
 					BlockMaxComplexity: feeCfg.BlockMaxComplexity,
 					Tx:                 env.tx,
 					State:              env.state,
@@ -1760,11 +1676,7 @@
 						FlowChecker:  env.flowChecker,
 						Ctx:          &snow.Context{},
 					},
-<<<<<<< HEAD
-					BlkFeeManager:      fees.NewManager(fees.Empty),
-=======
-					BlkFeeManager:      fees.NewManager(feeCfg.FeeRate),
->>>>>>> b4f53294
+					BlkFeeManager:      fees.NewManager(feeCfg.InitialFeeRate),
 					BlockMaxComplexity: feeCfg.BlockMaxComplexity,
 					Tx:                 env.tx,
 					State:              env.state,
@@ -1795,11 +1707,7 @@
 						FlowChecker:  env.flowChecker,
 						Ctx:          &snow.Context{},
 					},
-<<<<<<< HEAD
-					BlkFeeManager:      fees.NewManager(fees.Empty),
-=======
-					BlkFeeManager:      fees.NewManager(feeCfg.FeeRate),
->>>>>>> b4f53294
+					BlkFeeManager:      fees.NewManager(feeCfg.InitialFeeRate),
 					BlockMaxComplexity: feeCfg.BlockMaxComplexity,
 					Tx:                 env.tx,
 					State:              env.state,
@@ -1829,11 +1737,7 @@
 						FlowChecker:  env.flowChecker,
 						Ctx:          &snow.Context{},
 					},
-<<<<<<< HEAD
-					BlkFeeManager:      fees.NewManager(fees.Empty),
-=======
-					BlkFeeManager:      fees.NewManager(feeCfg.FeeRate),
->>>>>>> b4f53294
+					BlkFeeManager:      fees.NewManager(feeCfg.InitialFeeRate),
 					BlockMaxComplexity: feeCfg.BlockMaxComplexity,
 					Tx:                 env.tx,
 					State:              env.state,
@@ -1865,11 +1769,7 @@
 						FlowChecker:  env.flowChecker,
 						Ctx:          &snow.Context{},
 					},
-<<<<<<< HEAD
-					BlkFeeManager:      fees.NewManager(fees.Empty),
-=======
-					BlkFeeManager:      fees.NewManager(feeCfg.FeeRate),
->>>>>>> b4f53294
+					BlkFeeManager:      fees.NewManager(feeCfg.InitialFeeRate),
 					BlockMaxComplexity: feeCfg.BlockMaxComplexity,
 					Tx:                 env.tx,
 					State:              env.state,
@@ -1904,11 +1804,7 @@
 						FlowChecker:  env.flowChecker,
 						Ctx:          &snow.Context{},
 					},
-<<<<<<< HEAD
-					BlkFeeManager:      fees.NewManager(fees.Empty),
-=======
-					BlkFeeManager:      fees.NewManager(feeCfg.FeeRate),
->>>>>>> b4f53294
+					BlkFeeManager:      fees.NewManager(feeCfg.InitialFeeRate),
 					BlockMaxComplexity: feeCfg.BlockMaxComplexity,
 					Tx:                 env.tx,
 					State:              env.state,
@@ -2065,11 +1961,7 @@
 						FlowChecker:  env.flowChecker,
 						Ctx:          &snow.Context{},
 					},
-<<<<<<< HEAD
-					BlkFeeManager:      fees.NewManager(fees.Empty),
-=======
-					BlkFeeManager:      fees.NewManager(feeCfg.FeeRate),
->>>>>>> b4f53294
+					BlkFeeManager:      fees.NewManager(feeCfg.InitialFeeRate),
 					BlockMaxComplexity: feeCfg.BlockMaxComplexity,
 					Tx:                 env.tx,
 					State:              env.state,
@@ -2098,11 +1990,7 @@
 						FlowChecker:  env.flowChecker,
 						Ctx:          &snow.Context{},
 					},
-<<<<<<< HEAD
-					BlkFeeManager:      fees.NewManager(fees.Empty),
-=======
-					BlkFeeManager:      fees.NewManager(feeCfg.FeeRate),
->>>>>>> b4f53294
+					BlkFeeManager:      fees.NewManager(feeCfg.InitialFeeRate),
 					BlockMaxComplexity: feeCfg.BlockMaxComplexity,
 					Tx:                 env.tx,
 					State:              env.state,
@@ -2133,11 +2021,7 @@
 						FlowChecker:  env.flowChecker,
 						Ctx:          &snow.Context{},
 					},
-<<<<<<< HEAD
-					BlkFeeManager:      fees.NewManager(fees.Empty),
-=======
-					BlkFeeManager:      fees.NewManager(feeCfg.FeeRate),
->>>>>>> b4f53294
+					BlkFeeManager:      fees.NewManager(feeCfg.InitialFeeRate),
 					BlockMaxComplexity: feeCfg.BlockMaxComplexity,
 					Tx:                 env.tx,
 					State:              env.state,
@@ -2173,11 +2057,7 @@
 						FlowChecker:  env.flowChecker,
 						Ctx:          &snow.Context{},
 					},
-<<<<<<< HEAD
-					BlkFeeManager:      fees.NewManager(fees.Empty),
-=======
-					BlkFeeManager:      fees.NewManager(feeCfg.FeeRate),
->>>>>>> b4f53294
+					BlkFeeManager:      fees.NewManager(feeCfg.InitialFeeRate),
 					BlockMaxComplexity: feeCfg.BlockMaxComplexity,
 					Tx:                 env.tx,
 					State:              env.state,
@@ -2218,11 +2098,7 @@
 						FlowChecker:  env.flowChecker,
 						Ctx:          &snow.Context{},
 					},
-<<<<<<< HEAD
-					BlkFeeManager:      fees.NewManager(fees.Empty),
-=======
-					BlkFeeManager:      fees.NewManager(feeCfg.FeeRate),
->>>>>>> b4f53294
+					BlkFeeManager:      fees.NewManager(feeCfg.InitialFeeRate),
 					BlockMaxComplexity: feeCfg.BlockMaxComplexity,
 					Tx:                 env.tx,
 					State:              env.state,
