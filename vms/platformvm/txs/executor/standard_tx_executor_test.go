--- conflicted
+++ resolved
@@ -1558,15 +1558,11 @@
 				env.state.EXPECT().DeleteUTXO(gomock.Any()).Times(len(env.unsignedTx.Ins))
 				env.state.EXPECT().AddUTXO(gomock.Any()).Times(len(env.unsignedTx.Outs))
 
-				cfg := defaultTestConfig(env.latestForkTime)
+				cfg := defaultTestConfig(t, durango, env.latestForkTime)
 				feeCfg := cfg.GetDynamicFeesConfig(env.state.GetTimestamp())
 				e := &StandardTxExecutor{
 					Backend: &Backend{
-<<<<<<< HEAD
-						Config:       cfg,
-=======
 						Config:       defaultTestConfig(t, durango, env.latestForkTime),
->>>>>>> 287dbb5f
 						Bootstrapped: &utils.Atomic[bool]{},
 						Fx:           env.fx,
 						FlowChecker:  env.flowChecker,
@@ -1590,15 +1586,11 @@
 				env.tx.Unsigned.(*txs.RemoveSubnetValidatorTx).Subnet = constants.PrimaryNetworkID
 				env.state = state.NewMockDiff(ctrl)
 
-				cfg := defaultTestConfig(env.latestForkTime)
+				cfg := defaultTestConfig(t, durango, env.latestForkTime)
 				feeCfg := cfg.GetDynamicFeesConfig(time.Time{}) // pre E upgrade
 				e := &StandardTxExecutor{
 					Backend: &Backend{
-<<<<<<< HEAD
-						Config:       cfg,
-=======
 						Config:       defaultTestConfig(t, durango, env.latestForkTime),
->>>>>>> 287dbb5f
 						Bootstrapped: &utils.Atomic[bool]{},
 						Fx:           env.fx,
 						FlowChecker:  env.flowChecker,
@@ -1623,15 +1615,11 @@
 				env.state.EXPECT().GetCurrentValidator(env.unsignedTx.Subnet, env.unsignedTx.NodeID).Return(nil, database.ErrNotFound)
 				env.state.EXPECT().GetPendingValidator(env.unsignedTx.Subnet, env.unsignedTx.NodeID).Return(nil, database.ErrNotFound)
 
-				cfg := defaultTestConfig(env.latestForkTime)
+				cfg := defaultTestConfig(t, durango, env.latestForkTime)
 				feeCfg := cfg.GetDynamicFeesConfig(env.state.GetTimestamp())
 				e := &StandardTxExecutor{
 					Backend: &Backend{
-<<<<<<< HEAD
-						Config:       cfg,
-=======
 						Config:       defaultTestConfig(t, durango, env.latestForkTime),
->>>>>>> 287dbb5f
 						Bootstrapped: &utils.Atomic[bool]{},
 						Fx:           env.fx,
 						FlowChecker:  env.flowChecker,
@@ -1659,15 +1647,11 @@
 				env.state.EXPECT().GetTimestamp().Return(env.latestForkTime).AnyTimes()
 				env.state.EXPECT().GetCurrentValidator(env.unsignedTx.Subnet, env.unsignedTx.NodeID).Return(&staker, nil).Times(1)
 
-				cfg := defaultTestConfig(env.latestForkTime)
+				cfg := defaultTestConfig(t, durango, env.latestForkTime)
 				feeCfg := cfg.GetDynamicFeesConfig(env.state.GetTimestamp())
 				e := &StandardTxExecutor{
 					Backend: &Backend{
-<<<<<<< HEAD
-						Config:       cfg,
-=======
 						Config:       defaultTestConfig(t, durango, env.latestForkTime),
->>>>>>> 287dbb5f
 						Bootstrapped: &utils.Atomic[bool]{},
 						Fx:           env.fx,
 						FlowChecker:  env.flowChecker,
@@ -1693,15 +1677,11 @@
 				env.state.EXPECT().GetTimestamp().Return(env.latestForkTime).AnyTimes()
 				env.state.EXPECT().GetCurrentValidator(env.unsignedTx.Subnet, env.unsignedTx.NodeID).Return(env.staker, nil)
 
-				cfg := defaultTestConfig(env.latestForkTime)
+				cfg := defaultTestConfig(t, durango, env.latestForkTime)
 				feeCfg := cfg.GetDynamicFeesConfig(env.state.GetTimestamp())
 				e := &StandardTxExecutor{
 					Backend: &Backend{
-<<<<<<< HEAD
-						Config:       cfg,
-=======
 						Config:       defaultTestConfig(t, durango, env.latestForkTime),
->>>>>>> 287dbb5f
 						Bootstrapped: &utils.Atomic[bool]{},
 						Fx:           env.fx,
 						FlowChecker:  env.flowChecker,
@@ -1726,15 +1706,11 @@
 				env.state.EXPECT().GetCurrentValidator(env.unsignedTx.Subnet, env.unsignedTx.NodeID).Return(env.staker, nil)
 				env.state.EXPECT().GetSubnetOwner(env.unsignedTx.Subnet).Return(nil, database.ErrNotFound)
 
-				cfg := defaultTestConfig(env.latestForkTime)
+				cfg := defaultTestConfig(t, durango, env.latestForkTime)
 				feeCfg := cfg.GetDynamicFeesConfig(env.state.GetTimestamp())
 				e := &StandardTxExecutor{
 					Backend: &Backend{
-<<<<<<< HEAD
-						Config:       cfg,
-=======
 						Config:       defaultTestConfig(t, durango, env.latestForkTime),
->>>>>>> 287dbb5f
 						Bootstrapped: &utils.Atomic[bool]{},
 						Fx:           env.fx,
 						FlowChecker:  env.flowChecker,
@@ -1761,15 +1737,11 @@
 				env.state.EXPECT().GetSubnetOwner(env.unsignedTx.Subnet).Return(subnetOwner, nil)
 				env.fx.EXPECT().VerifyPermission(gomock.Any(), env.unsignedTx.SubnetAuth, env.tx.Creds[len(env.tx.Creds)-1], subnetOwner).Return(errTest)
 
-				cfg := defaultTestConfig(env.latestForkTime)
+				cfg := defaultTestConfig(t, durango, env.latestForkTime)
 				feeCfg := cfg.GetDynamicFeesConfig(env.state.GetTimestamp())
 				e := &StandardTxExecutor{
 					Backend: &Backend{
-<<<<<<< HEAD
-						Config:       cfg,
-=======
 						Config:       defaultTestConfig(t, durango, env.latestForkTime),
->>>>>>> 287dbb5f
 						Bootstrapped: &utils.Atomic[bool]{},
 						Fx:           env.fx,
 						FlowChecker:  env.flowChecker,
@@ -1799,15 +1771,11 @@
 					gomock.Any(), gomock.Any(), gomock.Any(), gomock.Any(), gomock.Any(), gomock.Any(),
 				).Return(errTest)
 
-				cfg := defaultTestConfig(env.latestForkTime)
+				cfg := defaultTestConfig(t, durango, env.latestForkTime)
 				feeCfg := cfg.GetDynamicFeesConfig(env.state.GetTimestamp())
 				e := &StandardTxExecutor{
 					Backend: &Backend{
-<<<<<<< HEAD
-						Config:       cfg,
-=======
 						Config:       defaultTestConfig(t, durango, env.latestForkTime),
->>>>>>> 287dbb5f
 						Bootstrapped: &utils.Atomic[bool]{},
 						Fx:           env.fx,
 						FlowChecker:  env.flowChecker,
@@ -1961,7 +1929,7 @@
 				env.tx.Unsigned = (*txs.TransformSubnetTx)(nil)
 				env.state = state.NewMockDiff(ctrl)
 
-				cfg := defaultTestConfig(env.latestForkTime)
+				cfg := defaultTestConfig(t, durango, env.latestForkTime)
 				feeCfg := cfg.GetDynamicFeesConfig(time.Time{}) // pre E-upgrade
 				e := &StandardTxExecutor{
 					Backend: &Backend{
@@ -1988,16 +1956,12 @@
 				env.unsignedTx.MaxStakeDuration = math.MaxUint32
 				env.state = state.NewMockDiff(ctrl)
 
-				cfg := defaultTestConfig(env.latestForkTime)
+				cfg := defaultTestConfig(t, durango, env.latestForkTime)
 				env.state.EXPECT().GetTimestamp().Return(env.latestForkTime).AnyTimes()
 				feeCfg := cfg.GetDynamicFeesConfig(env.state.GetTimestamp())
 				e := &StandardTxExecutor{
 					Backend: &Backend{
-<<<<<<< HEAD
-						Config:       cfg,
-=======
 						Config:       defaultTestConfig(t, durango, env.latestForkTime),
->>>>>>> 287dbb5f
 						Bootstrapped: &utils.Atomic[bool]{},
 						Fx:           env.fx,
 						FlowChecker:  env.flowChecker,
