// Copyright (C) 2019-2024, Ava Labs, Inc. All rights reserved.
// See the file LICENSE for licensing terms.

package executor

import (
	"errors"
	"fmt"
	"math"
	"testing"
	"time"

	"github.com/stretchr/testify/require"
	"go.uber.org/mock/gomock"

	"github.com/ava-labs/avalanchego/database"
	"github.com/ava-labs/avalanchego/ids"
	"github.com/ava-labs/avalanchego/snow"
	"github.com/ava-labs/avalanchego/utils"
	"github.com/ava-labs/avalanchego/utils/constants"
	"github.com/ava-labs/avalanchego/utils/crypto/bls"
	"github.com/ava-labs/avalanchego/utils/crypto/secp256k1"
	"github.com/ava-labs/avalanchego/utils/hashing"
	"github.com/ava-labs/avalanchego/utils/timer/mockable"
	"github.com/ava-labs/avalanchego/utils/units"
	"github.com/ava-labs/avalanchego/vms/components/avax"
	"github.com/ava-labs/avalanchego/vms/components/verify"
	"github.com/ava-labs/avalanchego/vms/platformvm/config"
	"github.com/ava-labs/avalanchego/vms/platformvm/fx"
	"github.com/ava-labs/avalanchego/vms/platformvm/reward"
	"github.com/ava-labs/avalanchego/vms/platformvm/signer"
	"github.com/ava-labs/avalanchego/vms/platformvm/state"
	"github.com/ava-labs/avalanchego/vms/platformvm/status"
	"github.com/ava-labs/avalanchego/vms/platformvm/txs"
	"github.com/ava-labs/avalanchego/vms/platformvm/utxo"
	"github.com/ava-labs/avalanchego/vms/secp256k1fx"
)

// This tests that the math performed during TransformSubnetTx execution can
// never overflow
const _ time.Duration = math.MaxUint32 * time.Second

var errTest = errors.New("non-nil error")

func TestStandardTxExecutorAddValidatorTxEmptyID(t *testing.T) {
	require := require.New(t)
	env := newEnvironment(t, apricotPhase5)
	env.ctx.Lock.Lock()
	defer env.ctx.Lock.Unlock()

	chainTime := env.state.GetTimestamp()
	startTime := defaultValidateStartTime.Add(1 * time.Second)

	tests := []struct {
		banffTime     time.Time
		expectedError error
	}{
		{ // Case: Before banff
			banffTime:     chainTime.Add(1),
			expectedError: errEmptyNodeID,
		},
		{ // Case: At banff
			banffTime:     chainTime,
			expectedError: errEmptyNodeID,
		},
		{ // Case: After banff
			banffTime:     chainTime.Add(-1),
			expectedError: errEmptyNodeID,
		},
	}
	for _, test := range tests {
		// Case: Empty validator node ID after banff
		env.config.BanffTime = test.banffTime

		tx, err := env.txBuilder.NewAddValidatorTx( // create the tx
			env.config.MinValidatorStake,
			uint64(startTime.Unix()),
			uint64(defaultValidateEndTime.Unix()),
			ids.EmptyNodeID,
			ids.GenerateTestShortID(),
			reward.PercentDenominator,
			[]*secp256k1.PrivateKey{preFundedKeys[0]},
			ids.ShortEmpty, // change addr
			nil,
		)
		require.NoError(err)

		stateDiff, err := state.NewDiff(lastAcceptedID, env)
		require.NoError(err)

		executor := StandardTxExecutor{
			Backend: &env.backend,
			State:   stateDiff,
			Tx:      tx,
		}
		err = tx.Unsigned.Visit(&executor)
		require.ErrorIs(err, test.expectedError)
	}
}

func TestStandardTxExecutorAddDelegator(t *testing.T) {
	dummyHeight := uint64(1)
	rewardAddress := preFundedKeys[0].PublicKey().Address()
	nodeID := genesisNodeIDs[0]

	newValidatorID := ids.GenerateTestNodeID()
	newValidatorStartTime := defaultValidateStartTime.Add(5 * time.Second)
	newValidatorEndTime := defaultValidateEndTime.Add(-5 * time.Second)

	// [addMinStakeValidator] adds a new validator to the primary network's
	// pending validator set with the minimum staking amount
	addMinStakeValidator := func(target *environment) {
		tx, err := target.txBuilder.NewAddValidatorTx(
			target.config.MinValidatorStake,      // stake amount
			uint64(newValidatorStartTime.Unix()), // start time
			uint64(newValidatorEndTime.Unix()),   // end time
			newValidatorID,                       // node ID
			rewardAddress,                        // Reward Address
			reward.PercentDenominator,            // Shares
			[]*secp256k1.PrivateKey{preFundedKeys[0]},
			ids.ShortEmpty,
			nil,
		)
		require.NoError(t, err)

		addValTx := tx.Unsigned.(*txs.AddValidatorTx)
		staker, err := state.NewCurrentStaker(
			tx.ID(),
			addValTx,
			newValidatorStartTime,
			0,
		)
		require.NoError(t, err)

		target.state.PutCurrentValidator(staker)
		target.state.AddTx(tx, status.Committed)
		target.state.SetHeight(dummyHeight)
		require.NoError(t, target.state.Commit())
	}

	// [addMaxStakeValidator] adds a new validator to the primary network's
	// pending validator set with the maximum staking amount
	addMaxStakeValidator := func(target *environment) {
		tx, err := target.txBuilder.NewAddValidatorTx(
			target.config.MaxValidatorStake,      // stake amount
			uint64(newValidatorStartTime.Unix()), // start time
			uint64(newValidatorEndTime.Unix()),   // end time
			newValidatorID,                       // node ID
			rewardAddress,                        // Reward Address
			reward.PercentDenominator,            // Shared
			[]*secp256k1.PrivateKey{preFundedKeys[0]},
			ids.ShortEmpty,
			nil,
		)
		require.NoError(t, err)

		addValTx := tx.Unsigned.(*txs.AddValidatorTx)
		staker, err := state.NewCurrentStaker(
			tx.ID(),
			addValTx,
			newValidatorStartTime,
			0,
		)
		require.NoError(t, err)

		target.state.PutCurrentValidator(staker)
		target.state.AddTx(tx, status.Committed)
		target.state.SetHeight(dummyHeight)
		require.NoError(t, target.state.Commit())
	}

	dummyH := newEnvironment(t, apricotPhase5)
	currentTimestamp := dummyH.state.GetTimestamp()

	type test struct {
		description          string
		stakeAmount          uint64
		startTime            time.Time
		endTime              time.Time
		nodeID               ids.NodeID
		rewardAddress        ids.ShortID
		feeKeys              []*secp256k1.PrivateKey
		setup                func(*environment)
		AP3Time              time.Time
		expectedExecutionErr error
	}

	tests := []test{
		{
			description:          "validator stops validating earlier than delegator",
			stakeAmount:          dummyH.config.MinDelegatorStake,
			startTime:            defaultValidateStartTime.Add(time.Second),
			endTime:              defaultValidateEndTime.Add(time.Second),
			nodeID:               nodeID,
			rewardAddress:        rewardAddress,
			feeKeys:              []*secp256k1.PrivateKey{preFundedKeys[0]},
			setup:                nil,
			AP3Time:              defaultGenesisTime,
			expectedExecutionErr: ErrPeriodMismatch,
		},
		{
			description:          fmt.Sprintf("delegator should not be added more than (%s) in the future", MaxFutureStartTime),
			stakeAmount:          dummyH.config.MinDelegatorStake,
			startTime:            currentTimestamp.Add(MaxFutureStartTime + time.Second),
			endTime:              currentTimestamp.Add(MaxFutureStartTime + defaultMinStakingDuration + time.Second),
			nodeID:               nodeID,
			rewardAddress:        rewardAddress,
			feeKeys:              []*secp256k1.PrivateKey{preFundedKeys[0]},
			setup:                nil,
			AP3Time:              defaultGenesisTime,
			expectedExecutionErr: ErrFutureStakeTime,
		},
		{
			description:          "validator not in the current or pending validator sets",
			stakeAmount:          dummyH.config.MinDelegatorStake,
			startTime:            defaultValidateStartTime.Add(5 * time.Second),
			endTime:              defaultValidateEndTime.Add(-5 * time.Second),
			nodeID:               newValidatorID,
			rewardAddress:        rewardAddress,
			feeKeys:              []*secp256k1.PrivateKey{preFundedKeys[0]},
			setup:                nil,
			AP3Time:              defaultGenesisTime,
			expectedExecutionErr: database.ErrNotFound,
		},
		{
			description:          "delegator starts before validator",
			stakeAmount:          dummyH.config.MinDelegatorStake,
			startTime:            newValidatorStartTime.Add(-1 * time.Second), // start validating subnet before primary network
			endTime:              newValidatorEndTime,
			nodeID:               newValidatorID,
			rewardAddress:        rewardAddress,
			feeKeys:              []*secp256k1.PrivateKey{preFundedKeys[0]},
			setup:                addMinStakeValidator,
			AP3Time:              defaultGenesisTime,
			expectedExecutionErr: ErrPeriodMismatch,
		},
		{
			description:          "delegator stops before validator",
			stakeAmount:          dummyH.config.MinDelegatorStake,
			startTime:            newValidatorStartTime,
			endTime:              newValidatorEndTime.Add(time.Second), // stop validating subnet after stopping validating primary network
			nodeID:               newValidatorID,
			rewardAddress:        rewardAddress,
			feeKeys:              []*secp256k1.PrivateKey{preFundedKeys[0]},
			setup:                addMinStakeValidator,
			AP3Time:              defaultGenesisTime,
			expectedExecutionErr: ErrPeriodMismatch,
		},
		{
			description:          "valid",
			stakeAmount:          dummyH.config.MinDelegatorStake,
			startTime:            newValidatorStartTime, // same start time as for primary network
			endTime:              newValidatorEndTime,   // same end time as for primary network
			nodeID:               newValidatorID,
			rewardAddress:        rewardAddress,
			feeKeys:              []*secp256k1.PrivateKey{preFundedKeys[0]},
			setup:                addMinStakeValidator,
			AP3Time:              defaultGenesisTime,
			expectedExecutionErr: nil,
		},
		{
			description:          "starts delegating at current timestamp",
			stakeAmount:          dummyH.config.MinDelegatorStake,           // weight
			startTime:            currentTimestamp,                          // start time
			endTime:              defaultValidateEndTime,                    // end time
			nodeID:               nodeID,                                    // node ID
			rewardAddress:        rewardAddress,                             // Reward Address
			feeKeys:              []*secp256k1.PrivateKey{preFundedKeys[0]}, // tx fee payer
			setup:                nil,
			AP3Time:              defaultGenesisTime,
			expectedExecutionErr: ErrTimestampNotBeforeStartTime,
		},
		{
			description:   "tx fee paying key has no funds",
			stakeAmount:   dummyH.config.MinDelegatorStake,           // weight
			startTime:     defaultValidateStartTime.Add(time.Second), // start time
			endTime:       defaultValidateEndTime,                    // end time
			nodeID:        nodeID,                                    // node ID
			rewardAddress: rewardAddress,                             // Reward Address
			feeKeys:       []*secp256k1.PrivateKey{preFundedKeys[1]}, // tx fee payer
			setup: func(target *environment) { // Remove all UTXOs owned by keys[1]
				utxoIDs, err := target.state.UTXOIDs(
					preFundedKeys[1].PublicKey().Address().Bytes(),
					ids.Empty,
					math.MaxInt32)
				require.NoError(t, err)

				for _, utxoID := range utxoIDs {
					target.state.DeleteUTXO(utxoID)
				}
				target.state.SetHeight(dummyHeight)
				require.NoError(t, target.state.Commit())
			},
			AP3Time:              defaultGenesisTime,
			expectedExecutionErr: ErrFlowCheckFailed,
		},
		{
			description:          "over delegation before AP3",
			stakeAmount:          dummyH.config.MinDelegatorStake,
			startTime:            newValidatorStartTime, // same start time as for primary network
			endTime:              newValidatorEndTime,   // same end time as for primary network
			nodeID:               newValidatorID,
			rewardAddress:        rewardAddress,
			feeKeys:              []*secp256k1.PrivateKey{preFundedKeys[0]},
			setup:                addMaxStakeValidator,
			AP3Time:              defaultValidateEndTime,
			expectedExecutionErr: nil,
		},
		{
			description:          "over delegation after AP3",
			stakeAmount:          dummyH.config.MinDelegatorStake,
			startTime:            newValidatorStartTime, // same start time as for primary network
			endTime:              newValidatorEndTime,   // same end time as for primary network
			nodeID:               newValidatorID,
			rewardAddress:        rewardAddress,
			feeKeys:              []*secp256k1.PrivateKey{preFundedKeys[0]},
			setup:                addMaxStakeValidator,
			AP3Time:              defaultGenesisTime,
			expectedExecutionErr: ErrOverDelegated,
		},
	}

	for _, tt := range tests {
		t.Run(tt.description, func(t *testing.T) {
			require := require.New(t)
			freshTH := newEnvironment(t, apricotPhase5)
			freshTH.config.ApricotPhase3Time = tt.AP3Time

			tx, err := freshTH.txBuilder.NewAddDelegatorTx(
				tt.stakeAmount,
				uint64(tt.startTime.Unix()),
				uint64(tt.endTime.Unix()),
				tt.nodeID,
				tt.rewardAddress,
				tt.feeKeys,
				ids.ShortEmpty,
				nil,
			)
			require.NoError(err)

			if tt.setup != nil {
				tt.setup(freshTH)
			}

			onAcceptState, err := state.NewDiff(lastAcceptedID, freshTH)
			require.NoError(err)

			freshTH.config.BanffTime = onAcceptState.GetTimestamp()

			executor := StandardTxExecutor{
				Backend: &freshTH.backend,
				State:   onAcceptState,
				Tx:      tx,
			}
			err = tx.Unsigned.Visit(&executor)
			require.ErrorIs(err, tt.expectedExecutionErr)
		})
	}
}

func TestApricotStandardTxExecutorAddSubnetValidator(t *testing.T) {
	require := require.New(t)
	env := newEnvironment(t, apricotPhase5)
	env.ctx.Lock.Lock()
	defer env.ctx.Lock.Unlock()

	nodeID := genesisNodeIDs[0]

	{
		// Case: Proposed validator currently validating primary network
		// but stops validating subnet after stops validating primary network
		// (note that keys[0] is a genesis validator)
		startTime := defaultValidateStartTime.Add(time.Second)
		tx, err := env.txBuilder.NewAddSubnetValidatorTx(
			defaultWeight,
			uint64(startTime.Unix()),
			uint64(defaultValidateEndTime.Unix())+1,
			nodeID,
			testSubnet1.ID(),
			[]*secp256k1.PrivateKey{testSubnet1ControlKeys[0], testSubnet1ControlKeys[1]},
			ids.ShortEmpty, // change addr
			nil,
		)
		require.NoError(err)

		onAcceptState, err := state.NewDiff(lastAcceptedID, env)
		require.NoError(err)

		executor := StandardTxExecutor{
			Backend: &env.backend,
			State:   onAcceptState,
			Tx:      tx,
		}
		err = tx.Unsigned.Visit(&executor)
		require.ErrorIs(err, ErrPeriodMismatch)
	}

	{
		// Case: Proposed validator currently validating primary network
		// and proposed subnet validation period is subset of
		// primary network validation period
		// (note that keys[0] is a genesis validator)
		tx, err := env.txBuilder.NewAddSubnetValidatorTx(
			defaultWeight,
			uint64(defaultValidateStartTime.Unix()+1),
			uint64(defaultValidateEndTime.Unix()),
			nodeID,
			testSubnet1.ID(),
			[]*secp256k1.PrivateKey{testSubnet1ControlKeys[0], testSubnet1ControlKeys[1]},
			ids.ShortEmpty, // change addr
			nil,
		)
		require.NoError(err)

		onAcceptState, err := state.NewDiff(lastAcceptedID, env)
		require.NoError(err)

		executor := StandardTxExecutor{
			Backend: &env.backend,
			State:   onAcceptState,
			Tx:      tx,
		}
		require.NoError(tx.Unsigned.Visit(&executor))
	}

	// Add a validator to pending validator set of primary network
	// Starts validating primary network 10 seconds after genesis
	pendingDSValidatorID := ids.GenerateTestNodeID()
	dsStartTime := defaultGenesisTime.Add(10 * time.Second)
	dsEndTime := dsStartTime.Add(5 * defaultMinStakingDuration)

	addDSTx, err := env.txBuilder.NewAddValidatorTx(
		env.config.MinValidatorStake, // stake amount
		uint64(dsStartTime.Unix()),   // start time
		uint64(dsEndTime.Unix()),     // end time
		pendingDSValidatorID,         // node ID
		ids.GenerateTestShortID(),    // reward address
		reward.PercentDenominator,    // shares
		[]*secp256k1.PrivateKey{preFundedKeys[0]},
		ids.ShortEmpty,
		nil,
	)
	require.NoError(err)

	{
		// Case: Proposed validator isn't in pending or current validator sets
		tx, err := env.txBuilder.NewAddSubnetValidatorTx(
			defaultWeight,
			uint64(dsStartTime.Unix()), // start validating subnet before primary network
			uint64(dsEndTime.Unix()),
			pendingDSValidatorID,
			testSubnet1.ID(),
			[]*secp256k1.PrivateKey{testSubnet1ControlKeys[0], testSubnet1ControlKeys[1]},
			ids.ShortEmpty, // change addr
			nil,
		)
		require.NoError(err)

		onAcceptState, err := state.NewDiff(lastAcceptedID, env)
		require.NoError(err)

		executor := StandardTxExecutor{
			Backend: &env.backend,
			State:   onAcceptState,
			Tx:      tx,
		}
		err = tx.Unsigned.Visit(&executor)
		require.ErrorIs(err, ErrNotValidator)
	}

	addValTx := addDSTx.Unsigned.(*txs.AddValidatorTx)
	staker, err := state.NewCurrentStaker(
		addDSTx.ID(),
		addValTx,
		dsStartTime,
		0,
	)
	require.NoError(err)

	env.state.PutCurrentValidator(staker)
	env.state.AddTx(addDSTx, status.Committed)
	dummyHeight := uint64(1)
	env.state.SetHeight(dummyHeight)
	require.NoError(env.state.Commit())

	// Node with ID key.PublicKey().Address() now a pending validator for primary network

	{
		// Case: Proposed validator is pending validator of primary network
		// but starts validating subnet before primary network
		tx, err := env.txBuilder.NewAddSubnetValidatorTx(
			defaultWeight,
			uint64(dsStartTime.Unix())-1, // start validating subnet before primary network
			uint64(dsEndTime.Unix()),
			pendingDSValidatorID,
			testSubnet1.ID(),
			[]*secp256k1.PrivateKey{testSubnet1ControlKeys[0], testSubnet1ControlKeys[1]},
			ids.ShortEmpty, // change addr
			nil,
		)
		require.NoError(err)

		onAcceptState, err := state.NewDiff(lastAcceptedID, env)
		require.NoError(err)

		executor := StandardTxExecutor{
			Backend: &env.backend,
			State:   onAcceptState,
			Tx:      tx,
		}
		err = tx.Unsigned.Visit(&executor)
		require.ErrorIs(err, ErrPeriodMismatch)
	}

	{
		// Case: Proposed validator is pending validator of primary network
		// but stops validating subnet after primary network
		tx, err := env.txBuilder.NewAddSubnetValidatorTx(
			defaultWeight,
			uint64(dsStartTime.Unix()),
			uint64(dsEndTime.Unix())+1, // stop validating subnet after stopping validating primary network
			pendingDSValidatorID,
			testSubnet1.ID(),
			[]*secp256k1.PrivateKey{testSubnet1ControlKeys[0], testSubnet1ControlKeys[1]},
			ids.ShortEmpty, // change addr
			nil,
		)
		require.NoError(err)

		onAcceptState, err := state.NewDiff(lastAcceptedID, env)
		require.NoError(err)

		executor := StandardTxExecutor{
			Backend: &env.backend,
			State:   onAcceptState,
			Tx:      tx,
		}
		err = tx.Unsigned.Visit(&executor)
		require.ErrorIs(err, ErrPeriodMismatch)
	}

	{
		// Case: Proposed validator is pending validator of primary network and
		// period validating subnet is subset of time validating primary network
		tx, err := env.txBuilder.NewAddSubnetValidatorTx(
			defaultWeight,
			uint64(dsStartTime.Unix()), // same start time as for primary network
			uint64(dsEndTime.Unix()),   // same end time as for primary network
			pendingDSValidatorID,
			testSubnet1.ID(),
			[]*secp256k1.PrivateKey{testSubnet1ControlKeys[0], testSubnet1ControlKeys[1]},
			ids.ShortEmpty, // change addr
			nil,
		)
		require.NoError(err)

		onAcceptState, err := state.NewDiff(lastAcceptedID, env)
		require.NoError(err)
		executor := StandardTxExecutor{
			Backend: &env.backend,
			State:   onAcceptState,
			Tx:      tx,
		}
		require.NoError(tx.Unsigned.Visit(&executor))
	}

	// Case: Proposed validator start validating at/before current timestamp
	// First, advance the timestamp
	newTimestamp := defaultGenesisTime.Add(2 * time.Second)
	env.state.SetTimestamp(newTimestamp)

	{
		tx, err := env.txBuilder.NewAddSubnetValidatorTx(
			defaultWeight,               // weight
			uint64(newTimestamp.Unix()), // start time
			uint64(newTimestamp.Add(defaultMinStakingDuration).Unix()), // end time
			nodeID,           // node ID
			testSubnet1.ID(), // subnet ID
			[]*secp256k1.PrivateKey{testSubnet1ControlKeys[0], testSubnet1ControlKeys[1]},
			ids.ShortEmpty, // change addr
			nil,
		)
		require.NoError(err)

		onAcceptState, err := state.NewDiff(lastAcceptedID, env)
		require.NoError(err)

		executor := StandardTxExecutor{
			Backend: &env.backend,
			State:   onAcceptState,
			Tx:      tx,
		}
		err = tx.Unsigned.Visit(&executor)
		require.ErrorIs(err, ErrTimestampNotBeforeStartTime)
	}

	// reset the timestamp
	env.state.SetTimestamp(defaultGenesisTime)

	// Case: Proposed validator already validating the subnet
	// First, add validator as validator of subnet
	subnetTx, err := env.txBuilder.NewAddSubnetValidatorTx(
		defaultWeight,                           // weight
		uint64(defaultValidateStartTime.Unix()), // start time
		uint64(defaultValidateEndTime.Unix()),   // end time
		nodeID,                                  // node ID
		testSubnet1.ID(),                        // subnet ID
		[]*secp256k1.PrivateKey{testSubnet1ControlKeys[0], testSubnet1ControlKeys[1]},
		ids.ShortEmpty,
		nil,
	)
	require.NoError(err)

	addSubnetValTx := subnetTx.Unsigned.(*txs.AddSubnetValidatorTx)
	staker, err = state.NewCurrentStaker(
		subnetTx.ID(),
		addSubnetValTx,
		defaultValidateStartTime,
		0,
	)
	require.NoError(err)

	env.state.PutCurrentValidator(staker)
	env.state.AddTx(subnetTx, status.Committed)
	env.state.SetHeight(dummyHeight)
	require.NoError(env.state.Commit())

	{
		// Node with ID nodeIDKey.PublicKey().Address() now validating subnet with ID testSubnet1.ID
		startTime := defaultValidateStartTime.Add(time.Second)
		duplicateSubnetTx, err := env.txBuilder.NewAddSubnetValidatorTx(
			defaultWeight,                         // weight
			uint64(startTime.Unix()),              // start time
			uint64(defaultValidateEndTime.Unix()), // end time
			nodeID,                                // node ID
			testSubnet1.ID(),                      // subnet ID
			[]*secp256k1.PrivateKey{testSubnet1ControlKeys[0], testSubnet1ControlKeys[1]},
			ids.ShortEmpty, // change addr
			nil,
		)
		require.NoError(err)

		onAcceptState, err := state.NewDiff(lastAcceptedID, env)
		require.NoError(err)

		executor := StandardTxExecutor{
			Backend: &env.backend,
			State:   onAcceptState,
			Tx:      duplicateSubnetTx,
		}
		err = duplicateSubnetTx.Unsigned.Visit(&executor)
		require.ErrorIs(err, ErrDuplicateValidator)
	}

	env.state.DeleteCurrentValidator(staker)
	env.state.SetHeight(dummyHeight)
	require.NoError(env.state.Commit())

	{
		// Case: Duplicate signatures
		startTime := defaultValidateStartTime.Add(time.Second)
		tx, err := env.txBuilder.NewAddSubnetValidatorTx(
			defaultWeight,            // weight
			uint64(startTime.Unix()), // start time
			uint64(startTime.Add(defaultMinStakingDuration).Unix())+1, // end time
			nodeID,           // node ID
			testSubnet1.ID(), // subnet ID
			[]*secp256k1.PrivateKey{testSubnet1ControlKeys[0], testSubnet1ControlKeys[1], testSubnet1ControlKeys[2]},
			ids.ShortEmpty, // change addr
			nil,
		)
		require.NoError(err)

		// Duplicate a signature
		addSubnetValidatorTx := tx.Unsigned.(*txs.AddSubnetValidatorTx)
		input := addSubnetValidatorTx.SubnetAuth.(*secp256k1fx.Input)
		input.SigIndices = append(input.SigIndices, input.SigIndices[0])
		// This tx was syntactically verified when it was created...pretend it wasn't so we don't use cache
		addSubnetValidatorTx.SyntacticallyVerified = false

		onAcceptState, err := state.NewDiff(lastAcceptedID, env)
		require.NoError(err)

		executor := StandardTxExecutor{
			Backend: &env.backend,
			State:   onAcceptState,
			Tx:      tx,
		}
		err = tx.Unsigned.Visit(&executor)
		require.ErrorIs(err, secp256k1fx.ErrInputIndicesNotSortedUnique)
	}

	{
		// Case: Too few signatures
		startTime := defaultValidateStartTime.Add(time.Second)
		tx, err := env.txBuilder.NewAddSubnetValidatorTx(
			defaultWeight,            // weight
			uint64(startTime.Unix()), // start time
			uint64(startTime.Add(defaultMinStakingDuration).Unix()), // end time
			nodeID,           // node ID
			testSubnet1.ID(), // subnet ID
			[]*secp256k1.PrivateKey{testSubnet1ControlKeys[0], testSubnet1ControlKeys[2]},
			ids.ShortEmpty, // change addr
			nil,
		)
		require.NoError(err)

		// Remove a signature
		addSubnetValidatorTx := tx.Unsigned.(*txs.AddSubnetValidatorTx)
		input := addSubnetValidatorTx.SubnetAuth.(*secp256k1fx.Input)
		input.SigIndices = input.SigIndices[1:]
		// This tx was syntactically verified when it was created...pretend it wasn't so we don't use cache
		addSubnetValidatorTx.SyntacticallyVerified = false

		onAcceptState, err := state.NewDiff(lastAcceptedID, env)
		require.NoError(err)

		executor := StandardTxExecutor{
			Backend: &env.backend,
			State:   onAcceptState,
			Tx:      tx,
		}
		err = tx.Unsigned.Visit(&executor)
		require.ErrorIs(err, errUnauthorizedSubnetModification)
	}

	{
		// Case: Control Signature from invalid key (keys[3] is not a control key)
		startTime := defaultValidateStartTime.Add(time.Second)
		tx, err := env.txBuilder.NewAddSubnetValidatorTx(
			defaultWeight,            // weight
			uint64(startTime.Unix()), // start time
			uint64(startTime.Add(defaultMinStakingDuration).Unix()), // end time
			nodeID,           // node ID
			testSubnet1.ID(), // subnet ID
			[]*secp256k1.PrivateKey{testSubnet1ControlKeys[0], preFundedKeys[1]},
			ids.ShortEmpty, // change addr
			nil,
		)
		require.NoError(err)

		// Replace a valid signature with one from keys[3]
		sig, err := preFundedKeys[3].SignHash(hashing.ComputeHash256(tx.Unsigned.Bytes()))
		require.NoError(err)
		copy(tx.Creds[1].(*secp256k1fx.Credential).Sigs[0][:], sig)

		onAcceptState, err := state.NewDiff(lastAcceptedID, env)
		require.NoError(err)

		executor := StandardTxExecutor{
			Backend: &env.backend,
			State:   onAcceptState,
			Tx:      tx,
		}
		err = tx.Unsigned.Visit(&executor)
		require.ErrorIs(err, errUnauthorizedSubnetModification)
	}

	{
		// Case: Proposed validator in pending validator set for subnet
		// First, add validator to pending validator set of subnet
		startTime := defaultValidateStartTime.Add(time.Second)
		tx, err := env.txBuilder.NewAddSubnetValidatorTx(
			defaultWeight,              // weight
			uint64(startTime.Unix())+1, // start time
			uint64(startTime.Add(defaultMinStakingDuration).Unix())+1, // end time
			nodeID,           // node ID
			testSubnet1.ID(), // subnet ID
			[]*secp256k1.PrivateKey{testSubnet1ControlKeys[0], testSubnet1ControlKeys[1]},
			ids.ShortEmpty, // change addr
			nil,
		)
		require.NoError(err)

		addSubnetValTx := subnetTx.Unsigned.(*txs.AddSubnetValidatorTx)
		staker, err = state.NewCurrentStaker(
			subnetTx.ID(),
			addSubnetValTx,
			defaultValidateStartTime,
			0,
		)
		require.NoError(err)

		env.state.PutCurrentValidator(staker)
		env.state.AddTx(tx, status.Committed)
		env.state.SetHeight(dummyHeight)
		require.NoError(env.state.Commit())

		onAcceptState, err := state.NewDiff(lastAcceptedID, env)
		require.NoError(err)

		executor := StandardTxExecutor{
			Backend: &env.backend,
			State:   onAcceptState,
			Tx:      tx,
		}
		err = tx.Unsigned.Visit(&executor)
		require.ErrorIs(err, ErrDuplicateValidator)
	}
}

func TestBanffStandardTxExecutorAddValidator(t *testing.T) {
	require := require.New(t)
<<<<<<< HEAD
	env := newEnvironment(t, banffFork)
=======
	env := newEnvironment(t, banff)
>>>>>>> 1c92a173
	env.ctx.Lock.Lock()
	defer env.ctx.Lock.Unlock()

	nodeID := ids.GenerateTestNodeID()

	{
		// Case: Validator's start time too early
		tx, err := env.txBuilder.NewAddValidatorTx(
			env.config.MinValidatorStake,
			uint64(defaultValidateStartTime.Unix())-1,
			uint64(defaultValidateEndTime.Unix()),
			nodeID,
			ids.ShortEmpty,
			reward.PercentDenominator,
			[]*secp256k1.PrivateKey{preFundedKeys[0]},
			ids.ShortEmpty, // change addr
			nil,
		)
		require.NoError(err)

		onAcceptState, err := state.NewDiff(lastAcceptedID, env)
		require.NoError(err)

		executor := StandardTxExecutor{
			Backend: &env.backend,
			State:   onAcceptState,
			Tx:      tx,
		}
		err = tx.Unsigned.Visit(&executor)
		require.ErrorIs(err, ErrTimestampNotBeforeStartTime)
	}

	{
		// Case: Validator's start time too far in the future
		tx, err := env.txBuilder.NewAddValidatorTx(
			env.config.MinValidatorStake,
			uint64(defaultValidateStartTime.Add(MaxFutureStartTime).Unix()+1),
			uint64(defaultValidateStartTime.Add(MaxFutureStartTime).Add(defaultMinStakingDuration).Unix()+1),
			nodeID,
			ids.ShortEmpty,
			reward.PercentDenominator,
			[]*secp256k1.PrivateKey{preFundedKeys[0]},
			ids.ShortEmpty, // change addr
			nil,
		)
		require.NoError(err)

		onAcceptState, err := state.NewDiff(lastAcceptedID, env)
		require.NoError(err)

		executor := StandardTxExecutor{
			Backend: &env.backend,
			State:   onAcceptState,
			Tx:      tx,
		}
		err = tx.Unsigned.Visit(&executor)
		require.ErrorIs(err, ErrFutureStakeTime)
	}

	{
		// Case: Validator in current validator set of primary network
		startTime := defaultValidateStartTime.Add(1 * time.Second)
		tx, err := env.txBuilder.NewAddValidatorTx(
			env.config.MinValidatorStake,                            // stake amount
			uint64(startTime.Unix()),                                // start time
			uint64(startTime.Add(defaultMinStakingDuration).Unix()), // end time
			nodeID,
			ids.ShortEmpty,
			reward.PercentDenominator, // shares
			[]*secp256k1.PrivateKey{preFundedKeys[0]},
			ids.ShortEmpty, // change addr
			nil,
		)
		require.NoError(err)

		addValTx := tx.Unsigned.(*txs.AddValidatorTx)
		staker, err := state.NewCurrentStaker(
			tx.ID(),
			addValTx,
			startTime,
			0,
		)
		require.NoError(err)

		onAcceptState, err := state.NewDiff(lastAcceptedID, env)
		require.NoError(err)

		onAcceptState.PutCurrentValidator(staker)
		onAcceptState.AddTx(tx, status.Committed)

		executor := StandardTxExecutor{
			Backend: &env.backend,
			State:   onAcceptState,
			Tx:      tx,
		}
		err = tx.Unsigned.Visit(&executor)
		require.ErrorIs(err, ErrAlreadyValidator)
	}

	{
		// Case: Validator in pending validator set of primary network
		startTime := defaultValidateStartTime.Add(1 * time.Second)
		tx, err := env.txBuilder.NewAddValidatorTx(
			env.config.MinValidatorStake,                            // stake amount
			uint64(startTime.Unix()),                                // start time
			uint64(startTime.Add(defaultMinStakingDuration).Unix()), // end time
			nodeID,
			ids.ShortEmpty,
			reward.PercentDenominator, // shares
			[]*secp256k1.PrivateKey{preFundedKeys[0]},
			ids.ShortEmpty, // change addr
			nil,
		)
		require.NoError(err)

		staker, err := state.NewPendingStaker(
			tx.ID(),
			tx.Unsigned.(*txs.AddValidatorTx),
		)
		require.NoError(err)

		onAcceptState, err := state.NewDiff(lastAcceptedID, env)
		require.NoError(err)

		onAcceptState.PutPendingValidator(staker)
		onAcceptState.AddTx(tx, status.Committed)

		executor := StandardTxExecutor{
			Backend: &env.backend,
			State:   onAcceptState,
			Tx:      tx,
		}
		err = tx.Unsigned.Visit(&executor)
		require.ErrorIs(err, ErrAlreadyValidator)
	}

	{
		// Case: Validator doesn't have enough tokens to cover stake amount
		startTime := defaultValidateStartTime.Add(1 * time.Second)
		tx, err := env.txBuilder.NewAddValidatorTx( // create the tx
			env.config.MinValidatorStake,
			uint64(startTime.Unix()),
			uint64(startTime.Add(defaultMinStakingDuration).Unix()),
			nodeID,
			ids.ShortEmpty,
			reward.PercentDenominator,
			[]*secp256k1.PrivateKey{preFundedKeys[0]},
			ids.ShortEmpty, // change addr
			nil,
		)
		require.NoError(err)

		// Remove all UTXOs owned by preFundedKeys[0]
		utxoIDs, err := env.state.UTXOIDs(preFundedKeys[0].PublicKey().Address().Bytes(), ids.Empty, math.MaxInt32)
		require.NoError(err)

		onAcceptState, err := state.NewDiff(lastAcceptedID, env)
		require.NoError(err)

		for _, utxoID := range utxoIDs {
			onAcceptState.DeleteUTXO(utxoID)
		}

		executor := StandardTxExecutor{
			Backend: &env.backend,
			State:   onAcceptState,
			Tx:      tx,
		}
		err = tx.Unsigned.Visit(&executor)
		require.ErrorIs(err, ErrFlowCheckFailed)
	}
}

// Verifies that [AddValidatorTx] and [AddDelegatorTx] are disabled post-Durango
func TestDurangoDisabledTransactions(t *testing.T) {
	type test struct {
		name        string
		buildTx     func(*environment) *txs.Tx
		expectedErr error
	}

	tests := []test{
		{
			name: "AddValidatorTx",
			buildTx: func(env *environment) *txs.Tx {
				var (
					nodeID    = ids.GenerateTestNodeID()
					chainTime = env.state.GetTimestamp()
					endTime   = chainTime.Add(defaultMaxStakingDuration)
				)

				tx, err := env.txBuilder.NewAddValidatorTx(
					defaultMinValidatorStake,
					0, // startTime
					uint64(endTime.Unix()),
					nodeID,
					ids.ShortEmpty,            // reward address,
					reward.PercentDenominator, // shares
					preFundedKeys,
					ids.ShortEmpty, // change address
					nil,            // memo
				)
				require.NoError(t, err)

				return tx
			},
			expectedErr: ErrAddValidatorTxPostDurango,
		},
		{
			name: "AddDelegatorTx",
			buildTx: func(env *environment) *txs.Tx {
				var primaryValidator *state.Staker
				it, err := env.state.GetCurrentStakerIterator()
				require.NoError(t, err)
				for it.Next() {
					staker := it.Value()
					if staker.Priority != txs.PrimaryNetworkValidatorCurrentPriority {
						continue
					}
					primaryValidator = staker
					break
				}
				it.Release()

				tx, err := env.txBuilder.NewAddDelegatorTx(
					defaultMinValidatorStake,
					0, // startTime
					uint64(primaryValidator.EndTime.Unix()),
					primaryValidator.NodeID,
					ids.ShortEmpty, // reward address,
					preFundedKeys,
					ids.ShortEmpty, // change address
					nil,            // memo
				)
				require.NoError(t, err)

				return tx
			},
			expectedErr: ErrAddDelegatorTxPostDurango,
		},
	}

	for _, tt := range tests {
		t.Run(tt.name, func(t *testing.T) {
			require := require.New(t)

<<<<<<< HEAD
			env := newEnvironment(t, durangoFork)
=======
			env := newEnvironment(t, durango)
>>>>>>> 1c92a173
			env.ctx.Lock.Lock()
			defer env.ctx.Lock.Unlock()

			onAcceptState, err := state.NewDiff(env.state.GetLastAccepted(), env)
			require.NoError(err)

			tx := tt.buildTx(env)

			err = tx.Unsigned.Visit(&StandardTxExecutor{
				Backend: &env.backend,
				State:   onAcceptState,
				Tx:      tx,
			})
			require.ErrorIs(err, tt.expectedErr)
		})
	}
}

// Verifies that the Memo field is required to be empty post-Durango
func TestDurangoMemoField(t *testing.T) {
	type test struct {
		name      string
		setupTest func(env *environment, memoField []byte) (*txs.Tx, state.Diff)
	}

	tests := []test{
		{
			name: "AddSubnetValidatorTx",
			setupTest: func(env *environment, memoField []byte) (*txs.Tx, state.Diff) {
				var primaryValidator *state.Staker
				it, err := env.state.GetCurrentStakerIterator()
				require.NoError(t, err)
				for it.Next() {
					staker := it.Value()
					if staker.Priority != txs.PrimaryNetworkValidatorCurrentPriority {
						continue
					}
					primaryValidator = staker
					break
				}
				it.Release()

				tx, err := env.txBuilder.NewAddSubnetValidatorTx(
					defaultMinValidatorStake,
					0, // startTime
					uint64(primaryValidator.EndTime.Unix()),
					primaryValidator.NodeID,
					testSubnet1.TxID,
					preFundedKeys,
					ids.ShortEmpty,
					memoField,
				)
				require.NoError(t, err)

				onAcceptState, err := state.NewDiff(env.state.GetLastAccepted(), env)
				require.NoError(t, err)
				return tx, onAcceptState
			},
		},
		{
			name: "CreateChainTx",
			setupTest: func(env *environment, memoField []byte) (*txs.Tx, state.Diff) {
				tx, err := env.txBuilder.NewCreateChainTx(
					testSubnet1.TxID,
					[]byte{},             // genesisData
					ids.GenerateTestID(), // vmID
					[]ids.ID{},           // fxIDs
					"aaa",                // chain name
					preFundedKeys,
					ids.ShortEmpty,
					memoField,
				)
				require.NoError(t, err)

				onAcceptState, err := state.NewDiff(env.state.GetLastAccepted(), env)
				require.NoError(t, err)

				return tx, onAcceptState
			},
		},
		{
			name: "CreateSubnetTx",
			setupTest: func(env *environment, memoField []byte) (*txs.Tx, state.Diff) {
				tx, err := env.txBuilder.NewCreateSubnetTx(
					1,
					[]ids.ShortID{ids.GenerateTestShortID()},
					preFundedKeys,
					ids.ShortEmpty,
					memoField,
				)
				require.NoError(t, err)

				onAcceptState, err := state.NewDiff(env.state.GetLastAccepted(), env)
				require.NoError(t, err)

				return tx, onAcceptState
			},
		},
		{
			name: "ImportTx",
			setupTest: func(env *environment, memoField []byte) (*txs.Tx, state.Diff) {
				// Skip shared memory checks
				env.backend.Bootstrapped.Set(false)

				var (
					sourceChain  = env.ctx.XChainID
					sourceKey    = preFundedKeys[1]
					sourceAmount = 10 * units.Avax
				)

				sharedMemory := fundedSharedMemory(
					t,
					env,
					sourceKey,
					sourceChain,
					map[ids.ID]uint64{
						env.ctx.AVAXAssetID: sourceAmount,
					},
				)
				env.msm.SharedMemory = sharedMemory

				tx, err := env.txBuilder.NewImportTx(
					sourceChain,
					sourceKey.PublicKey().Address(),
					preFundedKeys,
					ids.ShortEmpty, // change address
					memoField,
				)
				require.NoError(t, err)

				onAcceptState, err := state.NewDiff(env.state.GetLastAccepted(), env)
				require.NoError(t, err)

				return tx, onAcceptState
			},
		},
		{
			name: "ExportTx",
			setupTest: func(env *environment, memoField []byte) (*txs.Tx, state.Diff) {
				tx, err := env.txBuilder.NewExportTx(
					units.Avax,                // amount
					env.ctx.XChainID,          // destination chain
					ids.GenerateTestShortID(), // destination address
					preFundedKeys,
					ids.ShortEmpty, // change address
					memoField,
				)
				require.NoError(t, err)

				onAcceptState, err := state.NewDiff(env.state.GetLastAccepted(), env)
				require.NoError(t, err)

				return tx, onAcceptState
			},
		},
		{
			name: "RemoveSubnetValidatorTx",
			setupTest: func(env *environment, memoField []byte) (*txs.Tx, state.Diff) {
				var primaryValidator *state.Staker
				it, err := env.state.GetCurrentStakerIterator()
				require.NoError(t, err)
				for it.Next() {
					staker := it.Value()
					if staker.Priority != txs.PrimaryNetworkValidatorCurrentPriority {
						continue
					}
					primaryValidator = staker
					break
				}
				it.Release()

				endTime := primaryValidator.EndTime
				subnetValTx, err := env.txBuilder.NewAddSubnetValidatorTx(
					defaultWeight,
					0,
					uint64(endTime.Unix()),
					primaryValidator.NodeID,
					testSubnet1.ID(),
					[]*secp256k1.PrivateKey{testSubnet1ControlKeys[0], testSubnet1ControlKeys[1]},
					ids.ShortEmpty,
					nil,
				)
				require.NoError(t, err)

				onAcceptState, err := state.NewDiff(env.state.GetLastAccepted(), env)
				require.NoError(t, err)

				require.NoError(t, subnetValTx.Unsigned.Visit(&StandardTxExecutor{
					Backend: &env.backend,
					State:   onAcceptState,
					Tx:      subnetValTx,
				}))

				tx, err := env.txBuilder.NewRemoveSubnetValidatorTx(
					primaryValidator.NodeID,
					testSubnet1.ID(),
					preFundedKeys,
					ids.ShortEmpty,
					memoField,
				)
				require.NoError(t, err)

				return tx, onAcceptState
			},
		},
		{
			name: "TransformSubnetTx",
			setupTest: func(env *environment, memoField []byte) (*txs.Tx, state.Diff) {
				tx, err := env.txBuilder.NewTransformSubnetTx(
					testSubnet1.TxID,          // subnetID
					ids.GenerateTestID(),      // assetID
					10,                        // initial supply
					10,                        // max supply
					0,                         // min consumption rate
					reward.PercentDenominator, // max consumption rate
					2,                         // min validator stake
					10,                        // max validator stake
					time.Minute,               // min stake duration
					time.Hour,                 // max stake duration
					1,                         // min delegation fees
					10,                        // min delegator stake
					1,                         // max validator weight factor
					80,                        // uptime requirement
					preFundedKeys,
					ids.ShortEmpty, // change address
					memoField,
				)
				require.NoError(t, err)

				onAcceptState, err := state.NewDiff(env.state.GetLastAccepted(), env)
				require.NoError(t, err)

				return tx, onAcceptState
			},
		},
		{
			name: "AddPermissionlessValidatorTx",
			setupTest: func(env *environment, memoField []byte) (*txs.Tx, state.Diff) {
				var (
					nodeID    = ids.GenerateTestNodeID()
					chainTime = env.state.GetTimestamp()
					endTime   = chainTime.Add(defaultMaxStakingDuration)
				)
				sk, err := bls.NewSecretKey()
				require.NoError(t, err)

				tx, err := env.txBuilder.NewAddPermissionlessValidatorTx(
					env.config.MinValidatorStake,
					0, // start Time
					uint64(endTime.Unix()),
					nodeID,
					signer.NewProofOfPossession(sk),
					ids.ShortEmpty,            // reward address
					reward.PercentDenominator, // shares
					preFundedKeys,
					ids.ShortEmpty, // change address
					memoField,
				)
				require.NoError(t, err)

				onAcceptState, err := state.NewDiff(env.state.GetLastAccepted(), env)
				require.NoError(t, err)

				return tx, onAcceptState
			},
		},
		{
			name: "AddPermissionlessDelegatorTx",
			setupTest: func(env *environment, memoField []byte) (*txs.Tx, state.Diff) {
				var primaryValidator *state.Staker
				it, err := env.state.GetCurrentStakerIterator()
				require.NoError(t, err)
				for it.Next() {
					staker := it.Value()
					if staker.Priority != txs.PrimaryNetworkValidatorCurrentPriority {
						continue
					}
					primaryValidator = staker
					break
				}
				it.Release()

				tx, err := env.txBuilder.NewAddPermissionlessDelegatorTx(
					defaultMinValidatorStake,
					0, // start Time
					uint64(primaryValidator.EndTime.Unix()),
					primaryValidator.NodeID,
					ids.ShortEmpty, // reward address
					preFundedKeys,
					ids.ShortEmpty, // change address
					memoField,
				)
				require.NoError(t, err)

				onAcceptState, err := state.NewDiff(env.state.GetLastAccepted(), env)
				require.NoError(t, err)

				return tx, onAcceptState
			},
		},
		{
			name: "TransferSubnetOwnershipTx",
			setupTest: func(env *environment, memoField []byte) (*txs.Tx, state.Diff) {
				tx, err := env.txBuilder.NewTransferSubnetOwnershipTx(
					testSubnet1.TxID,
					1,
					[]ids.ShortID{ids.ShortEmpty},
					preFundedKeys,
					ids.ShortEmpty, // change address
					memoField,
				)
				require.NoError(t, err)

				onAcceptState, err := state.NewDiff(env.state.GetLastAccepted(), env)
				require.NoError(t, err)

				return tx, onAcceptState
			},
		},
		{
			name: "BaseTx",
			setupTest: func(env *environment, memoField []byte) (*txs.Tx, state.Diff) {
				tx, err := env.txBuilder.NewBaseTx(
					1,
					secp256k1fx.OutputOwners{
						Threshold: 1,
						Addrs:     []ids.ShortID{ids.ShortEmpty},
					},
					preFundedKeys,
					ids.ShortEmpty,
					memoField,
				)
				require.NoError(t, err)

				onAcceptState, err := state.NewDiff(env.state.GetLastAccepted(), env)
				require.NoError(t, err)

				return tx, onAcceptState
			},
		},
	}

	for _, tt := range tests {
		t.Run(tt.name, func(t *testing.T) {
			require := require.New(t)

<<<<<<< HEAD
			env := newEnvironment(t, durangoFork)
=======
			env := newEnvironment(t, durango)
>>>>>>> 1c92a173
			env.ctx.Lock.Lock()
			defer env.ctx.Lock.Unlock()

			// Populated memo field should error
			tx, onAcceptState := tt.setupTest(env, []byte{'m', 'e', 'm', 'o'})
			err := tx.Unsigned.Visit(&StandardTxExecutor{
				Backend: &env.backend,
				State:   onAcceptState,
				Tx:      tx,
			})
			require.ErrorIs(err, avax.ErrMemoTooLarge)

			// Empty memo field should not error
			tx, onAcceptState = tt.setupTest(env, []byte{})
			require.NoError(tx.Unsigned.Visit(&StandardTxExecutor{
				Backend: &env.backend,
				State:   onAcceptState,
				Tx:      tx,
			}))
		})
	}
}

// Returns a RemoveSubnetValidatorTx that passes syntactic verification.
// Memo field is empty as required post Durango activation
func newRemoveSubnetValidatorTx(t *testing.T) (*txs.RemoveSubnetValidatorTx, *txs.Tx) {
	t.Helper()

	creds := []verify.Verifiable{
		&secp256k1fx.Credential{
			Sigs: make([][65]byte, 1),
		},
		&secp256k1fx.Credential{
			Sigs: make([][65]byte, 1),
		},
	}
	unsignedTx := &txs.RemoveSubnetValidatorTx{
		BaseTx: txs.BaseTx{
			BaseTx: avax.BaseTx{
				Ins: []*avax.TransferableInput{{
					UTXOID: avax.UTXOID{
						TxID: ids.GenerateTestID(),
					},
					Asset: avax.Asset{
						ID: ids.GenerateTestID(),
					},
					In: &secp256k1fx.TransferInput{
						Amt: 1,
						Input: secp256k1fx.Input{
							SigIndices: []uint32{0, 1},
						},
					},
				}},
				Outs: []*avax.TransferableOutput{
					{
						Asset: avax.Asset{
							ID: ids.GenerateTestID(),
						},
						Out: &secp256k1fx.TransferOutput{
							Amt: 1,
							OutputOwners: secp256k1fx.OutputOwners{
								Threshold: 1,
								Addrs:     []ids.ShortID{ids.GenerateTestShortID()},
							},
						},
					},
				},
			},
		},
		Subnet: ids.GenerateTestID(),
		NodeID: ids.GenerateTestNodeID(),
		SubnetAuth: &secp256k1fx.Credential{
			Sigs: make([][65]byte, 1),
		},
	}
	tx := &txs.Tx{
		Unsigned: unsignedTx,
		Creds:    creds,
	}
	require.NoError(t, tx.Initialize(txs.Codec))
	return unsignedTx, tx
}

// mock implementations that can be used in tests
// for verifying RemoveSubnetValidatorTx.
type removeSubnetValidatorTxVerifyEnv struct {
	latestForkTime time.Time
	fx             *fx.MockFx
	flowChecker    *utxo.MockVerifier
	unsignedTx     *txs.RemoveSubnetValidatorTx
	tx             *txs.Tx
	state          *state.MockDiff
	staker         *state.Staker
}

// Returns mock implementations that can be used in tests
// for verifying RemoveSubnetValidatorTx.
func newValidRemoveSubnetValidatorTxVerifyEnv(t *testing.T, ctrl *gomock.Controller) removeSubnetValidatorTxVerifyEnv {
	t.Helper()

	now := time.Now()
	mockFx := fx.NewMockFx(ctrl)
	mockFlowChecker := utxo.NewMockVerifier(ctrl)
	unsignedTx, tx := newRemoveSubnetValidatorTx(t)
	mockState := state.NewMockDiff(ctrl)
	return removeSubnetValidatorTxVerifyEnv{
		latestForkTime: now,
		fx:             mockFx,
		flowChecker:    mockFlowChecker,
		unsignedTx:     unsignedTx,
		tx:             tx,
		state:          mockState,
		staker: &state.Staker{
			TxID:     ids.GenerateTestID(),
			NodeID:   ids.GenerateTestNodeID(),
			Priority: txs.SubnetPermissionedValidatorCurrentPriority,
		},
	}
}

func TestStandardExecutorRemoveSubnetValidatorTx(t *testing.T) {
	type test struct {
		name        string
		newExecutor func(*gomock.Controller) (*txs.RemoveSubnetValidatorTx, *StandardTxExecutor)
		expectedErr error
	}

	tests := []test{
		{
			name: "valid tx",
			newExecutor: func(ctrl *gomock.Controller) (*txs.RemoveSubnetValidatorTx, *StandardTxExecutor) {
				env := newValidRemoveSubnetValidatorTxVerifyEnv(t, ctrl)

				// Set dependency expectations.
				env.state.EXPECT().GetTimestamp().Return(env.latestForkTime).AnyTimes()
				env.state.EXPECT().GetCurrentValidator(env.unsignedTx.Subnet, env.unsignedTx.NodeID).Return(env.staker, nil).Times(1)
				subnetOwner := fx.NewMockOwner(ctrl)
				env.state.EXPECT().GetSubnetOwner(env.unsignedTx.Subnet).Return(subnetOwner, nil).Times(1)
				env.fx.EXPECT().VerifyPermission(env.unsignedTx, env.unsignedTx.SubnetAuth, env.tx.Creds[len(env.tx.Creds)-1], subnetOwner).Return(nil).Times(1)
				env.flowChecker.EXPECT().VerifySpend(
					env.unsignedTx, env.state, env.unsignedTx.Ins, env.unsignedTx.Outs, env.tx.Creds[:len(env.tx.Creds)-1], gomock.Any(),
				).Return(nil).Times(1)
				env.state.EXPECT().DeleteCurrentValidator(env.staker)
				env.state.EXPECT().DeleteUTXO(gomock.Any()).Times(len(env.unsignedTx.Ins))
				env.state.EXPECT().AddUTXO(gomock.Any()).Times(len(env.unsignedTx.Outs))
				e := &StandardTxExecutor{
					Backend: &Backend{
						Config: &config.Config{
							BanffTime:    env.latestForkTime,
							CortinaTime:  env.latestForkTime,
							DurangoTime:  env.latestForkTime,
							EUpgradeTime: mockable.MaxTime,
						},
						Bootstrapped: &utils.Atomic[bool]{},
						Fx:           env.fx,
						FlowChecker:  env.flowChecker,
						Ctx:          &snow.Context{},
					},
					Tx:    env.tx,
					State: env.state,
				}
				e.Bootstrapped.Set(true)
				return env.unsignedTx, e
			},
			expectedErr: nil,
		},
		{
			name: "tx fails syntactic verification",
			newExecutor: func(ctrl *gomock.Controller) (*txs.RemoveSubnetValidatorTx, *StandardTxExecutor) {
				env := newValidRemoveSubnetValidatorTxVerifyEnv(t, ctrl)
				// Setting the subnet ID to the Primary Network ID makes the tx fail syntactic verification
				env.tx.Unsigned.(*txs.RemoveSubnetValidatorTx).Subnet = constants.PrimaryNetworkID
				env.state = state.NewMockDiff(ctrl)
				e := &StandardTxExecutor{
					Backend: &Backend{
						Config: &config.Config{
							BanffTime:    env.latestForkTime,
							CortinaTime:  env.latestForkTime,
							DurangoTime:  env.latestForkTime,
							EUpgradeTime: mockable.MaxTime,
						},
						Bootstrapped: &utils.Atomic[bool]{},
						Fx:           env.fx,
						FlowChecker:  env.flowChecker,
						Ctx:          &snow.Context{},
					},
					Tx:    env.tx,
					State: env.state,
				}
				e.Bootstrapped.Set(true)
				return env.unsignedTx, e
			},
			expectedErr: txs.ErrRemovePrimaryNetworkValidator,
		},
		{
			name: "node isn't a validator of the subnet",
			newExecutor: func(ctrl *gomock.Controller) (*txs.RemoveSubnetValidatorTx, *StandardTxExecutor) {
				env := newValidRemoveSubnetValidatorTxVerifyEnv(t, ctrl)
				env.state = state.NewMockDiff(ctrl)
				env.state.EXPECT().GetTimestamp().Return(env.latestForkTime)
				env.state.EXPECT().GetCurrentValidator(env.unsignedTx.Subnet, env.unsignedTx.NodeID).Return(nil, database.ErrNotFound)
				env.state.EXPECT().GetPendingValidator(env.unsignedTx.Subnet, env.unsignedTx.NodeID).Return(nil, database.ErrNotFound)
				e := &StandardTxExecutor{
					Backend: &Backend{
						Config: &config.Config{
							BanffTime:    env.latestForkTime,
							CortinaTime:  env.latestForkTime,
							DurangoTime:  env.latestForkTime,
							EUpgradeTime: mockable.MaxTime,
						},
						Bootstrapped: &utils.Atomic[bool]{},
						Fx:           env.fx,
						FlowChecker:  env.flowChecker,
						Ctx:          &snow.Context{},
					},
					Tx:    env.tx,
					State: env.state,
				}
				e.Bootstrapped.Set(true)
				return env.unsignedTx, e
			},
			expectedErr: ErrNotValidator,
		},
		{
			name: "validator is permissionless",
			newExecutor: func(ctrl *gomock.Controller) (*txs.RemoveSubnetValidatorTx, *StandardTxExecutor) {
				env := newValidRemoveSubnetValidatorTxVerifyEnv(t, ctrl)

				staker := *env.staker
				staker.Priority = txs.SubnetPermissionlessValidatorCurrentPriority

				// Set dependency expectations.
				env.state.EXPECT().GetTimestamp().Return(env.latestForkTime)
				env.state.EXPECT().GetCurrentValidator(env.unsignedTx.Subnet, env.unsignedTx.NodeID).Return(&staker, nil).Times(1)
				e := &StandardTxExecutor{
					Backend: &Backend{
						Config: &config.Config{
							BanffTime:    env.latestForkTime,
							CortinaTime:  env.latestForkTime,
							DurangoTime:  env.latestForkTime,
							EUpgradeTime: mockable.MaxTime,
						},
						Bootstrapped: &utils.Atomic[bool]{},
						Fx:           env.fx,
						FlowChecker:  env.flowChecker,
						Ctx:          &snow.Context{},
					},
					Tx:    env.tx,
					State: env.state,
				}
				e.Bootstrapped.Set(true)
				return env.unsignedTx, e
			},
			expectedErr: ErrRemovePermissionlessValidator,
		},
		{
			name: "tx has no credentials",
			newExecutor: func(ctrl *gomock.Controller) (*txs.RemoveSubnetValidatorTx, *StandardTxExecutor) {
				env := newValidRemoveSubnetValidatorTxVerifyEnv(t, ctrl)
				// Remove credentials
				env.tx.Creds = nil
				env.state = state.NewMockDiff(ctrl)
				env.state.EXPECT().GetTimestamp().Return(env.latestForkTime)
				env.state.EXPECT().GetCurrentValidator(env.unsignedTx.Subnet, env.unsignedTx.NodeID).Return(env.staker, nil)
				e := &StandardTxExecutor{
					Backend: &Backend{
						Config: &config.Config{
							BanffTime:    env.latestForkTime,
							CortinaTime:  env.latestForkTime,
							DurangoTime:  env.latestForkTime,
							EUpgradeTime: mockable.MaxTime,
						},
						Bootstrapped: &utils.Atomic[bool]{},
						Fx:           env.fx,
						FlowChecker:  env.flowChecker,
						Ctx:          &snow.Context{},
					},
					Tx:    env.tx,
					State: env.state,
				}
				e.Bootstrapped.Set(true)
				return env.unsignedTx, e
			},
			expectedErr: errWrongNumberOfCredentials,
		},
		{
			name: "can't find subnet",
			newExecutor: func(ctrl *gomock.Controller) (*txs.RemoveSubnetValidatorTx, *StandardTxExecutor) {
				env := newValidRemoveSubnetValidatorTxVerifyEnv(t, ctrl)
				env.state = state.NewMockDiff(ctrl)
				env.state.EXPECT().GetTimestamp().Return(env.latestForkTime)
				env.state.EXPECT().GetCurrentValidator(env.unsignedTx.Subnet, env.unsignedTx.NodeID).Return(env.staker, nil)
				env.state.EXPECT().GetSubnetOwner(env.unsignedTx.Subnet).Return(nil, database.ErrNotFound)
				e := &StandardTxExecutor{
					Backend: &Backend{
						Config: &config.Config{
							BanffTime:    env.latestForkTime,
							CortinaTime:  env.latestForkTime,
							DurangoTime:  env.latestForkTime,
							EUpgradeTime: mockable.MaxTime,
						},
						Bootstrapped: &utils.Atomic[bool]{},
						Fx:           env.fx,
						FlowChecker:  env.flowChecker,
						Ctx:          &snow.Context{},
					},
					Tx:    env.tx,
					State: env.state,
				}
				e.Bootstrapped.Set(true)
				return env.unsignedTx, e
			},
			expectedErr: database.ErrNotFound,
		},
		{
			name: "no permission to remove validator",
			newExecutor: func(ctrl *gomock.Controller) (*txs.RemoveSubnetValidatorTx, *StandardTxExecutor) {
				env := newValidRemoveSubnetValidatorTxVerifyEnv(t, ctrl)
				env.state = state.NewMockDiff(ctrl)
				env.state.EXPECT().GetTimestamp().Return(env.latestForkTime)
				env.state.EXPECT().GetCurrentValidator(env.unsignedTx.Subnet, env.unsignedTx.NodeID).Return(env.staker, nil)
				subnetOwner := fx.NewMockOwner(ctrl)
				env.state.EXPECT().GetSubnetOwner(env.unsignedTx.Subnet).Return(subnetOwner, nil)
				env.fx.EXPECT().VerifyPermission(gomock.Any(), env.unsignedTx.SubnetAuth, env.tx.Creds[len(env.tx.Creds)-1], subnetOwner).Return(errTest)
				e := &StandardTxExecutor{
					Backend: &Backend{
						Config: &config.Config{
							BanffTime:    env.latestForkTime,
							CortinaTime:  env.latestForkTime,
							DurangoTime:  env.latestForkTime,
							EUpgradeTime: mockable.MaxTime,
						},
						Bootstrapped: &utils.Atomic[bool]{},
						Fx:           env.fx,
						FlowChecker:  env.flowChecker,
						Ctx:          &snow.Context{},
					},
					Tx:    env.tx,
					State: env.state,
				}
				e.Bootstrapped.Set(true)
				return env.unsignedTx, e
			},
			expectedErr: errUnauthorizedSubnetModification,
		},
		{
			name: "flow checker failed",
			newExecutor: func(ctrl *gomock.Controller) (*txs.RemoveSubnetValidatorTx, *StandardTxExecutor) {
				env := newValidRemoveSubnetValidatorTxVerifyEnv(t, ctrl)
				env.state = state.NewMockDiff(ctrl)
				env.state.EXPECT().GetTimestamp().Return(env.latestForkTime)
				env.state.EXPECT().GetCurrentValidator(env.unsignedTx.Subnet, env.unsignedTx.NodeID).Return(env.staker, nil)
				subnetOwner := fx.NewMockOwner(ctrl)
				env.state.EXPECT().GetSubnetOwner(env.unsignedTx.Subnet).Return(subnetOwner, nil)
				env.fx.EXPECT().VerifyPermission(gomock.Any(), env.unsignedTx.SubnetAuth, env.tx.Creds[len(env.tx.Creds)-1], subnetOwner).Return(nil)
				env.flowChecker.EXPECT().VerifySpend(
					gomock.Any(), gomock.Any(), gomock.Any(), gomock.Any(), gomock.Any(), gomock.Any(),
				).Return(errTest)
				e := &StandardTxExecutor{
					Backend: &Backend{
						Config: &config.Config{
							BanffTime:    env.latestForkTime,
							CortinaTime:  env.latestForkTime,
							DurangoTime:  env.latestForkTime,
							EUpgradeTime: mockable.MaxTime,
						},
						Bootstrapped: &utils.Atomic[bool]{},
						Fx:           env.fx,
						FlowChecker:  env.flowChecker,
						Ctx:          &snow.Context{},
					},
					Tx:    env.tx,
					State: env.state,
				}
				e.Bootstrapped.Set(true)
				return env.unsignedTx, e
			},
			expectedErr: ErrFlowCheckFailed,
		},
	}

	for _, tt := range tests {
		t.Run(tt.name, func(t *testing.T) {
			require := require.New(t)
			ctrl := gomock.NewController(t)

			unsignedTx, executor := tt.newExecutor(ctrl)
			err := executor.RemoveSubnetValidatorTx(unsignedTx)
			require.ErrorIs(err, tt.expectedErr)
		})
	}
}

// Returns a TransformSubnetTx that passes syntactic verification.
// Memo field is empty as required post Durango activation
func newTransformSubnetTx(t *testing.T) (*txs.TransformSubnetTx, *txs.Tx) {
	t.Helper()

	creds := []verify.Verifiable{
		&secp256k1fx.Credential{
			Sigs: make([][65]byte, 1),
		},
		&secp256k1fx.Credential{
			Sigs: make([][65]byte, 1),
		},
	}
	unsignedTx := &txs.TransformSubnetTx{
		BaseTx: txs.BaseTx{
			BaseTx: avax.BaseTx{
				Ins: []*avax.TransferableInput{{
					UTXOID: avax.UTXOID{
						TxID: ids.GenerateTestID(),
					},
					Asset: avax.Asset{
						ID: ids.GenerateTestID(),
					},
					In: &secp256k1fx.TransferInput{
						Amt: 1,
						Input: secp256k1fx.Input{
							SigIndices: []uint32{0, 1},
						},
					},
				}},
				Outs: []*avax.TransferableOutput{
					{
						Asset: avax.Asset{
							ID: ids.GenerateTestID(),
						},
						Out: &secp256k1fx.TransferOutput{
							Amt: 1,
							OutputOwners: secp256k1fx.OutputOwners{
								Threshold: 1,
								Addrs:     []ids.ShortID{ids.GenerateTestShortID()},
							},
						},
					},
				},
			},
		},
		Subnet:                   ids.GenerateTestID(),
		AssetID:                  ids.GenerateTestID(),
		InitialSupply:            10,
		MaximumSupply:            10,
		MinConsumptionRate:       0,
		MaxConsumptionRate:       reward.PercentDenominator,
		MinValidatorStake:        2,
		MaxValidatorStake:        10,
		MinStakeDuration:         1,
		MaxStakeDuration:         2,
		MinDelegationFee:         reward.PercentDenominator,
		MinDelegatorStake:        1,
		MaxValidatorWeightFactor: 1,
		UptimeRequirement:        reward.PercentDenominator,
		SubnetAuth: &secp256k1fx.Credential{
			Sigs: make([][65]byte, 1),
		},
	}
	tx := &txs.Tx{
		Unsigned: unsignedTx,
		Creds:    creds,
	}
	require.NoError(t, tx.Initialize(txs.Codec))
	return unsignedTx, tx
}

// mock implementations that can be used in tests
// for verifying TransformSubnetTx.
type transformSubnetTxVerifyEnv struct {
	latestForkTime time.Time
	fx             *fx.MockFx
	flowChecker    *utxo.MockVerifier
	unsignedTx     *txs.TransformSubnetTx
	tx             *txs.Tx
	state          *state.MockDiff
	staker         *state.Staker
}

// Returns mock implementations that can be used in tests
// for verifying TransformSubnetTx.
func newValidTransformSubnetTxVerifyEnv(t *testing.T, ctrl *gomock.Controller) transformSubnetTxVerifyEnv {
	t.Helper()

	now := time.Now()
	mockFx := fx.NewMockFx(ctrl)
	mockFlowChecker := utxo.NewMockVerifier(ctrl)
	unsignedTx, tx := newTransformSubnetTx(t)
	mockState := state.NewMockDiff(ctrl)
	return transformSubnetTxVerifyEnv{
		latestForkTime: now,
		fx:             mockFx,
		flowChecker:    mockFlowChecker,
		unsignedTx:     unsignedTx,
		tx:             tx,
		state:          mockState,
		staker: &state.Staker{
			TxID:   ids.GenerateTestID(),
			NodeID: ids.GenerateTestNodeID(),
		},
	}
}

func TestStandardExecutorTransformSubnetTx(t *testing.T) {
	type test struct {
		name        string
		newExecutor func(*gomock.Controller) (*txs.TransformSubnetTx, *StandardTxExecutor)
		err         error
	}

	tests := []test{
		{
			name: "tx fails syntactic verification",
			newExecutor: func(ctrl *gomock.Controller) (*txs.TransformSubnetTx, *StandardTxExecutor) {
				env := newValidTransformSubnetTxVerifyEnv(t, ctrl)
				// Setting the tx to nil makes the tx fail syntactic verification
				env.tx.Unsigned = (*txs.TransformSubnetTx)(nil)
				env.state = state.NewMockDiff(ctrl)
				e := &StandardTxExecutor{
					Backend: &Backend{
						Config: &config.Config{
							BanffTime:    env.latestForkTime,
							CortinaTime:  env.latestForkTime,
							DurangoTime:  env.latestForkTime,
							EUpgradeTime: mockable.MaxTime,
						},
						Bootstrapped: &utils.Atomic[bool]{},
						Fx:           env.fx,
						FlowChecker:  env.flowChecker,
						Ctx:          &snow.Context{},
					},
					Tx:    env.tx,
					State: env.state,
				}
				e.Bootstrapped.Set(true)
				return env.unsignedTx, e
			},
			err: txs.ErrNilTx,
		},
		{
			name: "max stake duration too large",
			newExecutor: func(ctrl *gomock.Controller) (*txs.TransformSubnetTx, *StandardTxExecutor) {
				env := newValidTransformSubnetTxVerifyEnv(t, ctrl)
				env.unsignedTx.MaxStakeDuration = math.MaxUint32
				env.state = state.NewMockDiff(ctrl)
				env.state.EXPECT().GetTimestamp().Return(env.latestForkTime)
				e := &StandardTxExecutor{
					Backend: &Backend{
						Config: &config.Config{
							BanffTime:    env.latestForkTime,
							CortinaTime:  env.latestForkTime,
							DurangoTime:  env.latestForkTime,
							EUpgradeTime: mockable.MaxTime,
						},
						Bootstrapped: &utils.Atomic[bool]{},
						Fx:           env.fx,
						FlowChecker:  env.flowChecker,
						Ctx:          &snow.Context{},
					},
					Tx:    env.tx,
					State: env.state,
				}
				e.Bootstrapped.Set(true)
				return env.unsignedTx, e
			},
			err: errMaxStakeDurationTooLarge,
		},
		{
			name: "fail subnet authorization",
			newExecutor: func(ctrl *gomock.Controller) (*txs.TransformSubnetTx, *StandardTxExecutor) {
				env := newValidTransformSubnetTxVerifyEnv(t, ctrl)
				// Remove credentials
				env.tx.Creds = nil
				env.state = state.NewMockDiff(ctrl)
				env.state.EXPECT().GetTimestamp().Return(env.latestForkTime)
				e := &StandardTxExecutor{
					Backend: &Backend{
						Config: &config.Config{
							BanffTime:        env.latestForkTime,
							CortinaTime:      env.latestForkTime,
							DurangoTime:      env.latestForkTime,
							MaxStakeDuration: math.MaxInt64,
							EUpgradeTime:     mockable.MaxTime,
						},
						Bootstrapped: &utils.Atomic[bool]{},
						Fx:           env.fx,
						FlowChecker:  env.flowChecker,
						Ctx:          &snow.Context{},
					},
					Tx:    env.tx,
					State: env.state,
				}
				e.Bootstrapped.Set(true)
				return env.unsignedTx, e
			},
			err: errWrongNumberOfCredentials,
		},
		{
			name: "flow checker failed",
			newExecutor: func(ctrl *gomock.Controller) (*txs.TransformSubnetTx, *StandardTxExecutor) {
				env := newValidTransformSubnetTxVerifyEnv(t, ctrl)
				env.state = state.NewMockDiff(ctrl)
				subnetOwner := fx.NewMockOwner(ctrl)
				env.state.EXPECT().GetTimestamp().Return(env.latestForkTime)
				env.state.EXPECT().GetSubnetOwner(env.unsignedTx.Subnet).Return(subnetOwner, nil)
				env.state.EXPECT().GetSubnetTransformation(env.unsignedTx.Subnet).Return(nil, database.ErrNotFound).Times(1)
				env.fx.EXPECT().VerifyPermission(gomock.Any(), env.unsignedTx.SubnetAuth, env.tx.Creds[len(env.tx.Creds)-1], subnetOwner).Return(nil)
				env.flowChecker.EXPECT().VerifySpend(
					gomock.Any(), gomock.Any(), gomock.Any(), gomock.Any(), gomock.Any(), gomock.Any(),
				).Return(ErrFlowCheckFailed)
				e := &StandardTxExecutor{
					Backend: &Backend{
						Config: &config.Config{
							BanffTime:        env.latestForkTime,
							CortinaTime:      env.latestForkTime,
							DurangoTime:      env.latestForkTime,
							EUpgradeTime:     mockable.MaxTime,
							MaxStakeDuration: math.MaxInt64,
						},
						Bootstrapped: &utils.Atomic[bool]{},
						Fx:           env.fx,
						FlowChecker:  env.flowChecker,
						Ctx:          &snow.Context{},
					},
					Tx:    env.tx,
					State: env.state,
				}
				e.Bootstrapped.Set(true)
				return env.unsignedTx, e
			},
			err: ErrFlowCheckFailed,
		},
		{
			name: "valid tx",
			newExecutor: func(ctrl *gomock.Controller) (*txs.TransformSubnetTx, *StandardTxExecutor) {
				env := newValidTransformSubnetTxVerifyEnv(t, ctrl)

				// Set dependency expectations.
				subnetOwner := fx.NewMockOwner(ctrl)
				env.state.EXPECT().GetTimestamp().Return(env.latestForkTime)
				env.state.EXPECT().GetSubnetOwner(env.unsignedTx.Subnet).Return(subnetOwner, nil).Times(1)
				env.state.EXPECT().GetSubnetTransformation(env.unsignedTx.Subnet).Return(nil, database.ErrNotFound).Times(1)
				env.fx.EXPECT().VerifyPermission(env.unsignedTx, env.unsignedTx.SubnetAuth, env.tx.Creds[len(env.tx.Creds)-1], subnetOwner).Return(nil).Times(1)
				env.flowChecker.EXPECT().VerifySpend(
					env.unsignedTx, env.state, env.unsignedTx.Ins, env.unsignedTx.Outs, env.tx.Creds[:len(env.tx.Creds)-1], gomock.Any(),
				).Return(nil).Times(1)
				env.state.EXPECT().AddSubnetTransformation(env.tx)
				env.state.EXPECT().SetCurrentSupply(env.unsignedTx.Subnet, env.unsignedTx.InitialSupply)
				env.state.EXPECT().DeleteUTXO(gomock.Any()).Times(len(env.unsignedTx.Ins))
				env.state.EXPECT().AddUTXO(gomock.Any()).Times(len(env.unsignedTx.Outs))
				e := &StandardTxExecutor{
					Backend: &Backend{
						Config: &config.Config{
							BanffTime:        env.latestForkTime,
							CortinaTime:      env.latestForkTime,
							DurangoTime:      env.latestForkTime,
							EUpgradeTime:     mockable.MaxTime,
							MaxStakeDuration: math.MaxInt64,
						},
						Bootstrapped: &utils.Atomic[bool]{},
						Fx:           env.fx,
						FlowChecker:  env.flowChecker,
						Ctx:          &snow.Context{},
					},
					Tx:    env.tx,
					State: env.state,
				}
				e.Bootstrapped.Set(true)
				return env.unsignedTx, e
			},
			err: nil,
		},
	}

	for _, tt := range tests {
		t.Run(tt.name, func(t *testing.T) {
			ctrl := gomock.NewController(t)

			unsignedTx, executor := tt.newExecutor(ctrl)
			err := executor.TransformSubnetTx(unsignedTx)
			require.ErrorIs(t, err, tt.err)
		})
	}
}<|MERGE_RESOLUTION|>--- conflicted
+++ resolved
@@ -801,11 +801,7 @@
 
 func TestBanffStandardTxExecutorAddValidator(t *testing.T) {
 	require := require.New(t)
-<<<<<<< HEAD
-	env := newEnvironment(t, banffFork)
-=======
 	env := newEnvironment(t, banff)
->>>>>>> 1c92a173
 	env.ctx.Lock.Lock()
 	defer env.ctx.Lock.Unlock()
 
@@ -1052,11 +1048,7 @@
 		t.Run(tt.name, func(t *testing.T) {
 			require := require.New(t)
 
-<<<<<<< HEAD
-			env := newEnvironment(t, durangoFork)
-=======
 			env := newEnvironment(t, durango)
->>>>>>> 1c92a173
 			env.ctx.Lock.Lock()
 			defer env.ctx.Lock.Unlock()
 
@@ -1403,11 +1395,7 @@
 		t.Run(tt.name, func(t *testing.T) {
 			require := require.New(t)
 
-<<<<<<< HEAD
-			env := newEnvironment(t, durangoFork)
-=======
 			env := newEnvironment(t, durango)
->>>>>>> 1c92a173
 			env.ctx.Lock.Lock()
 			defer env.ctx.Lock.Unlock()
 
