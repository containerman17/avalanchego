--- conflicted
+++ resolved
@@ -1600,19 +1600,11 @@
 				env.state.EXPECT().DeleteUTXO(gomock.Any()).Times(len(env.unsignedTx.Ins))
 				env.state.EXPECT().AddUTXO(gomock.Any()).Times(len(env.unsignedTx.Outs))
 
-<<<<<<< HEAD
-				cfg := &config.Config{
-					BanffTime:    env.latestForkTime,
-					CortinaTime:  env.latestForkTime,
-					DurangoTime:  env.latestForkTime,
-					EUpgradeTime: mockable.MaxTime,
-				}
+				cfg := defaultTestConfig(env.latestForkTime)
 				feeCfg := cfg.GetDynamicFeesConfig(env.state.GetTimestamp())
-=======
->>>>>>> cf039ed9
 				e := &StandardTxExecutor{
 					Backend: &Backend{
-						Config:       defaultTestConfig(env.latestForkTime),
+						Config:       cfg,
 						Bootstrapped: &utils.Atomic[bool]{},
 						Fx:           env.fx,
 						FlowChecker:  env.flowChecker,
@@ -1636,20 +1628,11 @@
 				env.tx.Unsigned.(*txs.RemoveSubnetValidatorTx).Subnet = constants.PrimaryNetworkID
 				env.state = state.NewMockDiff(ctrl)
 
-<<<<<<< HEAD
-				cfg := &config.Config{
-					BanffTime:    env.latestForkTime,
-					CortinaTime:  env.latestForkTime,
-					DurangoTime:  env.latestForkTime,
-					EUpgradeTime: mockable.MaxTime,
-				}
-
+				cfg := defaultTestConfig(env.latestForkTime)
 				feeCfg := cfg.GetDynamicFeesConfig(time.Time{}) // pre E upgrade
-=======
->>>>>>> cf039ed9
 				e := &StandardTxExecutor{
 					Backend: &Backend{
-						Config:       defaultTestConfig(env.latestForkTime),
+						Config:       cfg,
 						Bootstrapped: &utils.Atomic[bool]{},
 						Fx:           env.fx,
 						FlowChecker:  env.flowChecker,
@@ -1674,19 +1657,11 @@
 				env.state.EXPECT().GetCurrentValidator(env.unsignedTx.Subnet, env.unsignedTx.NodeID).Return(nil, database.ErrNotFound)
 				env.state.EXPECT().GetPendingValidator(env.unsignedTx.Subnet, env.unsignedTx.NodeID).Return(nil, database.ErrNotFound)
 
-<<<<<<< HEAD
-				cfg := &config.Config{
-					BanffTime:    env.latestForkTime,
-					CortinaTime:  env.latestForkTime,
-					DurangoTime:  env.latestForkTime,
-					EUpgradeTime: mockable.MaxTime,
-				}
+				cfg := defaultTestConfig(env.latestForkTime)
 				feeCfg := cfg.GetDynamicFeesConfig(env.state.GetTimestamp())
-=======
->>>>>>> cf039ed9
 				e := &StandardTxExecutor{
 					Backend: &Backend{
-						Config:       defaultTestConfig(env.latestForkTime),
+						Config:       cfg,
 						Bootstrapped: &utils.Atomic[bool]{},
 						Fx:           env.fx,
 						FlowChecker:  env.flowChecker,
@@ -1714,19 +1689,11 @@
 				env.state.EXPECT().GetTimestamp().Return(env.latestForkTime).AnyTimes()
 				env.state.EXPECT().GetCurrentValidator(env.unsignedTx.Subnet, env.unsignedTx.NodeID).Return(&staker, nil).Times(1)
 
-<<<<<<< HEAD
-				cfg := &config.Config{
-					BanffTime:    env.latestForkTime,
-					CortinaTime:  env.latestForkTime,
-					DurangoTime:  env.latestForkTime,
-					EUpgradeTime: mockable.MaxTime,
-				}
+				cfg := defaultTestConfig(env.latestForkTime)
 				feeCfg := cfg.GetDynamicFeesConfig(env.state.GetTimestamp())
-=======
->>>>>>> cf039ed9
 				e := &StandardTxExecutor{
 					Backend: &Backend{
-						Config:       defaultTestConfig(env.latestForkTime),
+						Config:       cfg,
 						Bootstrapped: &utils.Atomic[bool]{},
 						Fx:           env.fx,
 						FlowChecker:  env.flowChecker,
@@ -1752,19 +1719,11 @@
 				env.state.EXPECT().GetTimestamp().Return(env.latestForkTime).AnyTimes()
 				env.state.EXPECT().GetCurrentValidator(env.unsignedTx.Subnet, env.unsignedTx.NodeID).Return(env.staker, nil)
 
-<<<<<<< HEAD
-				cfg := &config.Config{
-					BanffTime:    env.latestForkTime,
-					CortinaTime:  env.latestForkTime,
-					DurangoTime:  env.latestForkTime,
-					EUpgradeTime: mockable.MaxTime,
-				}
+				cfg := defaultTestConfig(env.latestForkTime)
 				feeCfg := cfg.GetDynamicFeesConfig(env.state.GetTimestamp())
-=======
->>>>>>> cf039ed9
 				e := &StandardTxExecutor{
 					Backend: &Backend{
-						Config:       defaultTestConfig(env.latestForkTime),
+						Config:       cfg,
 						Bootstrapped: &utils.Atomic[bool]{},
 						Fx:           env.fx,
 						FlowChecker:  env.flowChecker,
@@ -1789,19 +1748,11 @@
 				env.state.EXPECT().GetCurrentValidator(env.unsignedTx.Subnet, env.unsignedTx.NodeID).Return(env.staker, nil)
 				env.state.EXPECT().GetSubnetOwner(env.unsignedTx.Subnet).Return(nil, database.ErrNotFound)
 
-<<<<<<< HEAD
-				cfg := &config.Config{
-					BanffTime:    env.latestForkTime,
-					CortinaTime:  env.latestForkTime,
-					DurangoTime:  env.latestForkTime,
-					EUpgradeTime: mockable.MaxTime,
-				}
+				cfg := defaultTestConfig(env.latestForkTime)
 				feeCfg := cfg.GetDynamicFeesConfig(env.state.GetTimestamp())
-=======
->>>>>>> cf039ed9
 				e := &StandardTxExecutor{
 					Backend: &Backend{
-						Config:       defaultTestConfig(env.latestForkTime),
+						Config:       cfg,
 						Bootstrapped: &utils.Atomic[bool]{},
 						Fx:           env.fx,
 						FlowChecker:  env.flowChecker,
@@ -1828,19 +1779,11 @@
 				env.state.EXPECT().GetSubnetOwner(env.unsignedTx.Subnet).Return(subnetOwner, nil)
 				env.fx.EXPECT().VerifyPermission(gomock.Any(), env.unsignedTx.SubnetAuth, env.tx.Creds[len(env.tx.Creds)-1], subnetOwner).Return(errTest)
 
-<<<<<<< HEAD
-				cfg := &config.Config{
-					BanffTime:    env.latestForkTime,
-					CortinaTime:  env.latestForkTime,
-					DurangoTime:  env.latestForkTime,
-					EUpgradeTime: mockable.MaxTime,
-				}
+				cfg := defaultTestConfig(env.latestForkTime)
 				feeCfg := cfg.GetDynamicFeesConfig(env.state.GetTimestamp())
-=======
->>>>>>> cf039ed9
 				e := &StandardTxExecutor{
 					Backend: &Backend{
-						Config:       defaultTestConfig(env.latestForkTime),
+						Config:       cfg,
 						Bootstrapped: &utils.Atomic[bool]{},
 						Fx:           env.fx,
 						FlowChecker:  env.flowChecker,
@@ -1870,19 +1813,11 @@
 					gomock.Any(), gomock.Any(), gomock.Any(), gomock.Any(), gomock.Any(), gomock.Any(),
 				).Return(errTest)
 
-<<<<<<< HEAD
-				cfg := &config.Config{
-					BanffTime:    env.latestForkTime,
-					CortinaTime:  env.latestForkTime,
-					DurangoTime:  env.latestForkTime,
-					EUpgradeTime: mockable.MaxTime,
-				}
+				cfg := defaultTestConfig(env.latestForkTime)
 				feeCfg := cfg.GetDynamicFeesConfig(env.state.GetTimestamp())
-=======
->>>>>>> cf039ed9
 				e := &StandardTxExecutor{
 					Backend: &Backend{
-						Config:       defaultTestConfig(env.latestForkTime),
+						Config:       cfg,
 						Bootstrapped: &utils.Atomic[bool]{},
 						Fx:           env.fx,
 						FlowChecker:  env.flowChecker,
@@ -2036,16 +1971,8 @@
 				env.tx.Unsigned = (*txs.TransformSubnetTx)(nil)
 				env.state = state.NewMockDiff(ctrl)
 
-<<<<<<< HEAD
-				cfg := &config.Config{
-					BanffTime:    env.latestForkTime,
-					CortinaTime:  env.latestForkTime,
-					DurangoTime:  env.latestForkTime,
-					EUpgradeTime: mockable.MaxTime,
-				}
+				cfg := defaultTestConfig(env.latestForkTime)
 				feeCfg := cfg.GetDynamicFeesConfig(time.Time{}) // pre E-upgrade
-=======
->>>>>>> cf039ed9
 				e := &StandardTxExecutor{
 					Backend: &Backend{
 						Config:       defaultTestConfig(env.latestForkTime),
@@ -2071,21 +1998,12 @@
 				env.unsignedTx.MaxStakeDuration = math.MaxUint32
 				env.state = state.NewMockDiff(ctrl)
 
-<<<<<<< HEAD
-				cfg := &config.Config{
-					BanffTime:    env.latestForkTime,
-					CortinaTime:  env.latestForkTime,
-					DurangoTime:  env.latestForkTime,
-					EUpgradeTime: mockable.MaxTime,
-				}
+				cfg := defaultTestConfig(env.latestForkTime)
 				env.state.EXPECT().GetTimestamp().Return(env.latestForkTime).AnyTimes()
 				feeCfg := cfg.GetDynamicFeesConfig(env.state.GetTimestamp())
-=======
-				env.state.EXPECT().GetTimestamp().Return(env.latestForkTime)
->>>>>>> cf039ed9
 				e := &StandardTxExecutor{
 					Backend: &Backend{
-						Config:       defaultTestConfig(env.latestForkTime),
+						Config:       cfg,
 						Bootstrapped: &utils.Atomic[bool]{},
 						Fx:           env.fx,
 						FlowChecker:  env.flowChecker,
@@ -2109,22 +2027,10 @@
 				env.tx.Creds = nil
 				env.state = state.NewMockDiff(ctrl)
 
-<<<<<<< HEAD
-				cfg := &config.Config{
-					BanffTime:        env.latestForkTime,
-					CortinaTime:      env.latestForkTime,
-					DurangoTime:      env.latestForkTime,
-					EUpgradeTime:     mockable.MaxTime,
-					MaxStakeDuration: math.MaxInt64,
-				}
+				cfg := defaultTestConfig(env.latestForkTime)
+				cfg.MaxStakeDuration = math.MaxInt64
 				env.state.EXPECT().GetTimestamp().Return(env.latestForkTime).AnyTimes()
 				feeCfg := cfg.GetDynamicFeesConfig(env.state.GetTimestamp())
-=======
-				cfg := defaultTestConfig(env.latestForkTime)
-				cfg.MaxStakeDuration = math.MaxInt64
-				env.state.EXPECT().GetTimestamp().Return(env.latestForkTime)
-
->>>>>>> cf039ed9
 				e := &StandardTxExecutor{
 					Backend: &Backend{
 						Config:       cfg,
@@ -2157,21 +2063,9 @@
 					gomock.Any(), gomock.Any(), gomock.Any(), gomock.Any(), gomock.Any(), gomock.Any(),
 				).Return(ErrFlowCheckFailed)
 
-<<<<<<< HEAD
-				cfg := &config.Config{
-					BanffTime:        env.latestForkTime,
-					CortinaTime:      env.latestForkTime,
-					DurangoTime:      env.latestForkTime,
-					EUpgradeTime:     mockable.MaxTime,
-					MaxStakeDuration: math.MaxInt64,
-				}
-
-				feeCfg := cfg.GetDynamicFeesConfig(env.state.GetTimestamp())
-=======
 				cfg := defaultTestConfig(env.latestForkTime)
 				cfg.MaxStakeDuration = math.MaxInt64
-
->>>>>>> cf039ed9
+				feeCfg := cfg.GetDynamicFeesConfig(env.state.GetTimestamp())
 				e := &StandardTxExecutor{
 					Backend: &Backend{
 						Config:       cfg,
@@ -2209,21 +2103,9 @@
 				env.state.EXPECT().DeleteUTXO(gomock.Any()).Times(len(env.unsignedTx.Ins))
 				env.state.EXPECT().AddUTXO(gomock.Any()).Times(len(env.unsignedTx.Outs))
 
-<<<<<<< HEAD
-				cfg := &config.Config{
-					BanffTime:        env.latestForkTime,
-					CortinaTime:      env.latestForkTime,
-					DurangoTime:      env.latestForkTime,
-					EUpgradeTime:     mockable.MaxTime,
-					MaxStakeDuration: math.MaxInt64,
-				}
-
-				feeCfg := cfg.GetDynamicFeesConfig(env.state.GetTimestamp())
-=======
 				cfg := defaultTestConfig(env.latestForkTime)
 				cfg.MaxStakeDuration = math.MaxInt64
-
->>>>>>> cf039ed9
+				feeCfg := cfg.GetDynamicFeesConfig(env.state.GetTimestamp())
 				e := &StandardTxExecutor{
 					Backend: &Backend{
 						Config:       cfg,
