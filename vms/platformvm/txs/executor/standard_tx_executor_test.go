// Copyright (C) 2019-2024, Ava Labs, Inc. All rights reserved.
// See the file LICENSE for licensing terms.

package executor

import (
	"context"
	"errors"
	"math"
	"math/rand"
	"testing"
	"time"

	"github.com/stretchr/testify/require"
	"go.uber.org/mock/gomock"

	"github.com/ava-labs/avalanchego/database"
	"github.com/ava-labs/avalanchego/ids"
	"github.com/ava-labs/avalanchego/snow"
	"github.com/ava-labs/avalanchego/utils"
	"github.com/ava-labs/avalanchego/utils/constants"
	"github.com/ava-labs/avalanchego/utils/crypto/bls"
	"github.com/ava-labs/avalanchego/utils/crypto/secp256k1"
	"github.com/ava-labs/avalanchego/utils/hashing"
	"github.com/ava-labs/avalanchego/utils/timer/mockable"
	"github.com/ava-labs/avalanchego/utils/units"
	"github.com/ava-labs/avalanchego/vms/components/avax"
	"github.com/ava-labs/avalanchego/vms/components/verify"
	"github.com/ava-labs/avalanchego/vms/platformvm/config"
	"github.com/ava-labs/avalanchego/vms/platformvm/fx"
	"github.com/ava-labs/avalanchego/vms/platformvm/reward"
	"github.com/ava-labs/avalanchego/vms/platformvm/signer"
	"github.com/ava-labs/avalanchego/vms/platformvm/state"
	"github.com/ava-labs/avalanchego/vms/platformvm/status"
	"github.com/ava-labs/avalanchego/vms/platformvm/txs"
	"github.com/ava-labs/avalanchego/vms/platformvm/upgrade"
	"github.com/ava-labs/avalanchego/vms/platformvm/utxo"
	"github.com/ava-labs/avalanchego/vms/secp256k1fx"
	"github.com/ava-labs/avalanchego/wallet/subnet/primary/common"

	walletsigner "github.com/ava-labs/avalanchego/wallet/chain/p/signer"
)

// This tests that the math performed during TransformSubnetTx execution can
// never overflow
const _ time.Duration = math.MaxUint32 * time.Second

var errTest = errors.New("non-nil error")

func TestStandardTxExecutorAddValidatorTxEmptyID(t *testing.T) {
	require := require.New(t)
	env := newEnvironment(t, apricotPhase5)
	env.ctx.Lock.Lock()
	defer env.ctx.Lock.Unlock()

	chainTime := env.state.GetTimestamp()
	startTime := defaultValidateStartTime.Add(1 * time.Second)

	tests := []struct {
		banffTime     time.Time
		expectedError error
	}{
		{ // Case: Before banff
			banffTime:     chainTime.Add(1),
			expectedError: errEmptyNodeID,
		},
		{ // Case: At banff
			banffTime:     chainTime,
			expectedError: errEmptyNodeID,
		},
		{ // Case: After banff
			banffTime:     chainTime.Add(-1),
			expectedError: errEmptyNodeID,
		},
	}
	for _, test := range tests {
		// Case: Empty validator node ID after banff
		env.config.UpgradeConfig.BanffTime = test.banffTime

		builder, signer, feeCalc, err := env.factory.NewWallet(preFundedKeys[0])
		require.NoError(err)

		utx, err := builder.NewAddValidatorTx(
			&txs.Validator{
				NodeID: ids.EmptyNodeID,
				Start:  uint64(startTime.Unix()),
				End:    uint64(defaultValidateEndTime.Unix()),
				Wght:   env.config.MinValidatorStake,
			},
			&secp256k1fx.OutputOwners{
				Threshold: 1,
				Addrs:     []ids.ShortID{ids.GenerateTestShortID()},
			},
			reward.PercentDenominator,
			feeCalc,
		)
		require.NoError(err)
		tx, err := walletsigner.SignUnsigned(context.Background(), signer, utx)
		require.NoError(err)

		stateDiff, err := state.NewDiff(lastAcceptedID, env)
		require.NoError(err)

<<<<<<< HEAD
		feeCalculator, err := state.PickFeeCalculator(env.config, stateDiff, stateDiff.GetTimestamp())
=======
		feeCalculator, err := state.PickFeeCalculator(env.config, stateDiff)
>>>>>>> e65b33c0
		require.NoError(err)
		executor := StandardTxExecutor{
			Backend:       &env.backend,
			State:         stateDiff,
			FeeCalculator: feeCalculator,
			Tx:            tx,
		}
		err = tx.Unsigned.Visit(&executor)
		require.ErrorIs(err, test.expectedError)
	}
}

func TestStandardTxExecutorAddDelegator(t *testing.T) {
	dummyHeight := uint64(1)
	rewardAddress := preFundedKeys[0].PublicKey().Address()
	nodeID := genesisNodeIDs[0]

	newValidatorID := ids.GenerateTestNodeID()
	newValidatorStartTime := defaultValidateStartTime.Add(5 * time.Second)
	newValidatorEndTime := defaultValidateEndTime.Add(-5 * time.Second)

	// [addMinStakeValidator] adds a new validator to the primary network's
	// pending validator set with the minimum staking amount
	addMinStakeValidator := func(env *environment) {
		require := require.New(t)

		builder, signer, feeCalc, err := env.factory.NewWallet(preFundedKeys[0])
		require.NoError(err)
		utx, err := builder.NewAddValidatorTx(
			&txs.Validator{
				NodeID: newValidatorID,
				Start:  uint64(newValidatorStartTime.Unix()),
				End:    uint64(newValidatorEndTime.Unix()),
				Wght:   env.config.MinValidatorStake,
			},
			&secp256k1fx.OutputOwners{
				Threshold: 1,
				Addrs:     []ids.ShortID{rewardAddress},
			},
			reward.PercentDenominator,
			feeCalc,
		)
		require.NoError(err)
		tx, err := walletsigner.SignUnsigned(context.Background(), signer, utx)
		require.NoError(err)

		addValTx := tx.Unsigned.(*txs.AddValidatorTx)
		staker, err := state.NewCurrentStaker(
			tx.ID(),
			addValTx,
			newValidatorStartTime,
			0,
		)
		require.NoError(err)

		env.state.PutCurrentValidator(staker)
		env.state.AddTx(tx, status.Committed)
		env.state.SetHeight(dummyHeight)
		require.NoError(env.state.Commit())
	}

	// [addMaxStakeValidator] adds a new validator to the primary network's
	// pending validator set with the maximum staking amount
	addMaxStakeValidator := func(env *environment) {
		require := require.New(t)

		builder, signer, feeCalc, err := env.factory.NewWallet(preFundedKeys[0])
		require.NoError(err)
		utx, err := builder.NewAddValidatorTx(
			&txs.Validator{
				NodeID: newValidatorID,
				Start:  uint64(newValidatorStartTime.Unix()),
				End:    uint64(newValidatorEndTime.Unix()),
				Wght:   env.config.MaxValidatorStake,
			},
			&secp256k1fx.OutputOwners{
				Threshold: 1,
				Addrs:     []ids.ShortID{rewardAddress},
			},
			reward.PercentDenominator,
			feeCalc,
		)
		require.NoError(err)
		tx, err := walletsigner.SignUnsigned(context.Background(), signer, utx)
		require.NoError(err)

		addValTx := tx.Unsigned.(*txs.AddValidatorTx)
		staker, err := state.NewCurrentStaker(
			tx.ID(),
			addValTx,
			newValidatorStartTime,
			0,
		)
		require.NoError(err)

		env.state.PutCurrentValidator(staker)
		env.state.AddTx(tx, status.Committed)
		env.state.SetHeight(dummyHeight)
		require.NoError(env.state.Commit())
	}

	env := newEnvironment(t, apricotPhase5)
	currentTimestamp := env.state.GetTimestamp()

	type test struct {
		description          string
		stakeAmount          uint64
		startTime            time.Time
		endTime              time.Time
		nodeID               ids.NodeID
		feeKeys              []*secp256k1.PrivateKey
		setup                func(*environment)
		AP3Time              time.Time
		expectedExecutionErr error
	}

	tests := []test{
		{
			description:          "validator stops validating earlier than delegator",
			stakeAmount:          env.config.MinDelegatorStake,
			startTime:            defaultValidateStartTime.Add(time.Second),
			endTime:              defaultValidateEndTime.Add(time.Second),
			nodeID:               nodeID,
			feeKeys:              []*secp256k1.PrivateKey{preFundedKeys[0]},
			setup:                nil,
			AP3Time:              defaultGenesisTime,
			expectedExecutionErr: ErrPeriodMismatch,
		},
		{
			description:          "validator not in the current or pending validator sets",
			stakeAmount:          env.config.MinDelegatorStake,
			startTime:            defaultValidateStartTime.Add(5 * time.Second),
			endTime:              defaultValidateEndTime.Add(-5 * time.Second),
			nodeID:               newValidatorID,
			feeKeys:              []*secp256k1.PrivateKey{preFundedKeys[0]},
			setup:                nil,
			AP3Time:              defaultGenesisTime,
			expectedExecutionErr: database.ErrNotFound,
		},
		{
			description:          "delegator starts before validator",
			stakeAmount:          env.config.MinDelegatorStake,
			startTime:            newValidatorStartTime.Add(-1 * time.Second), // start validating subnet before primary network
			endTime:              newValidatorEndTime,
			nodeID:               newValidatorID,
			feeKeys:              []*secp256k1.PrivateKey{preFundedKeys[0]},
			setup:                addMinStakeValidator,
			AP3Time:              defaultGenesisTime,
			expectedExecutionErr: ErrPeriodMismatch,
		},
		{
			description:          "delegator stops before validator",
			stakeAmount:          env.config.MinDelegatorStake,
			startTime:            newValidatorStartTime,
			endTime:              newValidatorEndTime.Add(time.Second), // stop validating subnet after stopping validating primary network
			nodeID:               newValidatorID,
			feeKeys:              []*secp256k1.PrivateKey{preFundedKeys[0]},
			setup:                addMinStakeValidator,
			AP3Time:              defaultGenesisTime,
			expectedExecutionErr: ErrPeriodMismatch,
		},
		{
			description:          "valid",
			stakeAmount:          env.config.MinDelegatorStake,
			startTime:            newValidatorStartTime, // same start time as for primary network
			endTime:              newValidatorEndTime,   // same end time as for primary network
			nodeID:               newValidatorID,
			feeKeys:              []*secp256k1.PrivateKey{preFundedKeys[0]},
			setup:                addMinStakeValidator,
			AP3Time:              defaultGenesisTime,
			expectedExecutionErr: nil,
		},
		{
			description:          "starts delegating at current timestamp",
			stakeAmount:          env.config.MinDelegatorStake,              // weight
			startTime:            currentTimestamp,                          // start time
			endTime:              defaultValidateEndTime,                    // end time
			nodeID:               nodeID,                                    // node ID
			feeKeys:              []*secp256k1.PrivateKey{preFundedKeys[0]}, // tx fee payer
			setup:                nil,
			AP3Time:              defaultGenesisTime,
			expectedExecutionErr: ErrTimestampNotBeforeStartTime,
		},
		{
			description: "tx fee paying key has no funds",
			stakeAmount: env.config.MinDelegatorStake,              // weight
			startTime:   defaultValidateStartTime.Add(time.Second), // start time
			endTime:     defaultValidateEndTime,                    // end time
			nodeID:      nodeID,                                    // node ID
			feeKeys:     []*secp256k1.PrivateKey{preFundedKeys[1]}, // tx fee payer
			setup: func(env *environment) { // Remove all UTXOs owned by keys[1]
				utxoIDs, err := env.state.UTXOIDs(
					preFundedKeys[1].PublicKey().Address().Bytes(),
					ids.Empty,
					math.MaxInt32)
				require.NoError(t, err)

				for _, utxoID := range utxoIDs {
					env.state.DeleteUTXO(utxoID)
				}
				env.state.SetHeight(dummyHeight)
				require.NoError(t, env.state.Commit())
			},
			AP3Time:              defaultGenesisTime,
			expectedExecutionErr: ErrFlowCheckFailed,
		},
		{
			description:          "over delegation before AP3",
			stakeAmount:          env.config.MinDelegatorStake,
			startTime:            newValidatorStartTime, // same start time as for primary network
			endTime:              newValidatorEndTime,   // same end time as for primary network
			nodeID:               newValidatorID,
			feeKeys:              []*secp256k1.PrivateKey{preFundedKeys[0]},
			setup:                addMaxStakeValidator,
			AP3Time:              defaultValidateEndTime,
			expectedExecutionErr: nil,
		},
		{
			description:          "over delegation after AP3",
			stakeAmount:          env.config.MinDelegatorStake,
			startTime:            newValidatorStartTime, // same start time as for primary network
			endTime:              newValidatorEndTime,   // same end time as for primary network
			nodeID:               newValidatorID,
			feeKeys:              []*secp256k1.PrivateKey{preFundedKeys[0]},
			setup:                addMaxStakeValidator,
			AP3Time:              defaultGenesisTime,
			expectedExecutionErr: ErrOverDelegated,
		},
	}

	for _, tt := range tests {
		t.Run(tt.description, func(t *testing.T) {
			require := require.New(t)
			env := newEnvironment(t, apricotPhase5)
			env.config.UpgradeConfig.ApricotPhase3Time = tt.AP3Time

			builder, signer, feeCalc, err := env.factory.NewWallet(tt.feeKeys...)
			require.NoError(err)

			utx, err := builder.NewAddDelegatorTx(
				&txs.Validator{
					NodeID: tt.nodeID,
					Start:  uint64(tt.startTime.Unix()),
					End:    uint64(tt.endTime.Unix()),
					Wght:   tt.stakeAmount,
				},
				&secp256k1fx.OutputOwners{
					Threshold: 1,
					Addrs:     []ids.ShortID{rewardAddress},
				},
				feeCalc,
			)
			require.NoError(err)
			tx, err := walletsigner.SignUnsigned(context.Background(), signer, utx)
			require.NoError(err)

			if tt.setup != nil {
				tt.setup(env)
			}

			onAcceptState, err := state.NewDiff(lastAcceptedID, env)
			require.NoError(err)

			env.config.UpgradeConfig.BanffTime = onAcceptState.GetTimestamp()

<<<<<<< HEAD
			feeCalculator, err := state.PickFeeCalculator(env.config, onAcceptState, onAcceptState.GetTimestamp())
=======
			feeCalculator, err := state.PickFeeCalculator(env.config, onAcceptState)
>>>>>>> e65b33c0
			require.NoError(err)
			executor := StandardTxExecutor{
				Backend:       &env.backend,
				State:         onAcceptState,
				FeeCalculator: feeCalculator,
				Tx:            tx,
			}
			err = tx.Unsigned.Visit(&executor)
			require.ErrorIs(err, tt.expectedExecutionErr)
		})
	}
}

func TestApricotStandardTxExecutorAddSubnetValidator(t *testing.T) {
	require := require.New(t)
	env := newEnvironment(t, apricotPhase5)
	env.ctx.Lock.Lock()
	defer env.ctx.Lock.Unlock()

	nodeID := genesisNodeIDs[0]

	{
		// Case: Proposed validator currently validating primary network
		// but stops validating subnet after stops validating primary network
		// (note that keys[0] is a genesis validator)
		startTime := defaultValidateStartTime.Add(time.Second)
		builder, signer, feeCalc, err := env.factory.NewWallet(testSubnet1ControlKeys[0], testSubnet1ControlKeys[1])
		require.NoError(err)
		utx, err := builder.NewAddSubnetValidatorTx(
			&txs.SubnetValidator{
				Validator: txs.Validator{
					NodeID: nodeID,
					Start:  uint64(startTime.Unix()),
					End:    uint64(defaultValidateEndTime.Unix()) + 1,
					Wght:   defaultWeight,
				},
				Subnet: testSubnet1.ID(),
			},
			feeCalc,
		)
		require.NoError(err)
		tx, err := walletsigner.SignUnsigned(context.Background(), signer, utx)
		require.NoError(err)

		onAcceptState, err := state.NewDiff(lastAcceptedID, env)
		require.NoError(err)

<<<<<<< HEAD
		feeCalculator, err := state.PickFeeCalculator(env.config, onAcceptState, onAcceptState.GetTimestamp())
=======
		feeCalculator, err := state.PickFeeCalculator(env.config, onAcceptState)
>>>>>>> e65b33c0
		require.NoError(err)
		executor := StandardTxExecutor{
			Backend:       &env.backend,
			State:         onAcceptState,
			FeeCalculator: feeCalculator,
			Tx:            tx,
		}
		err = tx.Unsigned.Visit(&executor)
		require.ErrorIs(err, ErrPeriodMismatch)
	}

	{
		// Case: Proposed validator currently validating primary network
		// and proposed subnet validation period is subset of
		// primary network validation period
		// (note that keys[0] is a genesis validator)
		builder, signer, feeCalc, err := env.factory.NewWallet(testSubnet1ControlKeys[0], testSubnet1ControlKeys[1])
		require.NoError(err)
		utx, err := builder.NewAddSubnetValidatorTx(
			&txs.SubnetValidator{
				Validator: txs.Validator{
					NodeID: nodeID,
					Start:  uint64(defaultValidateStartTime.Unix() + 1),
					End:    uint64(defaultValidateEndTime.Unix()),
					Wght:   defaultWeight,
				},
				Subnet: testSubnet1.ID(),
			},
			feeCalc,
		)
		require.NoError(err)
		tx, err := walletsigner.SignUnsigned(context.Background(), signer, utx)
		require.NoError(err)

		onAcceptState, err := state.NewDiff(lastAcceptedID, env)
		require.NoError(err)

<<<<<<< HEAD
		feeCalculator, err := state.PickFeeCalculator(env.config, onAcceptState, onAcceptState.GetTimestamp())
=======
		feeCalculator, err := state.PickFeeCalculator(env.config, onAcceptState)
>>>>>>> e65b33c0
		require.NoError(err)
		executor := StandardTxExecutor{
			Backend:       &env.backend,
			State:         onAcceptState,
			FeeCalculator: feeCalculator,
			Tx:            tx,
		}
		require.NoError(tx.Unsigned.Visit(&executor))
	}

	// Add a validator to pending validator set of primary network
	// Starts validating primary network 10 seconds after genesis
	pendingDSValidatorID := ids.GenerateTestNodeID()
	dsStartTime := defaultGenesisTime.Add(10 * time.Second)
	dsEndTime := dsStartTime.Add(5 * defaultMinStakingDuration)

	builder, signer, feeCalc, err := env.factory.NewWallet(preFundedKeys[0])
	require.NoError(err)
	utx, err := builder.NewAddValidatorTx(
		&txs.Validator{
			NodeID: pendingDSValidatorID,
			Start:  uint64(dsStartTime.Unix()),
			End:    uint64(dsEndTime.Unix()),
			Wght:   env.config.MinValidatorStake,
		},
		&secp256k1fx.OutputOwners{
			Threshold: 1,
			Addrs:     []ids.ShortID{ids.GenerateTestShortID()},
		},
		reward.PercentDenominator,
		feeCalc,
	)
	require.NoError(err)
	addDSTx, err := walletsigner.SignUnsigned(context.Background(), signer, utx)
	require.NoError(err)

	{
		// Case: Proposed validator isn't in pending or current validator sets
		builder, signer, feeCalc, err := env.factory.NewWallet(testSubnet1ControlKeys[0], testSubnet1ControlKeys[1])
		require.NoError(err)
		utx, err := builder.NewAddSubnetValidatorTx(
			&txs.SubnetValidator{
				Validator: txs.Validator{
					NodeID: pendingDSValidatorID,
					Start:  uint64(dsStartTime.Unix()), // start validating subnet before primary network
					End:    uint64(dsEndTime.Unix()),
					Wght:   defaultWeight,
				},
				Subnet: testSubnet1.ID(),
			},
			feeCalc,
		)
		require.NoError(err)
		tx, err := walletsigner.SignUnsigned(context.Background(), signer, utx)
		require.NoError(err)

		onAcceptState, err := state.NewDiff(lastAcceptedID, env)
		require.NoError(err)

<<<<<<< HEAD
		feeCalculator, err := state.PickFeeCalculator(env.config, onAcceptState, onAcceptState.GetTimestamp())
=======
		feeCalculator, err := state.PickFeeCalculator(env.config, onAcceptState)
>>>>>>> e65b33c0
		require.NoError(err)
		executor := StandardTxExecutor{
			Backend:       &env.backend,
			State:         onAcceptState,
			FeeCalculator: feeCalculator,
			Tx:            tx,
		}
		err = tx.Unsigned.Visit(&executor)
		require.ErrorIs(err, ErrNotValidator)
	}

	addValTx := addDSTx.Unsigned.(*txs.AddValidatorTx)
	staker, err := state.NewCurrentStaker(
		addDSTx.ID(),
		addValTx,
		dsStartTime,
		0,
	)
	require.NoError(err)

	env.state.PutCurrentValidator(staker)
	env.state.AddTx(addDSTx, status.Committed)
	dummyHeight := uint64(1)
	env.state.SetHeight(dummyHeight)
	require.NoError(env.state.Commit())

	// Node with ID key.PublicKey().Address() now a pending validator for primary network

	{
		// Case: Proposed validator is pending validator of primary network
		// but starts validating subnet before primary network
		builder, signer, feeCalc, err := env.factory.NewWallet(testSubnet1ControlKeys[0], testSubnet1ControlKeys[1])
		require.NoError(err)
		utx, err := builder.NewAddSubnetValidatorTx(
			&txs.SubnetValidator{
				Validator: txs.Validator{
					NodeID: pendingDSValidatorID,
					Start:  uint64(dsStartTime.Unix()) - 1, // start validating subnet before primary network
					End:    uint64(dsEndTime.Unix()),
					Wght:   defaultWeight,
				},
				Subnet: testSubnet1.ID(),
			},
			feeCalc,
		)
		require.NoError(err)
		tx, err := walletsigner.SignUnsigned(context.Background(), signer, utx)
		require.NoError(err)

		onAcceptState, err := state.NewDiff(lastAcceptedID, env)
		require.NoError(err)

<<<<<<< HEAD
		feeCalculator, err := state.PickFeeCalculator(env.config, onAcceptState, onAcceptState.GetTimestamp())
=======
		feeCalculator, err := state.PickFeeCalculator(env.config, onAcceptState)
>>>>>>> e65b33c0
		require.NoError(err)
		executor := StandardTxExecutor{
			Backend:       &env.backend,
			State:         onAcceptState,
			FeeCalculator: feeCalculator,
			Tx:            tx,
		}
		err = tx.Unsigned.Visit(&executor)
		require.ErrorIs(err, ErrPeriodMismatch)
	}

	{
		// Case: Proposed validator is pending validator of primary network
		// but stops validating subnet after primary network
		builder, signer, feeCalc, err := env.factory.NewWallet(testSubnet1ControlKeys[0], testSubnet1ControlKeys[1])
		require.NoError(err)
		utx, err := builder.NewAddSubnetValidatorTx(
			&txs.SubnetValidator{
				Validator: txs.Validator{
					NodeID: pendingDSValidatorID,
					Start:  uint64(dsStartTime.Unix()),
					End:    uint64(dsEndTime.Unix()) + 1, // stop validating subnet after stopping validating primary network
					Wght:   defaultWeight,
				},
				Subnet: testSubnet1.ID(),
			},
			feeCalc,
		)
		require.NoError(err)
		tx, err := walletsigner.SignUnsigned(context.Background(), signer, utx)
		require.NoError(err)

		onAcceptState, err := state.NewDiff(lastAcceptedID, env)
		require.NoError(err)

<<<<<<< HEAD
		feeCalculator, err := state.PickFeeCalculator(env.config, onAcceptState, onAcceptState.GetTimestamp())
=======
		feeCalculator, err := state.PickFeeCalculator(env.config, onAcceptState)
>>>>>>> e65b33c0
		require.NoError(err)
		executor := StandardTxExecutor{
			Backend:       &env.backend,
			State:         onAcceptState,
			FeeCalculator: feeCalculator,
			Tx:            tx,
		}
		err = tx.Unsigned.Visit(&executor)
		require.ErrorIs(err, ErrPeriodMismatch)
	}

	{
		// Case: Proposed validator is pending validator of primary network and
		// period validating subnet is subset of time validating primary network
		builder, signer, feeCalc, err := env.factory.NewWallet(testSubnet1ControlKeys[0], testSubnet1ControlKeys[1])
		require.NoError(err)
		utx, err := builder.NewAddSubnetValidatorTx(
			&txs.SubnetValidator{
				Validator: txs.Validator{
					NodeID: pendingDSValidatorID,
					Start:  uint64(dsStartTime.Unix()), // same start time as for primary network
					End:    uint64(dsEndTime.Unix()),   // same end time as for primary network
					Wght:   defaultWeight,
				},
				Subnet: testSubnet1.ID(),
			},
			feeCalc,
		)
		require.NoError(err)
		tx, err := walletsigner.SignUnsigned(context.Background(), signer, utx)
		require.NoError(err)

		onAcceptState, err := state.NewDiff(lastAcceptedID, env)
		require.NoError(err)

<<<<<<< HEAD
		feeCalculator, err := state.PickFeeCalculator(env.config, onAcceptState, onAcceptState.GetTimestamp())
=======
		feeCalculator, err := state.PickFeeCalculator(env.config, onAcceptState)
>>>>>>> e65b33c0
		require.NoError(err)
		executor := StandardTxExecutor{
			Backend:       &env.backend,
			State:         onAcceptState,
			FeeCalculator: feeCalculator,
			Tx:            tx,
		}
		require.NoError(tx.Unsigned.Visit(&executor))
	}

	// Case: Proposed validator start validating at/before current timestamp
	// First, advance the timestamp
	newTimestamp := defaultGenesisTime.Add(2 * time.Second)
	env.state.SetTimestamp(newTimestamp)

	{
		builder, signer, feeCalc, err := env.factory.NewWallet(testSubnet1ControlKeys[0], testSubnet1ControlKeys[1])
		require.NoError(err)

		utx, err := builder.NewAddSubnetValidatorTx(
			&txs.SubnetValidator{
				Validator: txs.Validator{
					NodeID: nodeID,
					Start:  uint64(newTimestamp.Unix()),
					End:    uint64(newTimestamp.Add(defaultMinStakingDuration).Unix()),
					Wght:   defaultWeight,
				},
				Subnet: testSubnet1.ID(),
			},
			feeCalc,
		)
		require.NoError(err)
		tx, err := walletsigner.SignUnsigned(context.Background(), signer, utx)
		require.NoError(err)

		onAcceptState, err := state.NewDiff(lastAcceptedID, env)
		require.NoError(err)

<<<<<<< HEAD
		feeCalculator, err := state.PickFeeCalculator(env.config, onAcceptState, onAcceptState.GetTimestamp())
=======
		feeCalculator, err := state.PickFeeCalculator(env.config, onAcceptState)
>>>>>>> e65b33c0
		require.NoError(err)
		executor := StandardTxExecutor{
			Backend:       &env.backend,
			State:         onAcceptState,
			FeeCalculator: feeCalculator,
			Tx:            tx,
		}
		err = tx.Unsigned.Visit(&executor)
		require.ErrorIs(err, ErrTimestampNotBeforeStartTime)
	}

	// reset the timestamp
	env.state.SetTimestamp(defaultGenesisTime)

	// Case: Proposed validator already validating the subnet
	// First, add validator as validator of subnet
	builder, signer, feeCalc, err = env.factory.NewWallet(testSubnet1ControlKeys[0], testSubnet1ControlKeys[1])
	require.NoError(err)

	uSubnetTx, err := builder.NewAddSubnetValidatorTx(
		&txs.SubnetValidator{
			Validator: txs.Validator{
				NodeID: nodeID,
				Start:  uint64(defaultValidateStartTime.Unix()),
				End:    uint64(defaultValidateEndTime.Unix()),
				Wght:   defaultWeight,
			},
			Subnet: testSubnet1.ID(),
		},
		feeCalc,
	)
	require.NoError(err)
	subnetTx, err := walletsigner.SignUnsigned(context.Background(), signer, uSubnetTx)
	require.NoError(err)

	addSubnetValTx := subnetTx.Unsigned.(*txs.AddSubnetValidatorTx)
	staker, err = state.NewCurrentStaker(
		subnetTx.ID(),
		addSubnetValTx,
		defaultValidateStartTime,
		0,
	)
	require.NoError(err)

	env.state.PutCurrentValidator(staker)
	env.state.AddTx(subnetTx, status.Committed)
	env.state.SetHeight(dummyHeight)
	require.NoError(env.state.Commit())

	{
		// Node with ID nodeIDKey.PublicKey().Address() now validating subnet with ID testSubnet1.ID
		startTime := defaultValidateStartTime.Add(time.Second)
		builder, signer, feeCalc, err := env.factory.NewWallet(testSubnet1ControlKeys[0], testSubnet1ControlKeys[1])
		require.NoError(err)

		utx, err := builder.NewAddSubnetValidatorTx(
			&txs.SubnetValidator{
				Validator: txs.Validator{
					NodeID: nodeID,
					Start:  uint64(startTime.Unix()),
					End:    uint64(defaultValidateEndTime.Unix()),
					Wght:   defaultWeight,
				},
				Subnet: testSubnet1.ID(),
			},
			feeCalc,
		)
		require.NoError(err)
		tx, err := walletsigner.SignUnsigned(context.Background(), signer, utx)
		require.NoError(err)

		onAcceptState, err := state.NewDiff(lastAcceptedID, env)
		require.NoError(err)

<<<<<<< HEAD
		feeCalculator, err := state.PickFeeCalculator(env.config, onAcceptState, onAcceptState.GetTimestamp())
=======
		feeCalculator, err := state.PickFeeCalculator(env.config, onAcceptState)
>>>>>>> e65b33c0
		require.NoError(err)
		executor := StandardTxExecutor{
			Backend:       &env.backend,
			State:         onAcceptState,
			FeeCalculator: feeCalculator,
			Tx:            tx,
		}
		err = tx.Unsigned.Visit(&executor)
		require.ErrorIs(err, ErrDuplicateValidator)
	}

	env.state.DeleteCurrentValidator(staker)
	env.state.SetHeight(dummyHeight)
	require.NoError(env.state.Commit())

	{
		// Case: Duplicate signatures
		startTime := defaultValidateStartTime.Add(time.Second)
		builder, signer, feeCalc, err := env.factory.NewWallet(testSubnet1ControlKeys[0], testSubnet1ControlKeys[1], testSubnet1ControlKeys[2])
		require.NoError(err)

		utx, err := builder.NewAddSubnetValidatorTx(
			&txs.SubnetValidator{
				Validator: txs.Validator{
					NodeID: nodeID,
					Start:  uint64(startTime.Unix()),
					End:    uint64(startTime.Add(defaultMinStakingDuration).Unix()) + 1,
					Wght:   defaultWeight,
				},
				Subnet: testSubnet1.ID(),
			},
			feeCalc,
		)
		require.NoError(err)
		tx, err := walletsigner.SignUnsigned(context.Background(), signer, utx)
		require.NoError(err)

		// Duplicate a signature
		addSubnetValidatorTx := tx.Unsigned.(*txs.AddSubnetValidatorTx)
		input := addSubnetValidatorTx.SubnetAuth.(*secp256k1fx.Input)
		input.SigIndices = append(input.SigIndices, input.SigIndices[0])
		// This tx was syntactically verified when it was created...pretend it wasn't so we don't use cache
		addSubnetValidatorTx.SyntacticallyVerified = false

		onAcceptState, err := state.NewDiff(lastAcceptedID, env)
		require.NoError(err)

<<<<<<< HEAD
		feeCalculator, err := state.PickFeeCalculator(env.config, onAcceptState, onAcceptState.GetTimestamp())
=======
		feeCalculator, err := state.PickFeeCalculator(env.config, onAcceptState)
>>>>>>> e65b33c0
		require.NoError(err)
		executor := StandardTxExecutor{
			Backend:       &env.backend,
			State:         onAcceptState,
			FeeCalculator: feeCalculator,
			Tx:            tx,
		}
		err = tx.Unsigned.Visit(&executor)
		require.ErrorIs(err, secp256k1fx.ErrInputIndicesNotSortedUnique)
	}

	{
		// Case: Too few signatures
		startTime := defaultValidateStartTime.Add(time.Second)
		builder, signer, feeCalc, err := env.factory.NewWallet(testSubnet1ControlKeys[0], testSubnet1ControlKeys[2])
		require.NoError(err)

		utx, err := builder.NewAddSubnetValidatorTx(
			&txs.SubnetValidator{
				Validator: txs.Validator{
					NodeID: nodeID,
					Start:  uint64(startTime.Unix()),
					End:    uint64(startTime.Add(defaultMinStakingDuration).Unix()),
					Wght:   defaultWeight,
				},
				Subnet: testSubnet1.ID(),
			},
			feeCalc,
		)
		require.NoError(err)
		tx, err := walletsigner.SignUnsigned(context.Background(), signer, utx)
		require.NoError(err)

		// Remove a signature
		addSubnetValidatorTx := tx.Unsigned.(*txs.AddSubnetValidatorTx)
		input := addSubnetValidatorTx.SubnetAuth.(*secp256k1fx.Input)
		input.SigIndices = input.SigIndices[1:]
		// This tx was syntactically verified when it was created...pretend it wasn't so we don't use cache
		addSubnetValidatorTx.SyntacticallyVerified = false

		onAcceptState, err := state.NewDiff(lastAcceptedID, env)
		require.NoError(err)

<<<<<<< HEAD
		feeCalculator, err := state.PickFeeCalculator(env.config, onAcceptState, onAcceptState.GetTimestamp())
=======
		feeCalculator, err := state.PickFeeCalculator(env.config, onAcceptState)
>>>>>>> e65b33c0
		require.NoError(err)
		executor := StandardTxExecutor{
			Backend:       &env.backend,
			State:         onAcceptState,
			FeeCalculator: feeCalculator,
			Tx:            tx,
		}
		err = tx.Unsigned.Visit(&executor)
		require.ErrorIs(err, errUnauthorizedSubnetModification)
	}

	{
		// Case: Control Signature from invalid key (keys[3] is not a control key)
		startTime := defaultValidateStartTime.Add(time.Second)
		builder, signer, feeCalc, err := env.factory.NewWallet(testSubnet1ControlKeys[0], preFundedKeys[1])
		require.NoError(err)

		utx, err := builder.NewAddSubnetValidatorTx(
			&txs.SubnetValidator{
				Validator: txs.Validator{
					NodeID: nodeID,
					Start:  uint64(startTime.Unix()),
					End:    uint64(startTime.Add(defaultMinStakingDuration).Unix()),
					Wght:   defaultWeight,
				},
				Subnet: testSubnet1.ID(),
			},
			feeCalc,
		)
		require.NoError(err)
		tx, err := walletsigner.SignUnsigned(context.Background(), signer, utx)
		require.NoError(err)

		// Replace a valid signature with one from keys[3]
		sig, err := preFundedKeys[3].SignHash(hashing.ComputeHash256(tx.Unsigned.Bytes()))
		require.NoError(err)
		copy(tx.Creds[0].(*secp256k1fx.Credential).Sigs[0][:], sig)

		onAcceptState, err := state.NewDiff(lastAcceptedID, env)
		require.NoError(err)

<<<<<<< HEAD
		feeCalculator, err := state.PickFeeCalculator(env.config, onAcceptState, onAcceptState.GetTimestamp())
=======
		feeCalculator, err := state.PickFeeCalculator(env.config, onAcceptState)
>>>>>>> e65b33c0
		require.NoError(err)
		executor := StandardTxExecutor{
			Backend:       &env.backend,
			State:         onAcceptState,
			FeeCalculator: feeCalculator,
			Tx:            tx,
		}
		err = tx.Unsigned.Visit(&executor)
		require.ErrorIs(err, errUnauthorizedSubnetModification)
	}

	{
		// Case: Proposed validator in pending validator set for subnet
		// First, add validator to pending validator set of subnet
		startTime := defaultValidateStartTime.Add(time.Second)
		builder, signer, feeCalc, err := env.factory.NewWallet(testSubnet1ControlKeys[0], testSubnet1ControlKeys[1])
		require.NoError(err)

		utx, err := builder.NewAddSubnetValidatorTx(
			&txs.SubnetValidator{
				Validator: txs.Validator{
					NodeID: nodeID,
					Start:  uint64(startTime.Unix()) + 1,
					End:    uint64(startTime.Add(defaultMinStakingDuration).Unix()) + 1,
					Wght:   defaultWeight,
				},
				Subnet: testSubnet1.ID(),
			},
			feeCalc,
		)
		require.NoError(err)
		tx, err := walletsigner.SignUnsigned(context.Background(), signer, utx)
		require.NoError(err)

		addSubnetValTx := subnetTx.Unsigned.(*txs.AddSubnetValidatorTx)
		staker, err = state.NewCurrentStaker(
			subnetTx.ID(),
			addSubnetValTx,
			defaultValidateStartTime,
			0,
		)
		require.NoError(err)

		env.state.PutCurrentValidator(staker)
		env.state.AddTx(tx, status.Committed)
		env.state.SetHeight(dummyHeight)
		require.NoError(env.state.Commit())

		onAcceptState, err := state.NewDiff(lastAcceptedID, env)
		require.NoError(err)

<<<<<<< HEAD
		feeCalculator, err := state.PickFeeCalculator(env.config, onAcceptState, onAcceptState.GetTimestamp())
=======
		feeCalculator, err := state.PickFeeCalculator(env.config, onAcceptState)
>>>>>>> e65b33c0
		require.NoError(err)
		executor := StandardTxExecutor{
			Backend:       &env.backend,
			State:         onAcceptState,
			FeeCalculator: feeCalculator,
			Tx:            tx,
		}
		err = tx.Unsigned.Visit(&executor)
		require.ErrorIs(err, ErrDuplicateValidator)
	}
}

func TestBanffStandardTxExecutorAddValidator(t *testing.T) {
	require := require.New(t)
	env := newEnvironment(t, banff)
	env.ctx.Lock.Lock()
	defer env.ctx.Lock.Unlock()

	nodeID := ids.GenerateTestNodeID()

	{
		// Case: Validator's start time too early
		builder, signer, feeCalc, err := env.factory.NewWallet(preFundedKeys[0])
		require.NoError(err)
		utx, err := builder.NewAddValidatorTx(
			&txs.Validator{
				NodeID: nodeID,
				Start:  uint64(defaultValidateStartTime.Unix()) - 1,
				End:    uint64(defaultValidateEndTime.Unix()),
				Wght:   env.config.MinValidatorStake,
			},
			&secp256k1fx.OutputOwners{
				Threshold: 1,
				Addrs:     []ids.ShortID{ids.ShortEmpty},
			},
			reward.PercentDenominator,
			feeCalc,
		)
		require.NoError(err)
		tx, err := walletsigner.SignUnsigned(context.Background(), signer, utx)
		require.NoError(err)

		onAcceptState, err := state.NewDiff(lastAcceptedID, env)
		require.NoError(err)

<<<<<<< HEAD
		feeCalculator, err := state.PickFeeCalculator(env.config, onAcceptState, onAcceptState.GetTimestamp())
=======
		feeCalculator, err := state.PickFeeCalculator(env.config, onAcceptState)
>>>>>>> e65b33c0
		require.NoError(err)
		executor := StandardTxExecutor{
			Backend:       &env.backend,
			State:         onAcceptState,
			FeeCalculator: feeCalculator,
			Tx:            tx,
		}
		err = tx.Unsigned.Visit(&executor)
		require.ErrorIs(err, ErrTimestampNotBeforeStartTime)
	}

	{
		// Case: Validator in current validator set of primary network
		startTime := defaultValidateStartTime.Add(1 * time.Second)
		builder, signer, feeCalc, err := env.factory.NewWallet(preFundedKeys[0])
		require.NoError(err)
		utx, err := builder.NewAddValidatorTx(
			&txs.Validator{
				NodeID: nodeID,
				Start:  uint64(startTime.Unix()),
				End:    uint64(startTime.Add(defaultMinStakingDuration).Unix()),
				Wght:   env.config.MinValidatorStake,
			},
			&secp256k1fx.OutputOwners{
				Threshold: 1,
				Addrs:     []ids.ShortID{ids.ShortEmpty},
			},
			reward.PercentDenominator,
			feeCalc,
		)
		require.NoError(err)
		tx, err := walletsigner.SignUnsigned(context.Background(), signer, utx)
		require.NoError(err)

		addValTx := tx.Unsigned.(*txs.AddValidatorTx)
		staker, err := state.NewCurrentStaker(
			tx.ID(),
			addValTx,
			startTime,
			0,
		)
		require.NoError(err)

		onAcceptState, err := state.NewDiff(lastAcceptedID, env)
		require.NoError(err)

		onAcceptState.PutCurrentValidator(staker)
		onAcceptState.AddTx(tx, status.Committed)

<<<<<<< HEAD
		feeCalculator, err := state.PickFeeCalculator(env.config, onAcceptState, onAcceptState.GetTimestamp())
=======
		feeCalculator, err := state.PickFeeCalculator(env.config, onAcceptState)
>>>>>>> e65b33c0
		require.NoError(err)
		executor := StandardTxExecutor{
			Backend:       &env.backend,
			State:         onAcceptState,
			FeeCalculator: feeCalculator,
			Tx:            tx,
		}
		err = tx.Unsigned.Visit(&executor)
		require.ErrorIs(err, ErrAlreadyValidator)
	}

	{
		// Case: Validator in pending validator set of primary network
		startTime := defaultValidateStartTime.Add(1 * time.Second)
		builder, signer, feeCalc, err := env.factory.NewWallet(preFundedKeys[0])
		require.NoError(err)
		utx, err := builder.NewAddValidatorTx(
			&txs.Validator{
				NodeID: nodeID,
				Start:  uint64(startTime.Unix()),
				End:    uint64(startTime.Add(defaultMinStakingDuration).Unix()),
				Wght:   env.config.MinValidatorStake,
			},
			&secp256k1fx.OutputOwners{
				Threshold: 1,
				Addrs:     []ids.ShortID{ids.ShortEmpty},
			},
			reward.PercentDenominator,
			feeCalc,
		)
		require.NoError(err)
		tx, err := walletsigner.SignUnsigned(context.Background(), signer, utx)
		require.NoError(err)

		staker, err := state.NewPendingStaker(
			tx.ID(),
			tx.Unsigned.(*txs.AddValidatorTx),
		)
		require.NoError(err)

		onAcceptState, err := state.NewDiff(lastAcceptedID, env)
		require.NoError(err)

		onAcceptState.PutPendingValidator(staker)
		onAcceptState.AddTx(tx, status.Committed)

<<<<<<< HEAD
		feeCalculator, err := state.PickFeeCalculator(env.config, onAcceptState, onAcceptState.GetTimestamp())
=======
		feeCalculator, err := state.PickFeeCalculator(env.config, onAcceptState)
>>>>>>> e65b33c0
		require.NoError(err)
		executor := StandardTxExecutor{
			Backend:       &env.backend,
			State:         onAcceptState,
			FeeCalculator: feeCalculator,
			Tx:            tx,
		}
		err = tx.Unsigned.Visit(&executor)
		require.ErrorIs(err, ErrAlreadyValidator)
	}

	{
		// Case: Validator doesn't have enough tokens to cover stake amount
		startTime := defaultValidateStartTime.Add(1 * time.Second)
		builder, signer, feeCalc, err := env.factory.NewWallet(preFundedKeys[0])
		require.NoError(err)
		utx, err := builder.NewAddValidatorTx(
			&txs.Validator{
				NodeID: nodeID,
				Start:  uint64(startTime.Unix()),
				End:    uint64(startTime.Add(defaultMinStakingDuration).Unix()),
				Wght:   env.config.MinValidatorStake,
			},
			&secp256k1fx.OutputOwners{
				Threshold: 1,
				Addrs:     []ids.ShortID{ids.ShortEmpty},
			},
			reward.PercentDenominator,
			feeCalc,
		)
		require.NoError(err)
		tx, err := walletsigner.SignUnsigned(context.Background(), signer, utx)
		require.NoError(err)

		// Remove all UTXOs owned by preFundedKeys[0]
		utxoIDs, err := env.state.UTXOIDs(preFundedKeys[0].PublicKey().Address().Bytes(), ids.Empty, math.MaxInt32)
		require.NoError(err)

		onAcceptState, err := state.NewDiff(lastAcceptedID, env)
		require.NoError(err)

		for _, utxoID := range utxoIDs {
			onAcceptState.DeleteUTXO(utxoID)
		}

<<<<<<< HEAD
		feeCalculator, err := state.PickFeeCalculator(env.config, onAcceptState, onAcceptState.GetTimestamp())
=======
		feeCalculator, err := state.PickFeeCalculator(env.config, onAcceptState)
>>>>>>> e65b33c0
		require.NoError(err)
		executor := StandardTxExecutor{
			Backend:       &env.backend,
			FeeCalculator: feeCalculator,
			State:         onAcceptState,
			Tx:            tx,
		}
		err = tx.Unsigned.Visit(&executor)
		require.ErrorIs(err, ErrFlowCheckFailed)
	}
}

// Verifies that [AddValidatorTx] and [AddDelegatorTx] are disabled post-Durango
func TestDurangoDisabledTransactions(t *testing.T) {
	type test struct {
		name        string
		buildTx     func(*environment) *txs.Tx
		expectedErr error
	}

	tests := []test{
		{
			name: "AddValidatorTx",
			buildTx: func(env *environment) *txs.Tx {
				var (
					nodeID    = ids.GenerateTestNodeID()
					chainTime = env.state.GetTimestamp()
					endTime   = chainTime.Add(defaultMaxStakingDuration)
				)

				builder, signer, feeCalc, err := env.factory.NewWallet(preFundedKeys...)
				require.NoError(t, err)
				utx, err := builder.NewAddValidatorTx(
					&txs.Validator{
						NodeID: nodeID,
						Start:  0,
						End:    uint64(endTime.Unix()),
						Wght:   defaultMinValidatorStake,
					},
					&secp256k1fx.OutputOwners{
						Threshold: 1,
						Addrs:     []ids.ShortID{ids.ShortEmpty},
					},
					reward.PercentDenominator,
					feeCalc,
				)
				require.NoError(t, err)
				tx, err := walletsigner.SignUnsigned(context.Background(), signer, utx)
				require.NoError(t, err)

				return tx
			},
			expectedErr: ErrAddValidatorTxPostDurango,
		},
		{
			name: "AddDelegatorTx",
			buildTx: func(env *environment) *txs.Tx {
				var primaryValidator *state.Staker
				it, err := env.state.GetCurrentStakerIterator()
				require.NoError(t, err)
				for it.Next() {
					staker := it.Value()
					if staker.Priority != txs.PrimaryNetworkValidatorCurrentPriority {
						continue
					}
					primaryValidator = staker
					break
				}
				it.Release()

				builder, signer, feeCalc, err := env.factory.NewWallet(preFundedKeys...)
				require.NoError(t, err)
				utx, err := builder.NewAddDelegatorTx(
					&txs.Validator{
						NodeID: primaryValidator.NodeID,
						Start:  0,
						End:    uint64(primaryValidator.EndTime.Unix()),
						Wght:   defaultMinValidatorStake,
					},
					&secp256k1fx.OutputOwners{
						Threshold: 1,
						Addrs:     []ids.ShortID{ids.ShortEmpty},
					},
					feeCalc,
				)
				require.NoError(t, err)
				tx, err := walletsigner.SignUnsigned(context.Background(), signer, utx)
				require.NoError(t, err)

				return tx
			},
			expectedErr: ErrAddDelegatorTxPostDurango,
		},
	}

	for _, tt := range tests {
		t.Run(tt.name, func(t *testing.T) {
			require := require.New(t)

			env := newEnvironment(t, durango)
			env.ctx.Lock.Lock()
			defer env.ctx.Lock.Unlock()

			onAcceptState, err := state.NewDiff(env.state.GetLastAccepted(), env)
			require.NoError(err)

			tx := tt.buildTx(env)

<<<<<<< HEAD
			feeCalculator, err := state.PickFeeCalculator(env.config, onAcceptState, onAcceptState.GetTimestamp())
=======
			feeCalculator, err := state.PickFeeCalculator(env.config, onAcceptState)
>>>>>>> e65b33c0
			require.NoError(err)
			err = tx.Unsigned.Visit(&StandardTxExecutor{
				Backend:       &env.backend,
				State:         onAcceptState,
				FeeCalculator: feeCalculator,
				Tx:            tx,
			})
			require.ErrorIs(err, tt.expectedErr)
		})
	}
}

// Verifies that the Memo field is required to be empty post-Durango
func TestDurangoMemoField(t *testing.T) {
	type test struct {
		name      string
		setupTest func(env *environment, memoField []byte) (*txs.Tx, state.Diff)
	}

	tests := []test{
		{
			name: "AddSubnetValidatorTx",
			setupTest: func(env *environment, memoField []byte) (*txs.Tx, state.Diff) {
				var primaryValidator *state.Staker
				it, err := env.state.GetCurrentStakerIterator()
				require.NoError(t, err)
				for it.Next() {
					staker := it.Value()
					if staker.Priority != txs.PrimaryNetworkValidatorCurrentPriority {
						continue
					}
					primaryValidator = staker
					break
				}
				it.Release()

				builder, signer, feeCalc, err := env.factory.NewWallet(preFundedKeys...)
				require.NoError(t, err)
				utx, err := builder.NewAddSubnetValidatorTx(
					&txs.SubnetValidator{
						Validator: txs.Validator{
							NodeID: primaryValidator.NodeID,
							Start:  0,
							End:    uint64(primaryValidator.EndTime.Unix()),
							Wght:   defaultMinValidatorStake,
						},
						Subnet: testSubnet1.TxID,
					},
					feeCalc,
					common.WithMemo(memoField),
				)
				require.NoError(t, err)
				tx, err := walletsigner.SignUnsigned(context.Background(), signer, utx)
				require.NoError(t, err)

				onAcceptState, err := state.NewDiff(env.state.GetLastAccepted(), env)
				require.NoError(t, err)
				return tx, onAcceptState
			},
		},
		{
			name: "CreateChainTx",
			setupTest: func(env *environment, memoField []byte) (*txs.Tx, state.Diff) {
				builder, signer, feeCalc, err := env.factory.NewWallet(preFundedKeys...)
				require.NoError(t, err)
				utx, err := builder.NewCreateChainTx(
					testSubnet1.TxID,
					[]byte{},
					ids.GenerateTestID(),
					[]ids.ID{},
					"aaa",
					feeCalc,
					common.WithMemo(memoField),
				)
				require.NoError(t, err)
				tx, err := walletsigner.SignUnsigned(context.Background(), signer, utx)
				require.NoError(t, err)

				onAcceptState, err := state.NewDiff(env.state.GetLastAccepted(), env)
				require.NoError(t, err)

				return tx, onAcceptState
			},
		},
		{
			name: "CreateSubnetTx",
			setupTest: func(env *environment, memoField []byte) (*txs.Tx, state.Diff) {
				builder, signer, feeCalc, err := env.factory.NewWallet(preFundedKeys...)
				require.NoError(t, err)
				utx, err := builder.NewCreateSubnetTx(
					&secp256k1fx.OutputOwners{
						Threshold: 1,
						Addrs:     []ids.ShortID{ids.GenerateTestShortID()},
					},
					feeCalc,
					common.WithMemo(memoField),
				)
				require.NoError(t, err)
				tx, err := walletsigner.SignUnsigned(context.Background(), signer, utx)
				require.NoError(t, err)

				onAcceptState, err := state.NewDiff(env.state.GetLastAccepted(), env)
				require.NoError(t, err)

				return tx, onAcceptState
			},
		},
		{
			name: "ImportTx",
			setupTest: func(env *environment, memoField []byte) (*txs.Tx, state.Diff) {
				// Skip shared memory checks
				env.backend.Bootstrapped.Set(false)

				var (
					sourceChain  = env.ctx.XChainID
					sourceKey    = preFundedKeys[1]
					sourceAmount = 10 * units.Avax
				)

				sharedMemory := fundedSharedMemory(
					t,
					env,
					sourceKey,
					sourceChain,
					map[ids.ID]uint64{
						env.ctx.AVAXAssetID: sourceAmount,
					},
					rand.NewSource(0),
				)
				env.msm.SharedMemory = sharedMemory

				builder, signer, feeCalc, err := env.factory.NewWallet(preFundedKeys...)
				require.NoError(t, err)
				utx, err := builder.NewImportTx(
					sourceChain,
					&secp256k1fx.OutputOwners{
						Locktime:  0,
						Threshold: 1,
						Addrs:     []ids.ShortID{sourceKey.PublicKey().Address()},
					},
					feeCalc,
					common.WithMemo(memoField),
				)
				require.NoError(t, err)
				tx, err := walletsigner.SignUnsigned(context.Background(), signer, utx)
				require.NoError(t, err)

				onAcceptState, err := state.NewDiff(env.state.GetLastAccepted(), env)
				require.NoError(t, err)

				return tx, onAcceptState
			},
		},
		{
			name: "ExportTx",
			setupTest: func(env *environment, memoField []byte) (*txs.Tx, state.Diff) {
				builder, signer, feeCalc, err := env.factory.NewWallet(preFundedKeys...)
				require.NoError(t, err)
				utx, err := builder.NewExportTx(
					env.ctx.XChainID,
					[]*avax.TransferableOutput{{
						Asset: avax.Asset{ID: env.ctx.AVAXAssetID},
						Out: &secp256k1fx.TransferOutput{
							Amt: units.Avax,
							OutputOwners: secp256k1fx.OutputOwners{
								Locktime:  0,
								Threshold: 1,
								Addrs:     []ids.ShortID{ids.GenerateTestShortID()},
							},
						},
					}},
					feeCalc,
					common.WithMemo(memoField),
				)
				require.NoError(t, err)
				tx, err := walletsigner.SignUnsigned(context.Background(), signer, utx)
				require.NoError(t, err)

				onAcceptState, err := state.NewDiff(env.state.GetLastAccepted(), env)
				require.NoError(t, err)

				return tx, onAcceptState
			},
		},
		{
			name: "RemoveSubnetValidatorTx",
			setupTest: func(env *environment, memoField []byte) (*txs.Tx, state.Diff) {
				var primaryValidator *state.Staker
				it, err := env.state.GetCurrentStakerIterator()
				require.NoError(t, err)
				for it.Next() {
					staker := it.Value()
					if staker.Priority != txs.PrimaryNetworkValidatorCurrentPriority {
						continue
					}
					primaryValidator = staker
					break
				}
				it.Release()

				endTime := primaryValidator.EndTime
				builder, signer, feeCalc, err := env.factory.NewWallet(testSubnet1ControlKeys[0], testSubnet1ControlKeys[1])
				require.NoError(t, err)

				utx, err := builder.NewAddSubnetValidatorTx(
					&txs.SubnetValidator{
						Validator: txs.Validator{
							NodeID: primaryValidator.NodeID,
							Start:  0,
							End:    uint64(endTime.Unix()),
							Wght:   defaultWeight,
						},
						Subnet: testSubnet1.ID(),
					},
					feeCalc,
				)
				require.NoError(t, err)
				subnetValTx, err := walletsigner.SignUnsigned(context.Background(), signer, utx)
				require.NoError(t, err)

				onAcceptState, err := state.NewDiff(env.state.GetLastAccepted(), env)
				require.NoError(t, err)

<<<<<<< HEAD
				feeCalculator, err := state.PickFeeCalculator(env.config, onAcceptState, onAcceptState.GetTimestamp())
=======
				feeCalculator, err := state.PickFeeCalculator(env.config, onAcceptState)
>>>>>>> e65b33c0
				require.NoError(t, err)
				require.NoError(t, subnetValTx.Unsigned.Visit(&StandardTxExecutor{
					Backend:       &env.backend,
					State:         onAcceptState,
					FeeCalculator: feeCalculator,
					Tx:            subnetValTx,
				}))

				builder, signer, feeCalc, err = env.factory.NewWallet(preFundedKeys...)
				require.NoError(t, err)

				utx2, err := builder.NewRemoveSubnetValidatorTx(
					primaryValidator.NodeID,
					testSubnet1.ID(),
					feeCalc,
					common.WithMemo(memoField),
				)
				require.NoError(t, err)
				tx, err := walletsigner.SignUnsigned(context.Background(), signer, utx2)
				require.NoError(t, err)

				return tx, onAcceptState
			},
		},
		{
			name: "TransformSubnetTx",
			setupTest: func(env *environment, memoField []byte) (*txs.Tx, state.Diff) {
				builder, signer, feeCalc, err := env.factory.NewWallet(preFundedKeys...)
				require.NoError(t, err)
				utx, err := builder.NewTransformSubnetTx(
					testSubnet1.TxID,          // subnetID
					ids.GenerateTestID(),      // assetID
					10,                        // initial supply
					10,                        // max supply
					0,                         // min consumption rate
					reward.PercentDenominator, // max consumption rate
					2,                         // min validator stake
					10,                        // max validator stake
					time.Minute,               // min stake duration
					time.Hour,                 // max stake duration
					1,                         // min delegation fees
					10,                        // min delegator stake
					1,                         // max validator weight factor
					80,                        // uptime requirement
					feeCalc,
					common.WithMemo(memoField),
				)
				require.NoError(t, err)
				tx, err := walletsigner.SignUnsigned(context.Background(), signer, utx)
				require.NoError(t, err)

				onAcceptState, err := state.NewDiff(env.state.GetLastAccepted(), env)
				require.NoError(t, err)

				return tx, onAcceptState
			},
		},
		{
			name: "AddPermissionlessValidatorTx",
			setupTest: func(env *environment, memoField []byte) (*txs.Tx, state.Diff) {
				var (
					nodeID    = ids.GenerateTestNodeID()
					chainTime = env.state.GetTimestamp()
					endTime   = chainTime.Add(defaultMaxStakingDuration)
				)
				sk, err := bls.NewSecretKey()
				require.NoError(t, err)

				builder, txSigner, feeCalc, err := env.factory.NewWallet(preFundedKeys...)
				require.NoError(t, err)

				utx, err := builder.NewAddPermissionlessValidatorTx(
					&txs.SubnetValidator{
						Validator: txs.Validator{
							NodeID: nodeID,
							Start:  0,
							End:    uint64(endTime.Unix()),
							Wght:   env.config.MinValidatorStake,
						},
						Subnet: constants.PrimaryNetworkID,
					},
					signer.NewProofOfPossession(sk),
					env.ctx.AVAXAssetID,
					&secp256k1fx.OutputOwners{
						Threshold: 1,
						Addrs:     []ids.ShortID{ids.ShortEmpty},
					},
					&secp256k1fx.OutputOwners{
						Threshold: 1,
						Addrs:     []ids.ShortID{ids.ShortEmpty},
					},
					reward.PercentDenominator,
					feeCalc,
					common.WithMemo(memoField),
				)
				require.NoError(t, err)
				tx, err := walletsigner.SignUnsigned(context.Background(), txSigner, utx)
				require.NoError(t, err)

				onAcceptState, err := state.NewDiff(env.state.GetLastAccepted(), env)
				require.NoError(t, err)

				return tx, onAcceptState
			},
		},
		{
			name: "AddPermissionlessDelegatorTx",
			setupTest: func(env *environment, memoField []byte) (*txs.Tx, state.Diff) {
				var primaryValidator *state.Staker
				it, err := env.state.GetCurrentStakerIterator()
				require.NoError(t, err)
				for it.Next() {
					staker := it.Value()
					if staker.Priority != txs.PrimaryNetworkValidatorCurrentPriority {
						continue
					}
					primaryValidator = staker
					break
				}
				it.Release()

				builder, signer, feeCalc, err := env.factory.NewWallet(preFundedKeys...)
				require.NoError(t, err)
				utx, err := builder.NewAddPermissionlessDelegatorTx(
					&txs.SubnetValidator{
						Validator: txs.Validator{
							NodeID: primaryValidator.NodeID,
							Start:  0,
							End:    uint64(primaryValidator.EndTime.Unix()),
							Wght:   defaultMinValidatorStake,
						},
						Subnet: constants.PrimaryNetworkID,
					},
					env.ctx.AVAXAssetID,
					&secp256k1fx.OutputOwners{
						Threshold: 1,
						Addrs:     []ids.ShortID{ids.ShortEmpty},
					},
					feeCalc,
					common.WithMemo(memoField),
				)
				require.NoError(t, err)
				tx, err := walletsigner.SignUnsigned(context.Background(), signer, utx)
				require.NoError(t, err)

				onAcceptState, err := state.NewDiff(env.state.GetLastAccepted(), env)
				require.NoError(t, err)

				return tx, onAcceptState
			},
		},
		{
			name: "TransferSubnetOwnershipTx",
			setupTest: func(env *environment, memoField []byte) (*txs.Tx, state.Diff) {
				builder, signer, feeCalc, err := env.factory.NewWallet(preFundedKeys...)
				require.NoError(t, err)
				utx, err := builder.NewTransferSubnetOwnershipTx(
					testSubnet1.TxID,
					&secp256k1fx.OutputOwners{
						Threshold: 1,
						Addrs:     []ids.ShortID{ids.ShortEmpty},
					},
					feeCalc,
					common.WithMemo(memoField),
				)
				require.NoError(t, err)
				tx, err := walletsigner.SignUnsigned(context.Background(), signer, utx)
				require.NoError(t, err)

				onAcceptState, err := state.NewDiff(env.state.GetLastAccepted(), env)
				require.NoError(t, err)

				return tx, onAcceptState
			},
		},
		{
			name: "BaseTx",
			setupTest: func(env *environment, memoField []byte) (*txs.Tx, state.Diff) {
				builder, signer, feeCalc, err := env.factory.NewWallet(preFundedKeys...)
				require.NoError(t, err)
				utx, err := builder.NewBaseTx(
					[]*avax.TransferableOutput{
						{
							Asset: avax.Asset{ID: env.ctx.AVAXAssetID},
							Out: &secp256k1fx.TransferOutput{
								Amt: 1,
								OutputOwners: secp256k1fx.OutputOwners{
									Threshold: 1,
									Addrs:     []ids.ShortID{ids.ShortEmpty},
								},
							},
						},
					},
					feeCalc,
					common.WithMemo(memoField),
				)
				require.NoError(t, err)
				tx, err := walletsigner.SignUnsigned(context.Background(), signer, utx)
				require.NoError(t, err)

				onAcceptState, err := state.NewDiff(env.state.GetLastAccepted(), env)
				require.NoError(t, err)

				return tx, onAcceptState
			},
		},
	}

	for _, tt := range tests {
		t.Run(tt.name, func(t *testing.T) {
			require := require.New(t)

			env := newEnvironment(t, durango)
			env.ctx.Lock.Lock()
			defer env.ctx.Lock.Unlock()

<<<<<<< HEAD
			feeCalculator, err := state.PickFeeCalculator(env.config, env.state, env.state.GetTimestamp())
=======
			feeCalculator, err := state.PickFeeCalculator(env.config, env.state)
>>>>>>> e65b33c0
			require.NoError(err)

			// Populated memo field should error
			tx, onAcceptState := tt.setupTest(env, []byte{'m', 'e', 'm', 'o'})
			err = tx.Unsigned.Visit(&StandardTxExecutor{
				Backend:       &env.backend,
				State:         onAcceptState,
				FeeCalculator: feeCalculator,
				Tx:            tx,
			})
			require.ErrorIs(err, avax.ErrMemoTooLarge)

			// Empty memo field should not error
			tx, onAcceptState = tt.setupTest(env, []byte{})
			require.NoError(tx.Unsigned.Visit(&StandardTxExecutor{
				Backend:       &env.backend,
				State:         onAcceptState,
				FeeCalculator: feeCalculator,
				Tx:            tx,
			}))
		})
	}
}

// Returns a RemoveSubnetValidatorTx that passes syntactic verification.
// Memo field is empty as required post Durango activation
func newRemoveSubnetValidatorTx(t *testing.T) (*txs.RemoveSubnetValidatorTx, *txs.Tx) {
	t.Helper()

	creds := []verify.Verifiable{
		&secp256k1fx.Credential{
			Sigs: make([][65]byte, 1),
		},
		&secp256k1fx.Credential{
			Sigs: make([][65]byte, 1),
		},
	}
	unsignedTx := &txs.RemoveSubnetValidatorTx{
		BaseTx: txs.BaseTx{
			BaseTx: avax.BaseTx{
				Ins: []*avax.TransferableInput{{
					UTXOID: avax.UTXOID{
						TxID: ids.GenerateTestID(),
					},
					Asset: avax.Asset{
						ID: ids.GenerateTestID(),
					},
					In: &secp256k1fx.TransferInput{
						Amt: 1,
						Input: secp256k1fx.Input{
							SigIndices: []uint32{0, 1},
						},
					},
				}},
				Outs: []*avax.TransferableOutput{
					{
						Asset: avax.Asset{
							ID: ids.GenerateTestID(),
						},
						Out: &secp256k1fx.TransferOutput{
							Amt: 1,
							OutputOwners: secp256k1fx.OutputOwners{
								Threshold: 1,
								Addrs:     []ids.ShortID{ids.GenerateTestShortID()},
							},
						},
					},
				},
			},
		},
		Subnet: ids.GenerateTestID(),
		NodeID: ids.GenerateTestNodeID(),
		SubnetAuth: &secp256k1fx.Credential{
			Sigs: make([][65]byte, 1),
		},
	}
	tx := &txs.Tx{
		Unsigned: unsignedTx,
		Creds:    creds,
	}
	require.NoError(t, tx.Initialize(txs.Codec))
	return unsignedTx, tx
}

// mock implementations that can be used in tests
// for verifying RemoveSubnetValidatorTx.
type removeSubnetValidatorTxVerifyEnv struct {
	latestForkTime time.Time
	fx             *fx.MockFx
	flowChecker    *utxo.MockVerifier
	unsignedTx     *txs.RemoveSubnetValidatorTx
	tx             *txs.Tx
	state          *state.MockDiff
	staker         *state.Staker
}

// Returns mock implementations that can be used in tests
// for verifying RemoveSubnetValidatorTx.
func newValidRemoveSubnetValidatorTxVerifyEnv(t *testing.T, ctrl *gomock.Controller) removeSubnetValidatorTxVerifyEnv {
	t.Helper()

	now := time.Now()
	mockFx := fx.NewMockFx(ctrl)
	mockFlowChecker := utxo.NewMockVerifier(ctrl)
	unsignedTx, tx := newRemoveSubnetValidatorTx(t)
	mockState := state.NewMockDiff(ctrl)
	return removeSubnetValidatorTxVerifyEnv{
		latestForkTime: now,
		fx:             mockFx,
		flowChecker:    mockFlowChecker,
		unsignedTx:     unsignedTx,
		tx:             tx,
		state:          mockState,
		staker: &state.Staker{
			TxID:     ids.GenerateTestID(),
			NodeID:   ids.GenerateTestNodeID(),
			Priority: txs.SubnetPermissionedValidatorCurrentPriority,
		},
	}
}

func TestStandardExecutorRemoveSubnetValidatorTx(t *testing.T) {
	type test struct {
		name        string
		newExecutor func(*gomock.Controller) (*txs.RemoveSubnetValidatorTx, *StandardTxExecutor)
		expectedErr error
	}

	tests := []test{
		{
			name: "valid tx",
			newExecutor: func(ctrl *gomock.Controller) (*txs.RemoveSubnetValidatorTx, *StandardTxExecutor) {
				env := newValidRemoveSubnetValidatorTxVerifyEnv(t, ctrl)

				// Set dependency expectations.
				env.state.EXPECT().GetTimestamp().Return(env.latestForkTime).AnyTimes()
				env.state.EXPECT().GetCurrentValidator(env.unsignedTx.Subnet, env.unsignedTx.NodeID).Return(env.staker, nil).Times(1)
				subnetOwner := fx.NewMockOwner(ctrl)
				env.state.EXPECT().GetSubnetOwner(env.unsignedTx.Subnet).Return(subnetOwner, nil).Times(1)
				env.fx.EXPECT().VerifyPermission(env.unsignedTx, env.unsignedTx.SubnetAuth, env.tx.Creds[len(env.tx.Creds)-1], subnetOwner).Return(nil).Times(1)
				env.flowChecker.EXPECT().VerifySpend(
					env.unsignedTx, env.state, env.unsignedTx.Ins, env.unsignedTx.Outs, env.tx.Creds[:len(env.tx.Creds)-1], gomock.Any(),
				).Return(nil).Times(1)
				env.state.EXPECT().DeleteCurrentValidator(env.staker)
				env.state.EXPECT().DeleteUTXO(gomock.Any()).Times(len(env.unsignedTx.Ins))
				env.state.EXPECT().AddUTXO(gomock.Any()).Times(len(env.unsignedTx.Outs))

				cfg := defaultTestConfig(t, durango, env.latestForkTime)
<<<<<<< HEAD
				feeCalculator, err := state.PickFeeCalculator(cfg, env.state, env.state.GetTimestamp())
=======
				feeCalculator, err := state.PickFeeCalculator(cfg, env.state)
>>>>>>> e65b33c0
				require.NoError(t, err)
				e := &StandardTxExecutor{
					Backend: &Backend{
						Config:       cfg,
						Bootstrapped: &utils.Atomic[bool]{},
						Fx:           env.fx,
						FlowChecker:  env.flowChecker,
						Ctx:          &snow.Context{},
					},
					FeeCalculator: feeCalculator,
					Tx:            env.tx,
					State:         env.state,
				}
				e.Bootstrapped.Set(true)
				return env.unsignedTx, e
			},
			expectedErr: nil,
		},
		{
			name: "tx fails syntactic verification",
			newExecutor: func(ctrl *gomock.Controller) (*txs.RemoveSubnetValidatorTx, *StandardTxExecutor) {
				env := newValidRemoveSubnetValidatorTxVerifyEnv(t, ctrl)
				// Setting the subnet ID to the Primary Network ID makes the tx fail syntactic verification
				env.tx.Unsigned.(*txs.RemoveSubnetValidatorTx).Subnet = constants.PrimaryNetworkID
				env.state = state.NewMockDiff(ctrl)
<<<<<<< HEAD
				env.state.EXPECT().GetTimestamp().Return(env.latestForkTime).Times(2)

				cfg := defaultTestConfig(t, durango, env.latestForkTime)
				feeCalculator, err := state.PickFeeCalculator(cfg, env.state, env.state.GetTimestamp())
=======
				env.state.EXPECT().GetTimestamp().Return(env.latestForkTime).AnyTimes()

				cfg := defaultTestConfig(t, durango, env.latestForkTime)
				feeCalculator, err := state.PickFeeCalculator(cfg, env.state)
>>>>>>> e65b33c0
				require.NoError(t, err)
				e := &StandardTxExecutor{
					Backend: &Backend{
						Config:       cfg,
						Bootstrapped: &utils.Atomic[bool]{},
						Fx:           env.fx,
						FlowChecker:  env.flowChecker,
						Ctx:          &snow.Context{},
					},
					FeeCalculator: feeCalculator,
					Tx:            env.tx,
					State:         env.state,
				}
				e.Bootstrapped.Set(true)
				return env.unsignedTx, e
			},
			expectedErr: txs.ErrRemovePrimaryNetworkValidator,
		},
		{
			name: "node isn't a validator of the subnet",
			newExecutor: func(ctrl *gomock.Controller) (*txs.RemoveSubnetValidatorTx, *StandardTxExecutor) {
				env := newValidRemoveSubnetValidatorTxVerifyEnv(t, ctrl)
				env.state = state.NewMockDiff(ctrl)
				env.state.EXPECT().GetTimestamp().Return(env.latestForkTime).AnyTimes()
				env.state.EXPECT().GetCurrentValidator(env.unsignedTx.Subnet, env.unsignedTx.NodeID).Return(nil, database.ErrNotFound)
				env.state.EXPECT().GetPendingValidator(env.unsignedTx.Subnet, env.unsignedTx.NodeID).Return(nil, database.ErrNotFound)

				cfg := defaultTestConfig(t, durango, env.latestForkTime)
<<<<<<< HEAD
				feeCalculator, err := state.PickFeeCalculator(cfg, env.state, env.state.GetTimestamp())
=======
				feeCalculator, err := state.PickFeeCalculator(cfg, env.state)
>>>>>>> e65b33c0
				require.NoError(t, err)
				e := &StandardTxExecutor{
					Backend: &Backend{
						Config:       cfg,
						Bootstrapped: &utils.Atomic[bool]{},
						Fx:           env.fx,
						FlowChecker:  env.flowChecker,
						Ctx:          &snow.Context{},
					},
					FeeCalculator: feeCalculator,
					Tx:            env.tx,
					State:         env.state,
				}
				e.Bootstrapped.Set(true)
				return env.unsignedTx, e
			},
			expectedErr: ErrNotValidator,
		},
		{
			name: "validator is permissionless",
			newExecutor: func(ctrl *gomock.Controller) (*txs.RemoveSubnetValidatorTx, *StandardTxExecutor) {
				env := newValidRemoveSubnetValidatorTxVerifyEnv(t, ctrl)

				staker := *env.staker
				staker.Priority = txs.SubnetPermissionlessValidatorCurrentPriority

				// Set dependency expectations.
<<<<<<< HEAD
				env.state.EXPECT().GetTimestamp().Return(env.latestForkTime).Times(3)
				env.state.EXPECT().GetCurrentValidator(env.unsignedTx.Subnet, env.unsignedTx.NodeID).Return(&staker, nil).Times(1)

				cfg := defaultTestConfig(t, durango, env.latestForkTime)
				feeCalculator, err := state.PickFeeCalculator(cfg, env.state, env.state.GetTimestamp())
=======
				env.state.EXPECT().GetTimestamp().Return(env.latestForkTime).AnyTimes()
				env.state.EXPECT().GetCurrentValidator(env.unsignedTx.Subnet, env.unsignedTx.NodeID).Return(&staker, nil).Times(1)

				cfg := defaultTestConfig(t, durango, env.latestForkTime)
				feeCalculator, err := state.PickFeeCalculator(cfg, env.state)
>>>>>>> e65b33c0
				require.NoError(t, err)
				e := &StandardTxExecutor{
					Backend: &Backend{
						Config:       cfg,
						Bootstrapped: &utils.Atomic[bool]{},
						Fx:           env.fx,
						FlowChecker:  env.flowChecker,
						Ctx:          &snow.Context{},
					},
					FeeCalculator: feeCalculator,
					Tx:            env.tx,
					State:         env.state,
				}
				e.Bootstrapped.Set(true)
				return env.unsignedTx, e
			},
			expectedErr: ErrRemovePermissionlessValidator,
		},
		{
			name: "tx has no credentials",
			newExecutor: func(ctrl *gomock.Controller) (*txs.RemoveSubnetValidatorTx, *StandardTxExecutor) {
				env := newValidRemoveSubnetValidatorTxVerifyEnv(t, ctrl)
				// Remove credentials
				env.tx.Creds = nil
				env.state = state.NewMockDiff(ctrl)
<<<<<<< HEAD
				env.state.EXPECT().GetTimestamp().Return(env.latestForkTime).Times(3)
				env.state.EXPECT().GetCurrentValidator(env.unsignedTx.Subnet, env.unsignedTx.NodeID).Return(env.staker, nil)

				cfg := defaultTestConfig(t, durango, env.latestForkTime)
				feeCalculator, err := state.PickFeeCalculator(cfg, env.state, env.state.GetTimestamp())
=======
				env.state.EXPECT().GetTimestamp().Return(env.latestForkTime).AnyTimes()
				env.state.EXPECT().GetCurrentValidator(env.unsignedTx.Subnet, env.unsignedTx.NodeID).Return(env.staker, nil)

				cfg := defaultTestConfig(t, durango, env.latestForkTime)
				feeCalculator, err := state.PickFeeCalculator(cfg, env.state)
>>>>>>> e65b33c0
				require.NoError(t, err)
				e := &StandardTxExecutor{
					Backend: &Backend{
						Config:       cfg,
						Bootstrapped: &utils.Atomic[bool]{},
						Fx:           env.fx,
						FlowChecker:  env.flowChecker,
						Ctx:          &snow.Context{},
					},
					FeeCalculator: feeCalculator,
					Tx:            env.tx,
					State:         env.state,
				}
				e.Bootstrapped.Set(true)
				return env.unsignedTx, e
			},
			expectedErr: errWrongNumberOfCredentials,
		},
		{
			name: "can't find subnet",
			newExecutor: func(ctrl *gomock.Controller) (*txs.RemoveSubnetValidatorTx, *StandardTxExecutor) {
				env := newValidRemoveSubnetValidatorTxVerifyEnv(t, ctrl)
				env.state = state.NewMockDiff(ctrl)
				env.state.EXPECT().GetTimestamp().Return(env.latestForkTime).AnyTimes()
				env.state.EXPECT().GetCurrentValidator(env.unsignedTx.Subnet, env.unsignedTx.NodeID).Return(env.staker, nil)
				env.state.EXPECT().GetSubnetOwner(env.unsignedTx.Subnet).Return(nil, database.ErrNotFound)

				cfg := defaultTestConfig(t, durango, env.latestForkTime)
<<<<<<< HEAD
				feeCalculator, err := state.PickFeeCalculator(cfg, env.state, env.state.GetTimestamp())
=======
				feeCalculator, err := state.PickFeeCalculator(cfg, env.state)
>>>>>>> e65b33c0
				require.NoError(t, err)
				e := &StandardTxExecutor{
					Backend: &Backend{
						Config:       cfg,
						Bootstrapped: &utils.Atomic[bool]{},
						Fx:           env.fx,
						FlowChecker:  env.flowChecker,
						Ctx:          &snow.Context{},
					},
					FeeCalculator: feeCalculator,
					Tx:            env.tx,
					State:         env.state,
				}
				e.Bootstrapped.Set(true)
				return env.unsignedTx, e
			},
			expectedErr: database.ErrNotFound,
		},
		{
			name: "no permission to remove validator",
			newExecutor: func(ctrl *gomock.Controller) (*txs.RemoveSubnetValidatorTx, *StandardTxExecutor) {
				env := newValidRemoveSubnetValidatorTxVerifyEnv(t, ctrl)
				env.state = state.NewMockDiff(ctrl)
				env.state.EXPECT().GetTimestamp().Return(env.latestForkTime).AnyTimes()
				env.state.EXPECT().GetCurrentValidator(env.unsignedTx.Subnet, env.unsignedTx.NodeID).Return(env.staker, nil)
				subnetOwner := fx.NewMockOwner(ctrl)
				env.state.EXPECT().GetSubnetOwner(env.unsignedTx.Subnet).Return(subnetOwner, nil)
				env.fx.EXPECT().VerifyPermission(gomock.Any(), env.unsignedTx.SubnetAuth, env.tx.Creds[len(env.tx.Creds)-1], subnetOwner).Return(errTest)

				cfg := defaultTestConfig(t, durango, env.latestForkTime)
<<<<<<< HEAD
				feeCalculator, err := state.PickFeeCalculator(cfg, env.state, env.state.GetTimestamp())
=======
				feeCalculator, err := state.PickFeeCalculator(cfg, env.state)
>>>>>>> e65b33c0
				require.NoError(t, err)
				e := &StandardTxExecutor{
					Backend: &Backend{
						Config:       cfg,
						Bootstrapped: &utils.Atomic[bool]{},
						Fx:           env.fx,
						FlowChecker:  env.flowChecker,
						Ctx:          &snow.Context{},
					},
					FeeCalculator: feeCalculator,
					Tx:            env.tx,
					State:         env.state,
				}
				e.Bootstrapped.Set(true)
				return env.unsignedTx, e
			},
			expectedErr: errUnauthorizedSubnetModification,
		},
		{
			name: "flow checker failed",
			newExecutor: func(ctrl *gomock.Controller) (*txs.RemoveSubnetValidatorTx, *StandardTxExecutor) {
				env := newValidRemoveSubnetValidatorTxVerifyEnv(t, ctrl)
				env.state = state.NewMockDiff(ctrl)
				env.state.EXPECT().GetTimestamp().Return(env.latestForkTime).AnyTimes()
				env.state.EXPECT().GetCurrentValidator(env.unsignedTx.Subnet, env.unsignedTx.NodeID).Return(env.staker, nil)
				subnetOwner := fx.NewMockOwner(ctrl)
				env.state.EXPECT().GetSubnetOwner(env.unsignedTx.Subnet).Return(subnetOwner, nil)
				env.fx.EXPECT().VerifyPermission(gomock.Any(), env.unsignedTx.SubnetAuth, env.tx.Creds[len(env.tx.Creds)-1], subnetOwner).Return(nil)
				env.flowChecker.EXPECT().VerifySpend(
					gomock.Any(), gomock.Any(), gomock.Any(), gomock.Any(), gomock.Any(), gomock.Any(),
				).Return(errTest)

				cfg := defaultTestConfig(t, durango, env.latestForkTime)
<<<<<<< HEAD
				feeCalculator, err := state.PickFeeCalculator(cfg, env.state, env.state.GetTimestamp())
=======
				feeCalculator, err := state.PickFeeCalculator(cfg, env.state)
>>>>>>> e65b33c0
				require.NoError(t, err)
				e := &StandardTxExecutor{
					Backend: &Backend{
						Config:       cfg,
						Bootstrapped: &utils.Atomic[bool]{},
						Fx:           env.fx,
						FlowChecker:  env.flowChecker,
						Ctx:          &snow.Context{},
					},
					FeeCalculator: feeCalculator,
					Tx:            env.tx,
					State:         env.state,
				}
				e.Bootstrapped.Set(true)
				return env.unsignedTx, e
			},
			expectedErr: ErrFlowCheckFailed,
		},
	}

	for _, tt := range tests {
		t.Run(tt.name, func(t *testing.T) {
			require := require.New(t)
			ctrl := gomock.NewController(t)

			unsignedTx, executor := tt.newExecutor(ctrl)
			err := executor.RemoveSubnetValidatorTx(unsignedTx)
			require.ErrorIs(err, tt.expectedErr)
		})
	}
}

// Returns a TransformSubnetTx that passes syntactic verification.
// Memo field is empty as required post Durango activation
func newTransformSubnetTx(t *testing.T) (*txs.TransformSubnetTx, *txs.Tx) {
	t.Helper()

	creds := []verify.Verifiable{
		&secp256k1fx.Credential{
			Sigs: make([][65]byte, 1),
		},
		&secp256k1fx.Credential{
			Sigs: make([][65]byte, 1),
		},
	}
	unsignedTx := &txs.TransformSubnetTx{
		BaseTx: txs.BaseTx{
			BaseTx: avax.BaseTx{
				Ins: []*avax.TransferableInput{{
					UTXOID: avax.UTXOID{
						TxID: ids.GenerateTestID(),
					},
					Asset: avax.Asset{
						ID: ids.GenerateTestID(),
					},
					In: &secp256k1fx.TransferInput{
						Amt: 1,
						Input: secp256k1fx.Input{
							SigIndices: []uint32{0, 1},
						},
					},
				}},
				Outs: []*avax.TransferableOutput{
					{
						Asset: avax.Asset{
							ID: ids.GenerateTestID(),
						},
						Out: &secp256k1fx.TransferOutput{
							Amt: 1,
							OutputOwners: secp256k1fx.OutputOwners{
								Threshold: 1,
								Addrs:     []ids.ShortID{ids.GenerateTestShortID()},
							},
						},
					},
				},
			},
		},
		Subnet:                   ids.GenerateTestID(),
		AssetID:                  ids.GenerateTestID(),
		InitialSupply:            10,
		MaximumSupply:            10,
		MinConsumptionRate:       0,
		MaxConsumptionRate:       reward.PercentDenominator,
		MinValidatorStake:        2,
		MaxValidatorStake:        10,
		MinStakeDuration:         1,
		MaxStakeDuration:         2,
		MinDelegationFee:         reward.PercentDenominator,
		MinDelegatorStake:        1,
		MaxValidatorWeightFactor: 1,
		UptimeRequirement:        reward.PercentDenominator,
		SubnetAuth: &secp256k1fx.Credential{
			Sigs: make([][65]byte, 1),
		},
	}
	tx := &txs.Tx{
		Unsigned: unsignedTx,
		Creds:    creds,
	}
	require.NoError(t, tx.Initialize(txs.Codec))
	return unsignedTx, tx
}

// mock implementations that can be used in tests
// for verifying TransformSubnetTx.
type transformSubnetTxVerifyEnv struct {
	latestForkTime time.Time
	fx             *fx.MockFx
	flowChecker    *utxo.MockVerifier
	unsignedTx     *txs.TransformSubnetTx
	tx             *txs.Tx
	state          *state.MockDiff
	staker         *state.Staker
}

// Returns mock implementations that can be used in tests
// for verifying TransformSubnetTx.
func newValidTransformSubnetTxVerifyEnv(t *testing.T, ctrl *gomock.Controller) transformSubnetTxVerifyEnv {
	t.Helper()

	now := time.Now()
	mockFx := fx.NewMockFx(ctrl)
	mockFlowChecker := utxo.NewMockVerifier(ctrl)
	unsignedTx, tx := newTransformSubnetTx(t)
	mockState := state.NewMockDiff(ctrl)
	return transformSubnetTxVerifyEnv{
		latestForkTime: now,
		fx:             mockFx,
		flowChecker:    mockFlowChecker,
		unsignedTx:     unsignedTx,
		tx:             tx,
		state:          mockState,
		staker: &state.Staker{
			TxID:   ids.GenerateTestID(),
			NodeID: ids.GenerateTestNodeID(),
		},
	}
}

func TestStandardExecutorTransformSubnetTx(t *testing.T) {
	type test struct {
		name        string
		newExecutor func(*gomock.Controller) (*txs.TransformSubnetTx, *StandardTxExecutor)
		err         error
	}

	tests := []test{
		{
			name: "tx fails syntactic verification",
			newExecutor: func(ctrl *gomock.Controller) (*txs.TransformSubnetTx, *StandardTxExecutor) {
				env := newValidTransformSubnetTxVerifyEnv(t, ctrl)
				// Setting the tx to nil makes the tx fail syntactic verification
				env.tx.Unsigned = (*txs.TransformSubnetTx)(nil)
				env.state = state.NewMockDiff(ctrl)
<<<<<<< HEAD
				env.state.EXPECT().GetTimestamp().Return(env.latestForkTime).Times(2)

				cfg := defaultTestConfig(t, durango, env.latestForkTime)
				feeCalculator, err := state.PickFeeCalculator(cfg, env.state, env.state.GetTimestamp())
=======
				env.state.EXPECT().GetTimestamp().Return(env.latestForkTime).AnyTimes()

				cfg := defaultTestConfig(t, durango, env.latestForkTime)
				feeCalculator, err := state.PickFeeCalculator(cfg, env.state)
>>>>>>> e65b33c0
				require.NoError(t, err)
				e := &StandardTxExecutor{
					Backend: &Backend{
						Config:       cfg,
						Bootstrapped: &utils.Atomic[bool]{},
						Fx:           env.fx,
						FlowChecker:  env.flowChecker,
						Ctx:          &snow.Context{},
					},
					FeeCalculator: feeCalculator,
					Tx:            env.tx,
					State:         env.state,
				}
				e.Bootstrapped.Set(true)
				return env.unsignedTx, e
			},
			err: txs.ErrNilTx,
		},
		{
			name: "max stake duration too large",
			newExecutor: func(ctrl *gomock.Controller) (*txs.TransformSubnetTx, *StandardTxExecutor) {
				env := newValidTransformSubnetTxVerifyEnv(t, ctrl)
				env.unsignedTx.MaxStakeDuration = math.MaxUint32
				env.state = state.NewMockDiff(ctrl)
<<<<<<< HEAD
				env.state.EXPECT().GetTimestamp().Return(env.latestForkTime).Times(3)

				cfg := defaultTestConfig(t, durango, env.latestForkTime)
				feeCalculator, err := state.PickFeeCalculator(cfg, env.state, env.state.GetTimestamp())
=======
				env.state.EXPECT().GetTimestamp().Return(env.latestForkTime).AnyTimes()

				cfg := defaultTestConfig(t, durango, env.latestForkTime)
				feeCalculator, err := state.PickFeeCalculator(cfg, env.state)
>>>>>>> e65b33c0
				require.NoError(t, err)
				e := &StandardTxExecutor{
					Backend: &Backend{
						Config:       cfg,
						Bootstrapped: &utils.Atomic[bool]{},
						Fx:           env.fx,
						FlowChecker:  env.flowChecker,
						Ctx:          &snow.Context{},
					},
					FeeCalculator: feeCalculator,
					Tx:            env.tx,
					State:         env.state,
				}
				e.Bootstrapped.Set(true)
				return env.unsignedTx, e
			},
			err: errMaxStakeDurationTooLarge,
		},
		{
			name: "fail subnet authorization",
			newExecutor: func(ctrl *gomock.Controller) (*txs.TransformSubnetTx, *StandardTxExecutor) {
				env := newValidTransformSubnetTxVerifyEnv(t, ctrl)
				// Remove credentials
				env.tx.Creds = nil
				env.state = state.NewMockDiff(ctrl)
<<<<<<< HEAD
				env.state.EXPECT().GetTimestamp().Return(env.latestForkTime).Times(3)
=======
				env.state.EXPECT().GetTimestamp().Return(env.latestForkTime).AnyTimes()
>>>>>>> e65b33c0

				cfg := defaultTestConfig(t, durango, env.latestForkTime)
				cfg.MaxStakeDuration = math.MaxInt64

<<<<<<< HEAD
				feeCalculator, err := state.PickFeeCalculator(cfg, env.state, env.state.GetTimestamp())
=======
				feeCalculator, err := state.PickFeeCalculator(cfg, env.state)
>>>>>>> e65b33c0
				require.NoError(t, err)
				e := &StandardTxExecutor{
					Backend: &Backend{
						Config:       cfg,
						Bootstrapped: &utils.Atomic[bool]{},
						Fx:           env.fx,
						FlowChecker:  env.flowChecker,
						Ctx:          &snow.Context{},
					},
					FeeCalculator: feeCalculator,
					Tx:            env.tx,
					State:         env.state,
				}
				e.Bootstrapped.Set(true)
				return env.unsignedTx, e
			},
			err: errWrongNumberOfCredentials,
		},
		{
			name: "flow checker failed",
			newExecutor: func(ctrl *gomock.Controller) (*txs.TransformSubnetTx, *StandardTxExecutor) {
				env := newValidTransformSubnetTxVerifyEnv(t, ctrl)
				env.state = state.NewMockDiff(ctrl)
				subnetOwner := fx.NewMockOwner(ctrl)
<<<<<<< HEAD
				env.state.EXPECT().GetTimestamp().Return(env.latestForkTime).Times(3)
=======
				env.state.EXPECT().GetTimestamp().Return(env.latestForkTime).AnyTimes()
>>>>>>> e65b33c0
				env.state.EXPECT().GetSubnetOwner(env.unsignedTx.Subnet).Return(subnetOwner, nil)
				env.state.EXPECT().GetSubnetTransformation(env.unsignedTx.Subnet).Return(nil, database.ErrNotFound).Times(1)
				env.fx.EXPECT().VerifyPermission(gomock.Any(), env.unsignedTx.SubnetAuth, env.tx.Creds[len(env.tx.Creds)-1], subnetOwner).Return(nil)
				env.flowChecker.EXPECT().VerifySpend(
					gomock.Any(), gomock.Any(), gomock.Any(), gomock.Any(), gomock.Any(), gomock.Any(),
				).Return(ErrFlowCheckFailed)

				cfg := defaultTestConfig(t, durango, env.latestForkTime)
				cfg.MaxStakeDuration = math.MaxInt64

<<<<<<< HEAD
				feeCalculator, err := state.PickFeeCalculator(cfg, env.state, env.state.GetTimestamp())
=======
				feeCalculator, err := state.PickFeeCalculator(cfg, env.state)
>>>>>>> e65b33c0
				require.NoError(t, err)
				e := &StandardTxExecutor{
					Backend: &Backend{
						Config:       cfg,
						Bootstrapped: &utils.Atomic[bool]{},
						Fx:           env.fx,
						FlowChecker:  env.flowChecker,
						Ctx:          &snow.Context{},
					},
					FeeCalculator: feeCalculator,
					Tx:            env.tx,
					State:         env.state,
				}
				e.Bootstrapped.Set(true)
				return env.unsignedTx, e
			},
			err: ErrFlowCheckFailed,
		},
		{
			name: "valid tx",
			newExecutor: func(ctrl *gomock.Controller) (*txs.TransformSubnetTx, *StandardTxExecutor) {
				env := newValidTransformSubnetTxVerifyEnv(t, ctrl)

				// Set dependency expectations.
				subnetOwner := fx.NewMockOwner(ctrl)
<<<<<<< HEAD
				env.state.EXPECT().GetTimestamp().Return(env.latestForkTime).Times(3)
=======
				env.state.EXPECT().GetTimestamp().Return(env.latestForkTime).AnyTimes()
>>>>>>> e65b33c0
				env.state.EXPECT().GetSubnetOwner(env.unsignedTx.Subnet).Return(subnetOwner, nil).Times(1)
				env.state.EXPECT().GetSubnetTransformation(env.unsignedTx.Subnet).Return(nil, database.ErrNotFound).Times(1)
				env.fx.EXPECT().VerifyPermission(env.unsignedTx, env.unsignedTx.SubnetAuth, env.tx.Creds[len(env.tx.Creds)-1], subnetOwner).Return(nil).Times(1)
				env.flowChecker.EXPECT().VerifySpend(
					env.unsignedTx, env.state, env.unsignedTx.Ins, env.unsignedTx.Outs, env.tx.Creds[:len(env.tx.Creds)-1], gomock.Any(),
				).Return(nil).Times(1)
				env.state.EXPECT().AddSubnetTransformation(env.tx)
				env.state.EXPECT().SetCurrentSupply(env.unsignedTx.Subnet, env.unsignedTx.InitialSupply)
				env.state.EXPECT().DeleteUTXO(gomock.Any()).Times(len(env.unsignedTx.Ins))
				env.state.EXPECT().AddUTXO(gomock.Any()).Times(len(env.unsignedTx.Outs))

				cfg := defaultTestConfig(t, durango, env.latestForkTime)
				cfg.MaxStakeDuration = math.MaxInt64

<<<<<<< HEAD
				feeCalculator, err := state.PickFeeCalculator(cfg, env.state, env.state.GetTimestamp())
=======
				feeCalculator, err := state.PickFeeCalculator(cfg, env.state)
>>>>>>> e65b33c0
				require.NoError(t, err)
				e := &StandardTxExecutor{
					Backend: &Backend{
						Config:       cfg,
						Bootstrapped: &utils.Atomic[bool]{},
						Fx:           env.fx,
						FlowChecker:  env.flowChecker,
						Ctx:          &snow.Context{},
					},
					FeeCalculator: feeCalculator,
					Tx:            env.tx,
					State:         env.state,
				}
				e.Bootstrapped.Set(true)
				return env.unsignedTx, e
			},
			err: nil,
		},
	}

	for _, tt := range tests {
		t.Run(tt.name, func(t *testing.T) {
			ctrl := gomock.NewController(t)

			unsignedTx, executor := tt.newExecutor(ctrl)
			err := executor.TransformSubnetTx(unsignedTx)
			require.ErrorIs(t, err, tt.err)
		})
	}
}

func defaultTestConfig(t *testing.T, f fork, tm time.Time) *config.Config {
	c := &config.Config{
		UpgradeConfig: upgrade.Config{
			ApricotPhase3Time: mockable.MaxTime,
			ApricotPhase5Time: mockable.MaxTime,
			BanffTime:         mockable.MaxTime,
			CortinaTime:       mockable.MaxTime,
			DurangoTime:       mockable.MaxTime,
			EUpgradeTime:      mockable.MaxTime,
		},
	}

	switch f {
	case eUpgrade:
		c.UpgradeConfig.EUpgradeTime = tm
		fallthrough
	case durango:
		c.UpgradeConfig.DurangoTime = tm
		fallthrough
	case cortina:
		c.UpgradeConfig.CortinaTime = tm
		fallthrough
	case banff:
		c.UpgradeConfig.BanffTime = tm
		fallthrough
	case apricotPhase5:
		c.UpgradeConfig.ApricotPhase5Time = tm
		fallthrough
	case apricotPhase3:
		c.UpgradeConfig.ApricotPhase3Time = tm
	default:
		require.FailNow(t, "unhandled fork", f)
	}

	return c
}<|MERGE_RESOLUTION|>--- conflicted
+++ resolved
@@ -101,11 +101,7 @@
 		stateDiff, err := state.NewDiff(lastAcceptedID, env)
 		require.NoError(err)
 
-<<<<<<< HEAD
 		feeCalculator, err := state.PickFeeCalculator(env.config, stateDiff, stateDiff.GetTimestamp())
-=======
-		feeCalculator, err := state.PickFeeCalculator(env.config, stateDiff)
->>>>>>> e65b33c0
 		require.NoError(err)
 		executor := StandardTxExecutor{
 			Backend:       &env.backend,
@@ -371,11 +367,7 @@
 
 			env.config.UpgradeConfig.BanffTime = onAcceptState.GetTimestamp()
 
-<<<<<<< HEAD
 			feeCalculator, err := state.PickFeeCalculator(env.config, onAcceptState, onAcceptState.GetTimestamp())
-=======
-			feeCalculator, err := state.PickFeeCalculator(env.config, onAcceptState)
->>>>>>> e65b33c0
 			require.NoError(err)
 			executor := StandardTxExecutor{
 				Backend:       &env.backend,
@@ -423,11 +415,7 @@
 		onAcceptState, err := state.NewDiff(lastAcceptedID, env)
 		require.NoError(err)
 
-<<<<<<< HEAD
 		feeCalculator, err := state.PickFeeCalculator(env.config, onAcceptState, onAcceptState.GetTimestamp())
-=======
-		feeCalculator, err := state.PickFeeCalculator(env.config, onAcceptState)
->>>>>>> e65b33c0
 		require.NoError(err)
 		executor := StandardTxExecutor{
 			Backend:       &env.backend,
@@ -465,11 +453,7 @@
 		onAcceptState, err := state.NewDiff(lastAcceptedID, env)
 		require.NoError(err)
 
-<<<<<<< HEAD
 		feeCalculator, err := state.PickFeeCalculator(env.config, onAcceptState, onAcceptState.GetTimestamp())
-=======
-		feeCalculator, err := state.PickFeeCalculator(env.config, onAcceptState)
->>>>>>> e65b33c0
 		require.NoError(err)
 		executor := StandardTxExecutor{
 			Backend:       &env.backend,
@@ -529,11 +513,7 @@
 		onAcceptState, err := state.NewDiff(lastAcceptedID, env)
 		require.NoError(err)
 
-<<<<<<< HEAD
 		feeCalculator, err := state.PickFeeCalculator(env.config, onAcceptState, onAcceptState.GetTimestamp())
-=======
-		feeCalculator, err := state.PickFeeCalculator(env.config, onAcceptState)
->>>>>>> e65b33c0
 		require.NoError(err)
 		executor := StandardTxExecutor{
 			Backend:       &env.backend,
@@ -586,11 +566,7 @@
 		onAcceptState, err := state.NewDiff(lastAcceptedID, env)
 		require.NoError(err)
 
-<<<<<<< HEAD
 		feeCalculator, err := state.PickFeeCalculator(env.config, onAcceptState, onAcceptState.GetTimestamp())
-=======
-		feeCalculator, err := state.PickFeeCalculator(env.config, onAcceptState)
->>>>>>> e65b33c0
 		require.NoError(err)
 		executor := StandardTxExecutor{
 			Backend:       &env.backend,
@@ -626,11 +602,7 @@
 		onAcceptState, err := state.NewDiff(lastAcceptedID, env)
 		require.NoError(err)
 
-<<<<<<< HEAD
 		feeCalculator, err := state.PickFeeCalculator(env.config, onAcceptState, onAcceptState.GetTimestamp())
-=======
-		feeCalculator, err := state.PickFeeCalculator(env.config, onAcceptState)
->>>>>>> e65b33c0
 		require.NoError(err)
 		executor := StandardTxExecutor{
 			Backend:       &env.backend,
@@ -666,11 +638,7 @@
 		onAcceptState, err := state.NewDiff(lastAcceptedID, env)
 		require.NoError(err)
 
-<<<<<<< HEAD
 		feeCalculator, err := state.PickFeeCalculator(env.config, onAcceptState, onAcceptState.GetTimestamp())
-=======
-		feeCalculator, err := state.PickFeeCalculator(env.config, onAcceptState)
->>>>>>> e65b33c0
 		require.NoError(err)
 		executor := StandardTxExecutor{
 			Backend:       &env.backend,
@@ -709,11 +677,7 @@
 		onAcceptState, err := state.NewDiff(lastAcceptedID, env)
 		require.NoError(err)
 
-<<<<<<< HEAD
 		feeCalculator, err := state.PickFeeCalculator(env.config, onAcceptState, onAcceptState.GetTimestamp())
-=======
-		feeCalculator, err := state.PickFeeCalculator(env.config, onAcceptState)
->>>>>>> e65b33c0
 		require.NoError(err)
 		executor := StandardTxExecutor{
 			Backend:       &env.backend,
@@ -788,11 +752,7 @@
 		onAcceptState, err := state.NewDiff(lastAcceptedID, env)
 		require.NoError(err)
 
-<<<<<<< HEAD
 		feeCalculator, err := state.PickFeeCalculator(env.config, onAcceptState, onAcceptState.GetTimestamp())
-=======
-		feeCalculator, err := state.PickFeeCalculator(env.config, onAcceptState)
->>>>>>> e65b33c0
 		require.NoError(err)
 		executor := StandardTxExecutor{
 			Backend:       &env.backend,
@@ -840,11 +800,7 @@
 		onAcceptState, err := state.NewDiff(lastAcceptedID, env)
 		require.NoError(err)
 
-<<<<<<< HEAD
 		feeCalculator, err := state.PickFeeCalculator(env.config, onAcceptState, onAcceptState.GetTimestamp())
-=======
-		feeCalculator, err := state.PickFeeCalculator(env.config, onAcceptState)
->>>>>>> e65b33c0
 		require.NoError(err)
 		executor := StandardTxExecutor{
 			Backend:       &env.backend,
@@ -888,11 +844,7 @@
 		onAcceptState, err := state.NewDiff(lastAcceptedID, env)
 		require.NoError(err)
 
-<<<<<<< HEAD
 		feeCalculator, err := state.PickFeeCalculator(env.config, onAcceptState, onAcceptState.GetTimestamp())
-=======
-		feeCalculator, err := state.PickFeeCalculator(env.config, onAcceptState)
->>>>>>> e65b33c0
 		require.NoError(err)
 		executor := StandardTxExecutor{
 			Backend:       &env.backend,
@@ -934,11 +886,7 @@
 		onAcceptState, err := state.NewDiff(lastAcceptedID, env)
 		require.NoError(err)
 
-<<<<<<< HEAD
 		feeCalculator, err := state.PickFeeCalculator(env.config, onAcceptState, onAcceptState.GetTimestamp())
-=======
-		feeCalculator, err := state.PickFeeCalculator(env.config, onAcceptState)
->>>>>>> e65b33c0
 		require.NoError(err)
 		executor := StandardTxExecutor{
 			Backend:       &env.backend,
@@ -990,11 +938,7 @@
 		onAcceptState, err := state.NewDiff(lastAcceptedID, env)
 		require.NoError(err)
 
-<<<<<<< HEAD
 		feeCalculator, err := state.PickFeeCalculator(env.config, onAcceptState, onAcceptState.GetTimestamp())
-=======
-		feeCalculator, err := state.PickFeeCalculator(env.config, onAcceptState)
->>>>>>> e65b33c0
 		require.NoError(err)
 		executor := StandardTxExecutor{
 			Backend:       &env.backend,
@@ -1040,11 +984,7 @@
 		onAcceptState, err := state.NewDiff(lastAcceptedID, env)
 		require.NoError(err)
 
-<<<<<<< HEAD
 		feeCalculator, err := state.PickFeeCalculator(env.config, onAcceptState, onAcceptState.GetTimestamp())
-=======
-		feeCalculator, err := state.PickFeeCalculator(env.config, onAcceptState)
->>>>>>> e65b33c0
 		require.NoError(err)
 		executor := StandardTxExecutor{
 			Backend:       &env.backend,
@@ -1094,11 +1034,7 @@
 		onAcceptState.PutCurrentValidator(staker)
 		onAcceptState.AddTx(tx, status.Committed)
 
-<<<<<<< HEAD
 		feeCalculator, err := state.PickFeeCalculator(env.config, onAcceptState, onAcceptState.GetTimestamp())
-=======
-		feeCalculator, err := state.PickFeeCalculator(env.config, onAcceptState)
->>>>>>> e65b33c0
 		require.NoError(err)
 		executor := StandardTxExecutor{
 			Backend:       &env.backend,
@@ -1145,11 +1081,7 @@
 		onAcceptState.PutPendingValidator(staker)
 		onAcceptState.AddTx(tx, status.Committed)
 
-<<<<<<< HEAD
 		feeCalculator, err := state.PickFeeCalculator(env.config, onAcceptState, onAcceptState.GetTimestamp())
-=======
-		feeCalculator, err := state.PickFeeCalculator(env.config, onAcceptState)
->>>>>>> e65b33c0
 		require.NoError(err)
 		executor := StandardTxExecutor{
 			Backend:       &env.backend,
@@ -1195,11 +1127,7 @@
 			onAcceptState.DeleteUTXO(utxoID)
 		}
 
-<<<<<<< HEAD
 		feeCalculator, err := state.PickFeeCalculator(env.config, onAcceptState, onAcceptState.GetTimestamp())
-=======
-		feeCalculator, err := state.PickFeeCalculator(env.config, onAcceptState)
->>>>>>> e65b33c0
 		require.NoError(err)
 		executor := StandardTxExecutor{
 			Backend:       &env.backend,
@@ -1308,11 +1236,7 @@
 
 			tx := tt.buildTx(env)
 
-<<<<<<< HEAD
 			feeCalculator, err := state.PickFeeCalculator(env.config, onAcceptState, onAcceptState.GetTimestamp())
-=======
-			feeCalculator, err := state.PickFeeCalculator(env.config, onAcceptState)
->>>>>>> e65b33c0
 			require.NoError(err)
 			err = tx.Unsigned.Visit(&StandardTxExecutor{
 				Backend:       &env.backend,
@@ -1536,11 +1460,7 @@
 				onAcceptState, err := state.NewDiff(env.state.GetLastAccepted(), env)
 				require.NoError(t, err)
 
-<<<<<<< HEAD
 				feeCalculator, err := state.PickFeeCalculator(env.config, onAcceptState, onAcceptState.GetTimestamp())
-=======
-				feeCalculator, err := state.PickFeeCalculator(env.config, onAcceptState)
->>>>>>> e65b33c0
 				require.NoError(t, err)
 				require.NoError(t, subnetValTx.Unsigned.Visit(&StandardTxExecutor{
 					Backend:       &env.backend,
@@ -1757,11 +1677,7 @@
 			env.ctx.Lock.Lock()
 			defer env.ctx.Lock.Unlock()
 
-<<<<<<< HEAD
 			feeCalculator, err := state.PickFeeCalculator(env.config, env.state, env.state.GetTimestamp())
-=======
-			feeCalculator, err := state.PickFeeCalculator(env.config, env.state)
->>>>>>> e65b33c0
 			require.NoError(err)
 
 			// Populated memo field should error
@@ -1910,11 +1826,7 @@
 				env.state.EXPECT().AddUTXO(gomock.Any()).Times(len(env.unsignedTx.Outs))
 
 				cfg := defaultTestConfig(t, durango, env.latestForkTime)
-<<<<<<< HEAD
 				feeCalculator, err := state.PickFeeCalculator(cfg, env.state, env.state.GetTimestamp())
-=======
-				feeCalculator, err := state.PickFeeCalculator(cfg, env.state)
->>>>>>> e65b33c0
 				require.NoError(t, err)
 				e := &StandardTxExecutor{
 					Backend: &Backend{
@@ -1940,17 +1852,10 @@
 				// Setting the subnet ID to the Primary Network ID makes the tx fail syntactic verification
 				env.tx.Unsigned.(*txs.RemoveSubnetValidatorTx).Subnet = constants.PrimaryNetworkID
 				env.state = state.NewMockDiff(ctrl)
-<<<<<<< HEAD
-				env.state.EXPECT().GetTimestamp().Return(env.latestForkTime).Times(2)
+				env.state.EXPECT().GetTimestamp().Return(env.latestForkTime).AnyTimes()
 
 				cfg := defaultTestConfig(t, durango, env.latestForkTime)
 				feeCalculator, err := state.PickFeeCalculator(cfg, env.state, env.state.GetTimestamp())
-=======
-				env.state.EXPECT().GetTimestamp().Return(env.latestForkTime).AnyTimes()
-
-				cfg := defaultTestConfig(t, durango, env.latestForkTime)
-				feeCalculator, err := state.PickFeeCalculator(cfg, env.state)
->>>>>>> e65b33c0
 				require.NoError(t, err)
 				e := &StandardTxExecutor{
 					Backend: &Backend{
@@ -1979,11 +1884,7 @@
 				env.state.EXPECT().GetPendingValidator(env.unsignedTx.Subnet, env.unsignedTx.NodeID).Return(nil, database.ErrNotFound)
 
 				cfg := defaultTestConfig(t, durango, env.latestForkTime)
-<<<<<<< HEAD
 				feeCalculator, err := state.PickFeeCalculator(cfg, env.state, env.state.GetTimestamp())
-=======
-				feeCalculator, err := state.PickFeeCalculator(cfg, env.state)
->>>>>>> e65b33c0
 				require.NoError(t, err)
 				e := &StandardTxExecutor{
 					Backend: &Backend{
@@ -2011,19 +1912,11 @@
 				staker.Priority = txs.SubnetPermissionlessValidatorCurrentPriority
 
 				// Set dependency expectations.
-<<<<<<< HEAD
-				env.state.EXPECT().GetTimestamp().Return(env.latestForkTime).Times(3)
+				env.state.EXPECT().GetTimestamp().Return(env.latestForkTime).AnyTimes()
 				env.state.EXPECT().GetCurrentValidator(env.unsignedTx.Subnet, env.unsignedTx.NodeID).Return(&staker, nil).Times(1)
 
 				cfg := defaultTestConfig(t, durango, env.latestForkTime)
 				feeCalculator, err := state.PickFeeCalculator(cfg, env.state, env.state.GetTimestamp())
-=======
-				env.state.EXPECT().GetTimestamp().Return(env.latestForkTime).AnyTimes()
-				env.state.EXPECT().GetCurrentValidator(env.unsignedTx.Subnet, env.unsignedTx.NodeID).Return(&staker, nil).Times(1)
-
-				cfg := defaultTestConfig(t, durango, env.latestForkTime)
-				feeCalculator, err := state.PickFeeCalculator(cfg, env.state)
->>>>>>> e65b33c0
 				require.NoError(t, err)
 				e := &StandardTxExecutor{
 					Backend: &Backend{
@@ -2049,19 +1942,11 @@
 				// Remove credentials
 				env.tx.Creds = nil
 				env.state = state.NewMockDiff(ctrl)
-<<<<<<< HEAD
-				env.state.EXPECT().GetTimestamp().Return(env.latestForkTime).Times(3)
+				env.state.EXPECT().GetTimestamp().Return(env.latestForkTime).AnyTimes()
 				env.state.EXPECT().GetCurrentValidator(env.unsignedTx.Subnet, env.unsignedTx.NodeID).Return(env.staker, nil)
 
 				cfg := defaultTestConfig(t, durango, env.latestForkTime)
 				feeCalculator, err := state.PickFeeCalculator(cfg, env.state, env.state.GetTimestamp())
-=======
-				env.state.EXPECT().GetTimestamp().Return(env.latestForkTime).AnyTimes()
-				env.state.EXPECT().GetCurrentValidator(env.unsignedTx.Subnet, env.unsignedTx.NodeID).Return(env.staker, nil)
-
-				cfg := defaultTestConfig(t, durango, env.latestForkTime)
-				feeCalculator, err := state.PickFeeCalculator(cfg, env.state)
->>>>>>> e65b33c0
 				require.NoError(t, err)
 				e := &StandardTxExecutor{
 					Backend: &Backend{
@@ -2090,11 +1975,7 @@
 				env.state.EXPECT().GetSubnetOwner(env.unsignedTx.Subnet).Return(nil, database.ErrNotFound)
 
 				cfg := defaultTestConfig(t, durango, env.latestForkTime)
-<<<<<<< HEAD
 				feeCalculator, err := state.PickFeeCalculator(cfg, env.state, env.state.GetTimestamp())
-=======
-				feeCalculator, err := state.PickFeeCalculator(cfg, env.state)
->>>>>>> e65b33c0
 				require.NoError(t, err)
 				e := &StandardTxExecutor{
 					Backend: &Backend{
@@ -2125,11 +2006,7 @@
 				env.fx.EXPECT().VerifyPermission(gomock.Any(), env.unsignedTx.SubnetAuth, env.tx.Creds[len(env.tx.Creds)-1], subnetOwner).Return(errTest)
 
 				cfg := defaultTestConfig(t, durango, env.latestForkTime)
-<<<<<<< HEAD
 				feeCalculator, err := state.PickFeeCalculator(cfg, env.state, env.state.GetTimestamp())
-=======
-				feeCalculator, err := state.PickFeeCalculator(cfg, env.state)
->>>>>>> e65b33c0
 				require.NoError(t, err)
 				e := &StandardTxExecutor{
 					Backend: &Backend{
@@ -2163,11 +2040,7 @@
 				).Return(errTest)
 
 				cfg := defaultTestConfig(t, durango, env.latestForkTime)
-<<<<<<< HEAD
 				feeCalculator, err := state.PickFeeCalculator(cfg, env.state, env.state.GetTimestamp())
-=======
-				feeCalculator, err := state.PickFeeCalculator(cfg, env.state)
->>>>>>> e65b33c0
 				require.NoError(t, err)
 				e := &StandardTxExecutor{
 					Backend: &Backend{
@@ -2323,17 +2196,10 @@
 				// Setting the tx to nil makes the tx fail syntactic verification
 				env.tx.Unsigned = (*txs.TransformSubnetTx)(nil)
 				env.state = state.NewMockDiff(ctrl)
-<<<<<<< HEAD
-				env.state.EXPECT().GetTimestamp().Return(env.latestForkTime).Times(2)
+				env.state.EXPECT().GetTimestamp().Return(env.latestForkTime).AnyTimes()
 
 				cfg := defaultTestConfig(t, durango, env.latestForkTime)
 				feeCalculator, err := state.PickFeeCalculator(cfg, env.state, env.state.GetTimestamp())
-=======
-				env.state.EXPECT().GetTimestamp().Return(env.latestForkTime).AnyTimes()
-
-				cfg := defaultTestConfig(t, durango, env.latestForkTime)
-				feeCalculator, err := state.PickFeeCalculator(cfg, env.state)
->>>>>>> e65b33c0
 				require.NoError(t, err)
 				e := &StandardTxExecutor{
 					Backend: &Backend{
@@ -2358,17 +2224,10 @@
 				env := newValidTransformSubnetTxVerifyEnv(t, ctrl)
 				env.unsignedTx.MaxStakeDuration = math.MaxUint32
 				env.state = state.NewMockDiff(ctrl)
-<<<<<<< HEAD
-				env.state.EXPECT().GetTimestamp().Return(env.latestForkTime).Times(3)
+				env.state.EXPECT().GetTimestamp().Return(env.latestForkTime).AnyTimes()
 
 				cfg := defaultTestConfig(t, durango, env.latestForkTime)
 				feeCalculator, err := state.PickFeeCalculator(cfg, env.state, env.state.GetTimestamp())
-=======
-				env.state.EXPECT().GetTimestamp().Return(env.latestForkTime).AnyTimes()
-
-				cfg := defaultTestConfig(t, durango, env.latestForkTime)
-				feeCalculator, err := state.PickFeeCalculator(cfg, env.state)
->>>>>>> e65b33c0
 				require.NoError(t, err)
 				e := &StandardTxExecutor{
 					Backend: &Backend{
@@ -2394,20 +2253,12 @@
 				// Remove credentials
 				env.tx.Creds = nil
 				env.state = state.NewMockDiff(ctrl)
-<<<<<<< HEAD
-				env.state.EXPECT().GetTimestamp().Return(env.latestForkTime).Times(3)
-=======
 				env.state.EXPECT().GetTimestamp().Return(env.latestForkTime).AnyTimes()
->>>>>>> e65b33c0
 
 				cfg := defaultTestConfig(t, durango, env.latestForkTime)
 				cfg.MaxStakeDuration = math.MaxInt64
 
-<<<<<<< HEAD
 				feeCalculator, err := state.PickFeeCalculator(cfg, env.state, env.state.GetTimestamp())
-=======
-				feeCalculator, err := state.PickFeeCalculator(cfg, env.state)
->>>>>>> e65b33c0
 				require.NoError(t, err)
 				e := &StandardTxExecutor{
 					Backend: &Backend{
@@ -2432,11 +2283,7 @@
 				env := newValidTransformSubnetTxVerifyEnv(t, ctrl)
 				env.state = state.NewMockDiff(ctrl)
 				subnetOwner := fx.NewMockOwner(ctrl)
-<<<<<<< HEAD
-				env.state.EXPECT().GetTimestamp().Return(env.latestForkTime).Times(3)
-=======
 				env.state.EXPECT().GetTimestamp().Return(env.latestForkTime).AnyTimes()
->>>>>>> e65b33c0
 				env.state.EXPECT().GetSubnetOwner(env.unsignedTx.Subnet).Return(subnetOwner, nil)
 				env.state.EXPECT().GetSubnetTransformation(env.unsignedTx.Subnet).Return(nil, database.ErrNotFound).Times(1)
 				env.fx.EXPECT().VerifyPermission(gomock.Any(), env.unsignedTx.SubnetAuth, env.tx.Creds[len(env.tx.Creds)-1], subnetOwner).Return(nil)
@@ -2447,11 +2294,7 @@
 				cfg := defaultTestConfig(t, durango, env.latestForkTime)
 				cfg.MaxStakeDuration = math.MaxInt64
 
-<<<<<<< HEAD
 				feeCalculator, err := state.PickFeeCalculator(cfg, env.state, env.state.GetTimestamp())
-=======
-				feeCalculator, err := state.PickFeeCalculator(cfg, env.state)
->>>>>>> e65b33c0
 				require.NoError(t, err)
 				e := &StandardTxExecutor{
 					Backend: &Backend{
@@ -2477,11 +2320,7 @@
 
 				// Set dependency expectations.
 				subnetOwner := fx.NewMockOwner(ctrl)
-<<<<<<< HEAD
-				env.state.EXPECT().GetTimestamp().Return(env.latestForkTime).Times(3)
-=======
 				env.state.EXPECT().GetTimestamp().Return(env.latestForkTime).AnyTimes()
->>>>>>> e65b33c0
 				env.state.EXPECT().GetSubnetOwner(env.unsignedTx.Subnet).Return(subnetOwner, nil).Times(1)
 				env.state.EXPECT().GetSubnetTransformation(env.unsignedTx.Subnet).Return(nil, database.ErrNotFound).Times(1)
 				env.fx.EXPECT().VerifyPermission(env.unsignedTx, env.unsignedTx.SubnetAuth, env.tx.Creds[len(env.tx.Creds)-1], subnetOwner).Return(nil).Times(1)
@@ -2496,11 +2335,7 @@
 				cfg := defaultTestConfig(t, durango, env.latestForkTime)
 				cfg.MaxStakeDuration = math.MaxInt64
 
-<<<<<<< HEAD
 				feeCalculator, err := state.PickFeeCalculator(cfg, env.state, env.state.GetTimestamp())
-=======
-				feeCalculator, err := state.PickFeeCalculator(cfg, env.state)
->>>>>>> e65b33c0
 				require.NoError(t, err)
 				e := &StandardTxExecutor{
 					Backend: &Backend{
