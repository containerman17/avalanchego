// Copyright (C) 2019-2024, Ava Labs, Inc. All rights reserved.
// See the file LICENSE for licensing terms.

package executor

import (
	"errors"
	"fmt"
	"time"

	"github.com/ava-labs/avalanchego/database"
	"github.com/ava-labs/avalanchego/ids"
	"github.com/ava-labs/avalanchego/utils/math"
	"github.com/ava-labs/avalanchego/vms/components/avax"
	"github.com/ava-labs/avalanchego/vms/components/verify"
	"github.com/ava-labs/avalanchego/vms/platformvm/reward"
	"github.com/ava-labs/avalanchego/vms/platformvm/state"
	"github.com/ava-labs/avalanchego/vms/platformvm/txs"
)

const (
	// Maximum future start time for staking/delegating
	MaxFutureStartTime = 24 * 7 * 2 * time.Hour

	// SyncBound is the synchrony bound used for safe decision making
	SyncBound = 10 * time.Second

	MaxValidatorWeightFactor = 5
)

var (
	_ txs.Visitor = (*ProposalTxExecutor)(nil)

	ErrRemoveStakerTooEarly          = errors.New("attempting to remove staker before their end time")
	ErrRemoveWrongStaker             = errors.New("attempting to remove wrong staker")
	ErrChildBlockNotAfterParent      = errors.New("proposed timestamp not after current chain time")
	ErrInvalidState                  = errors.New("generated output isn't valid state")
	ErrShouldBePermissionlessStaker  = errors.New("expected permissionless staker")
	ErrWrongTxType                   = errors.New("wrong transaction type")
	ErrInvalidID                     = errors.New("invalid ID")
	ErrProposedAddStakerTxAfterBanff = errors.New("staker transaction proposed after Banff")
	ErrAdvanceTimeTxIssuedAfterBanff = errors.New("AdvanceTimeTx issued after Banff")
)

type ProposalTxExecutor struct {
	// inputs, to be filled before visitor methods are called
	*Backend
	Tx *txs.Tx
	// [OnCommitState] is the state used for validation.
	// [OnCommitState] is modified by this struct's methods to
	// reflect changes made to the state if the proposal is committed.
	//
	// Invariant: Both [OnCommitState] and [OnAbortState] represent the same
	//            state when provided to this struct.
	OnCommitState state.Diff
	// [OnAbortState] is modified by this struct's methods to
	// reflect changes made to the state if the proposal is aborted.
	OnAbortState state.Diff
}

func (*ProposalTxExecutor) CreateChainTx(*txs.CreateChainTx) error {
	return ErrWrongTxType
}

func (*ProposalTxExecutor) CreateSubnetTx(*txs.CreateSubnetTx) error {
	return ErrWrongTxType
}

func (*ProposalTxExecutor) ImportTx(*txs.ImportTx) error {
	return ErrWrongTxType
}

func (*ProposalTxExecutor) ExportTx(*txs.ExportTx) error {
	return ErrWrongTxType
}

func (*ProposalTxExecutor) RemoveSubnetValidatorTx(*txs.RemoveSubnetValidatorTx) error {
	return ErrWrongTxType
}

func (*ProposalTxExecutor) TransformSubnetTx(*txs.TransformSubnetTx) error {
	return ErrWrongTxType
}

func (*ProposalTxExecutor) AddPermissionlessValidatorTx(*txs.AddPermissionlessValidatorTx) error {
	return ErrWrongTxType
}

func (*ProposalTxExecutor) AddPermissionlessDelegatorTx(*txs.AddPermissionlessDelegatorTx) error {
	return ErrWrongTxType
}

func (*ProposalTxExecutor) TransferSubnetOwnershipTx(*txs.TransferSubnetOwnershipTx) error {
	return ErrWrongTxType
}

func (*ProposalTxExecutor) BaseTx(*txs.BaseTx) error {
	return ErrWrongTxType
}

func (e *ProposalTxExecutor) AddValidatorTx(tx *txs.AddValidatorTx) error {
	// AddValidatorTx is a proposal transaction until the Banff fork
	// activation. Following the activation, AddValidatorTxs must be issued into
	// StandardBlocks.
	currentTimestamp := e.OnCommitState.GetTimestamp()
	if e.Config.IsBanffActivated(currentTimestamp) {
		return fmt.Errorf(
			"%w: timestamp (%s) >= Banff fork time (%s)",
			ErrProposedAddStakerTxAfterBanff,
			currentTimestamp,
			e.Config.BanffTime,
		)
	}

	onAbortOuts, err := verifyAddValidatorTx(
		e.Backend,
		e.OnCommitState,
		e.Tx,
		tx,
	)
	if err != nil {
		return err
	}

	txID := e.Tx.ID()

	// Set up the state if this tx is committed
	// Consume the UTXOs
	avax.Consume(e.OnCommitState, tx.Ins)
	// Produce the UTXOs
	avax.Produce(e.OnCommitState, txID, tx.Outs)

	newStaker, err := state.NewPendingStaker(txID, tx)
	if err != nil {
		return err
	}

	e.OnCommitState.PutPendingValidator(newStaker)

	// Set up the state if this tx is aborted
	// Consume the UTXOs
	avax.Consume(e.OnAbortState, tx.Ins)
	// Produce the UTXOs
	avax.Produce(e.OnAbortState, txID, onAbortOuts)
	return nil
}

func (e *ProposalTxExecutor) AddSubnetValidatorTx(tx *txs.AddSubnetValidatorTx) error {
	// AddSubnetValidatorTx is a proposal transaction until the Banff fork
	// activation. Following the activation, AddSubnetValidatorTxs must be
	// issued into StandardBlocks.
	currentTimestamp := e.OnCommitState.GetTimestamp()
	if e.Config.IsBanffActivated(currentTimestamp) {
		return fmt.Errorf(
			"%w: timestamp (%s) >= Banff fork time (%s)",
			ErrProposedAddStakerTxAfterBanff,
			currentTimestamp,
			e.Config.BanffTime,
		)
	}

	if err := verifyAddSubnetValidatorTx(
		e.Backend,
		e.OnCommitState,
		e.Tx,
		tx,
	); err != nil {
		return err
	}

	txID := e.Tx.ID()

	// Set up the state if this tx is committed
	// Consume the UTXOs
	avax.Consume(e.OnCommitState, tx.Ins)
	// Produce the UTXOs
	avax.Produce(e.OnCommitState, txID, tx.Outs)

	newStaker, err := state.NewPendingStaker(txID, tx)
	if err != nil {
		return err
	}

	e.OnCommitState.PutPendingValidator(newStaker)

	// Set up the state if this tx is aborted
	// Consume the UTXOs
	avax.Consume(e.OnAbortState, tx.Ins)
	// Produce the UTXOs
	avax.Produce(e.OnAbortState, txID, tx.Outs)
	return nil
}

func (e *ProposalTxExecutor) AddDelegatorTx(tx *txs.AddDelegatorTx) error {
	// AddDelegatorTx is a proposal transaction until the Banff fork
	// activation. Following the activation, AddDelegatorTxs must be issued into
	// StandardBlocks.
	currentTimestamp := e.OnCommitState.GetTimestamp()
	if e.Config.IsBanffActivated(currentTimestamp) {
		return fmt.Errorf(
			"%w: timestamp (%s) >= Banff fork time (%s)",
			ErrProposedAddStakerTxAfterBanff,
			currentTimestamp,
			e.Config.BanffTime,
		)
	}

	onAbortOuts, err := verifyAddDelegatorTx(
		e.Backend,
		e.OnCommitState,
		e.Tx,
		tx,
	)
	if err != nil {
		return err
	}

	txID := e.Tx.ID()

	// Set up the state if this tx is committed
	// Consume the UTXOs
	avax.Consume(e.OnCommitState, tx.Ins)
	// Produce the UTXOs
	avax.Produce(e.OnCommitState, txID, tx.Outs)

	newStaker, err := state.NewPendingStaker(txID, tx)
	if err != nil {
		return err
	}

	e.OnCommitState.PutPendingDelegator(newStaker)

	// Set up the state if this tx is aborted
	// Consume the UTXOs
	avax.Consume(e.OnAbortState, tx.Ins)
	// Produce the UTXOs
	avax.Produce(e.OnAbortState, txID, onAbortOuts)
	return nil
}

func (e *ProposalTxExecutor) AdvanceTimeTx(tx *txs.AdvanceTimeTx) error {
	switch {
	case tx == nil:
		return txs.ErrNilTx
	case len(e.Tx.Creds) != 0:
		return errWrongNumberOfCredentials
	}

	// Validate [newChainTime]
	newChainTime := tx.Timestamp()
	if e.Config.IsBanffActivated(newChainTime) {
		return fmt.Errorf(
			"%w: proposed timestamp (%s) >= Banff fork time (%s)",
			ErrAdvanceTimeTxIssuedAfterBanff,
			newChainTime,
			e.Config.BanffTime,
		)
	}

	parentChainTime := e.OnCommitState.GetTimestamp()
	if !newChainTime.After(parentChainTime) {
		return fmt.Errorf(
			"%w, proposed timestamp (%s), chain time (%s)",
			ErrChildBlockNotAfterParent,
			parentChainTime,
			parentChainTime,
		)
	}

	// Only allow timestamp to move forward as far as the time of next staker
	// set change time
	nextStakerChangeTime, err := GetNextStakerChangeTime(e.OnCommitState)
	if err != nil {
		return err
	}

	now := e.Clk.Time()
	if err := VerifyNewChainTime(
		newChainTime,
		nextStakerChangeTime,
		now,
	); err != nil {
		return err
	}

	// Note that state doesn't change if this proposal is aborted
	_, err = AdvanceTimeTo(e.Backend, e.OnCommitState, newChainTime)
	return err
}

func (e *ProposalTxExecutor) RewardValidatorTx(tx *txs.RewardValidatorTx) error {
	switch {
	case tx == nil:
		return txs.ErrNilTx
	case tx.TxID == ids.Empty:
		return ErrInvalidID
	case len(e.Tx.Creds) != 0:
		return errWrongNumberOfCredentials
	}

	currentStakerIterator, err := e.OnCommitState.GetCurrentStakerIterator()
	if err != nil {
		return err
	}
	if !currentStakerIterator.Next() {
		return fmt.Errorf("failed to get next staker to remove: %w", database.ErrNotFound)
	}
	stakerToReward := currentStakerIterator.Value()
	currentStakerIterator.Release()

	if stakerToReward.TxID != tx.TxID {
		return fmt.Errorf(
			"%w: %s != %s",
			ErrRemoveWrongStaker,
			stakerToReward.TxID,
			tx.TxID,
		)
	}

	// Verify that the chain's timestamp is the validator's end time
	currentChainTime := e.OnCommitState.GetTimestamp()
	if !stakerToReward.EndTime.Equal(currentChainTime) {
		return fmt.Errorf(
			"%w: TxID = %s with %s < %s",
			ErrRemoveStakerTooEarly,
			tx.TxID,
			currentChainTime,
			stakerToReward.EndTime,
		)
	}

<<<<<<< HEAD
	// retrieve primaryNetworkValidator before possibly removing it.
	primaryNetworkValidator, err := e.OnCommitState.GetCurrentValidator(
		constants.PrimaryNetworkID,
		stakerToReward.NodeID,
	)
	if err != nil {
		// This should never error because the staker set is in memory and
		// primary network validators are removed last.
		return err
	}

	stakerAttributes, err := e.OnCommitState.GetStakerRewardAttributes(stakerToReward.TxID)
=======
	stakerTx, _, err := e.OnCommitState.GetTx(stakerToReward.TxID)
>>>>>>> b73635ec
	if err != nil {
		return fmt.Errorf("failed to get attributes for staker %s: %w", stakerToReward.TxID, err)
	}

	switch {
	case stakerToReward.Priority.IsPermissionedValidator():
		// Invariant: Permissioned stakers are removed by the advancement of
		//            time and the current chain timestamp is == this staker's
		//            EndTime. This means only permissionless stakers should be
		//            left in the staker set.
		return ErrShouldBePermissionlessStaker
	case stakerToReward.Priority.IsCurrentValidator():
		if err := e.rewardValidatorTx(stakerToReward, stakerAttributes); err != nil {
			return err
		}

		// Handle staker lifecycle.
		e.OnCommitState.DeleteCurrentValidator(stakerToReward)
		e.OnAbortState.DeleteCurrentValidator(stakerToReward)
	case stakerToReward.Priority.IsCurrentDelegator():
		if err := e.rewardDelegatorTx(stakerToReward, stakerAttributes); err != nil {
			return err
		}

		// Handle staker lifecycle.
		e.OnCommitState.DeleteCurrentDelegator(stakerToReward)
		e.OnAbortState.DeleteCurrentDelegator(stakerToReward)
	default:
		return state.ErrUnexpectedStakerType
	}

	// If the reward is aborted, then the current supply should be decreased.
	currentSupply, err := e.OnAbortState.GetCurrentSupply(stakerToReward.SubnetID)
	if err != nil {
		return err
	}
	newSupply, err := math.Sub(currentSupply, stakerToReward.PotentialReward)
	if err != nil {
		return err
	}
	e.OnAbortState.SetCurrentSupply(stakerToReward.SubnetID, newSupply)
	return nil
}

func (e *ProposalTxExecutor) rewardValidatorTx(validator *state.Staker, valAttributes *state.StakerRewardAttributes) error {
	var (
		txID    = validator.TxID
		stake   = valAttributes.Stake
		outputs = valAttributes.Outputs
		// Invariant: The staked asset must be equal to the reward asset.
		stakeAsset = stake[0].Asset
	)

	// Refund the stake only when validator is about to leave
	// the staking set
	for i, out := range stake {
		utxo := &avax.UTXO{
			UTXOID: avax.UTXOID{
				TxID:        txID,
				OutputIndex: uint32(len(outputs) + i),
			},
			Asset: out.Asset,
			Out:   out.Output(),
		}
		e.OnCommitState.AddUTXO(utxo)
		e.OnAbortState.AddUTXO(utxo)
	}

	utxosOffset := 0

	// Provide the reward here
	reward := validator.PotentialReward
	if reward > 0 {
		validationRewardsOwner := valAttributes.ValidationRewardsOwner
		outIntf, err := e.Fx.CreateOutput(reward, validationRewardsOwner)
		if err != nil {
			return fmt.Errorf("failed to create output: %w", err)
		}
		out, ok := outIntf.(verify.State)
		if !ok {
			return ErrInvalidState
		}

		utxo := &avax.UTXO{
			UTXOID: avax.UTXOID{
				TxID:        txID,
				OutputIndex: uint32(len(outputs) + len(stake)),
			},
			Asset: stakeAsset,
			Out:   out,
		}
		e.OnCommitState.AddUTXO(utxo)
		e.OnCommitState.AddRewardUTXO(txID, utxo)

		utxosOffset++
	}

	// Provide the accrued delegatee rewards from successful delegations here.
	delegateeReward, err := e.OnCommitState.GetDelegateeReward(
		validator.SubnetID,
		validator.NodeID,
	)
	if err != nil {
		return fmt.Errorf("failed to fetch accrued delegatee rewards: %w", err)
	}

	if delegateeReward == 0 {
		return nil
	}

	delegationRewardsOwner := valAttributes.DelegationRewardsOwner
	outIntf, err := e.Fx.CreateOutput(delegateeReward, delegationRewardsOwner)
	if err != nil {
		return fmt.Errorf("failed to create output: %w", err)
	}
	out, ok := outIntf.(verify.State)
	if !ok {
		return ErrInvalidState
	}

	onCommitUtxo := &avax.UTXO{
		UTXOID: avax.UTXOID{
			TxID:        txID,
			OutputIndex: uint32(len(outputs) + len(stake) + utxosOffset),
		},
		Asset: stakeAsset,
		Out:   out,
	}
	e.OnCommitState.AddUTXO(onCommitUtxo)
	e.OnCommitState.AddRewardUTXO(txID, onCommitUtxo)

	// Note: There is no [offset] if the RewardValidatorTx is
	// aborted, because the validator reward is not awarded.
	onAbortUtxo := &avax.UTXO{
		UTXOID: avax.UTXOID{
			TxID:        txID,
			OutputIndex: uint32(len(outputs) + len(stake)),
		},
		Asset: stakeAsset,
		Out:   out,
	}
	e.OnAbortState.AddUTXO(onAbortUtxo)
	e.OnAbortState.AddRewardUTXO(txID, onAbortUtxo)
	return nil
}

func (e *ProposalTxExecutor) rewardDelegatorTx(delegator *state.Staker, delAttributes *state.StakerRewardAttributes) error {
	var (
		txID    = delegator.TxID
		stake   = delAttributes.Stake
		outputs = delAttributes.Outputs
		// Invariant: The staked asset must be equal to the reward asset.
		stakeAsset = stake[0].Asset
	)

	// Refund the stake only when delegator is about to leave
	// the staking set
	for i, out := range stake {
		utxo := &avax.UTXO{
			UTXOID: avax.UTXOID{
				TxID:        txID,
				OutputIndex: uint32(len(outputs) + i),
			},
			Asset: out.Asset,
			Out:   out.Output(),
		}
		e.OnCommitState.AddUTXO(utxo)
		e.OnAbortState.AddUTXO(utxo)
	}

	// We're (possibly) rewarding a delegator, so we need to fetch
	// the validator they are delegated to.
	validator, err := e.OnCommitState.GetCurrentValidator(delegator.SubnetID, delegator.NodeID)
	if err != nil {
		return fmt.Errorf("failed to get whether %s is a validator: %w", delegator.NodeID, err)
	}

	valAttributes, err := e.OnCommitState.GetStakerRewardAttributes(validator.TxID)
	if err != nil {
		return fmt.Errorf("failed to get whether %s is a validator: %w", delegator.NodeID, err)
	}

	// Calculate split of reward between delegator/delegatee
	delegateeReward, delegatorReward := reward.Split(delegator.PotentialReward, valAttributes.Shares)

	utxosOffset := 0

	// Reward the delegator here
	reward := delegatorReward
	if reward > 0 {
		rewardsOwner := delAttributes.RewardsOwner
		outIntf, err := e.Fx.CreateOutput(reward, rewardsOwner)
		if err != nil {
			return fmt.Errorf("failed to create output: %w", err)
		}
		out, ok := outIntf.(verify.State)
		if !ok {
			return ErrInvalidState
		}
		utxo := &avax.UTXO{
			UTXOID: avax.UTXOID{
				TxID:        txID,
				OutputIndex: uint32(len(outputs) + len(stake)),
			},
			Asset: stakeAsset,
			Out:   out,
		}

		e.OnCommitState.AddUTXO(utxo)
		e.OnCommitState.AddRewardUTXO(txID, utxo)

		utxosOffset++
	}

	if delegateeReward == 0 {
		return nil
	}

	// Reward the delegatee here
	if e.Config.IsCortinaActivated(validator.StartTime) {
		previousDelegateeReward, err := e.OnCommitState.GetDelegateeReward(
			validator.SubnetID,
			validator.NodeID,
		)
		if err != nil {
			return fmt.Errorf("failed to get delegatee reward: %w", err)
		}

		// Invariant: The rewards calculator can never return a
		//            [potentialReward] that would overflow the
		//            accumulated rewards.
		newDelegateeReward := previousDelegateeReward + delegateeReward

		// For any validators starting after [CortinaTime], we defer rewarding the
		// [reward] until their staking period is over.
		err = e.OnCommitState.SetDelegateeReward(
			validator.SubnetID,
			validator.NodeID,
			newDelegateeReward,
		)
		if err != nil {
			return fmt.Errorf("failed to update delegatee reward: %w", err)
		}
	} else {
		// For any validators who started prior to [CortinaTime], we issue the
		// [delegateeReward] immediately.
		delegationRewardsOwner := valAttributes.DelegationRewardsOwner
		outIntf, err := e.Fx.CreateOutput(delegateeReward, delegationRewardsOwner)
		if err != nil {
			return fmt.Errorf("failed to create output: %w", err)
		}
		out, ok := outIntf.(verify.State)
		if !ok {
			return ErrInvalidState
		}
		utxo := &avax.UTXO{
			UTXOID: avax.UTXOID{
				TxID:        txID,
				OutputIndex: uint32(len(outputs) + len(stake) + utxosOffset),
			},
			Asset: stakeAsset,
			Out:   out,
		}

		e.OnCommitState.AddUTXO(utxo)
		e.OnCommitState.AddRewardUTXO(txID, utxo)
	}
	return nil
}<|MERGE_RESOLUTION|>--- conflicted
+++ resolved
@@ -329,22 +329,7 @@
 		)
 	}
 
-<<<<<<< HEAD
-	// retrieve primaryNetworkValidator before possibly removing it.
-	primaryNetworkValidator, err := e.OnCommitState.GetCurrentValidator(
-		constants.PrimaryNetworkID,
-		stakerToReward.NodeID,
-	)
-	if err != nil {
-		// This should never error because the staker set is in memory and
-		// primary network validators are removed last.
-		return err
-	}
-
 	stakerAttributes, err := e.OnCommitState.GetStakerRewardAttributes(stakerToReward.TxID)
-=======
-	stakerTx, _, err := e.OnCommitState.GetTx(stakerToReward.TxID)
->>>>>>> b73635ec
 	if err != nil {
 		return fmt.Errorf("failed to get attributes for staker %s: %w", stakerToReward.TxID, err)
 	}
