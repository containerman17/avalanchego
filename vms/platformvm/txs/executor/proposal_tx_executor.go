// Copyright (C) 2019-2024, Ava Labs, Inc. All rights reserved.
// See the file LICENSE for licensing terms.

package executor

import (
	"errors"
	"fmt"
	"time"

	"github.com/ava-labs/avalanchego/database"
	"github.com/ava-labs/avalanchego/ids"
	"github.com/ava-labs/avalanchego/utils/math"
	"github.com/ava-labs/avalanchego/vms/components/avax"
	"github.com/ava-labs/avalanchego/vms/components/verify"
	"github.com/ava-labs/avalanchego/vms/platformvm/reward"
	"github.com/ava-labs/avalanchego/vms/platformvm/state"
	"github.com/ava-labs/avalanchego/vms/platformvm/txs"
<<<<<<< HEAD

	commonfees "github.com/ava-labs/avalanchego/vms/components/fees"
=======
	"github.com/ava-labs/avalanchego/vms/platformvm/txs/fee"
>>>>>>> 32e26d52
)

const (
	// Maximum future start time for staking/delegating
	MaxFutureStartTime = 24 * 7 * 2 * time.Hour

	// SyncBound is the synchrony bound used for safe decision making
	SyncBound = 10 * time.Second

	MaxValidatorWeightFactor = 5
)

var (
	_ txs.Visitor = (*ProposalTxExecutor)(nil)

	ErrRemoveStakerTooEarly          = errors.New("attempting to remove staker before their end time")
	ErrRemoveWrongStaker             = errors.New("attempting to remove wrong staker")
	ErrChildBlockNotAfterParent      = errors.New("proposed timestamp not after current chain time")
	ErrInvalidState                  = errors.New("generated output isn't valid state")
	ErrShouldBePermissionlessStaker  = errors.New("expected permissionless staker")
	ErrWrongTxType                   = errors.New("wrong transaction type")
	ErrInvalidID                     = errors.New("invalid ID")
	ErrProposedAddStakerTxAfterBanff = errors.New("staker transaction proposed after Banff")
	ErrAdvanceTimeTxIssuedAfterBanff = errors.New("AdvanceTimeTx issued after Banff")
)

type ProposalTxExecutor struct {
	// inputs, to be filled before visitor methods are called
	*Backend
<<<<<<< HEAD
	Tx *txs.Tx

=======
	FeeCalculator *fee.Calculator
	Tx            *txs.Tx
>>>>>>> 32e26d52
	// [OnCommitState] is the state used for validation.
	// [OnCommitState] is modified by this struct's methods to
	// reflect changes made to the state if the proposal is committed.
	//
	// Invariant: Both [OnCommitState] and [OnAbortState] represent the same
	//            state when provided to this struct.
	OnCommitState state.Diff
	// [OnAbortState] is modified by this struct's methods to
	// reflect changes made to the state if the proposal is aborted.
	OnAbortState state.Diff
}

func (*ProposalTxExecutor) CreateChainTx(*txs.CreateChainTx) error {
	return ErrWrongTxType
}

func (*ProposalTxExecutor) CreateSubnetTx(*txs.CreateSubnetTx) error {
	return ErrWrongTxType
}

func (*ProposalTxExecutor) ImportTx(*txs.ImportTx) error {
	return ErrWrongTxType
}

func (*ProposalTxExecutor) ExportTx(*txs.ExportTx) error {
	return ErrWrongTxType
}

func (*ProposalTxExecutor) RemoveSubnetValidatorTx(*txs.RemoveSubnetValidatorTx) error {
	return ErrWrongTxType
}

func (*ProposalTxExecutor) TransformSubnetTx(*txs.TransformSubnetTx) error {
	return ErrWrongTxType
}

func (*ProposalTxExecutor) AddPermissionlessValidatorTx(*txs.AddPermissionlessValidatorTx) error {
	return ErrWrongTxType
}

func (*ProposalTxExecutor) AddPermissionlessDelegatorTx(*txs.AddPermissionlessDelegatorTx) error {
	return ErrWrongTxType
}

func (*ProposalTxExecutor) TransferSubnetOwnershipTx(*txs.TransferSubnetOwnershipTx) error {
	return ErrWrongTxType
}

func (*ProposalTxExecutor) BaseTx(*txs.BaseTx) error {
	return ErrWrongTxType
}

func (e *ProposalTxExecutor) AddValidatorTx(tx *txs.AddValidatorTx) error {
	// AddValidatorTx is a proposal transaction until the Banff fork
	// activation. Following the activation, AddValidatorTxs must be issued into
	// StandardBlocks.
	currentTimestamp := e.OnCommitState.GetTimestamp()
	if e.Config.UpgradeConfig.IsBanffActivated(currentTimestamp) {
		return fmt.Errorf(
			"%w: timestamp (%s) >= Banff fork time (%s)",
			ErrProposedAddStakerTxAfterBanff,
			currentTimestamp,
			e.Config.UpgradeConfig.BanffTime,
		)
	}

	onAbortOuts, err := verifyAddValidatorTx(
		e.Backend,
		e.FeeCalculator,
		e.OnCommitState,
		e.Tx,
		tx,
	)
	if err != nil {
		return err
	}

	txID := e.Tx.ID()

	// Set up the state if this tx is committed
	// Consume the UTXOs
	avax.Consume(e.OnCommitState, tx.Ins)
	// Produce the UTXOs
	avax.Produce(e.OnCommitState, txID, tx.Outs)

	newStaker, err := state.NewPendingStaker(txID, tx)
	if err != nil {
		return err
	}

	e.OnCommitState.PutPendingValidator(newStaker)

	// Set up the state if this tx is aborted
	// Consume the UTXOs
	avax.Consume(e.OnAbortState, tx.Ins)
	// Produce the UTXOs
	avax.Produce(e.OnAbortState, txID, onAbortOuts)
	return nil
}

func (e *ProposalTxExecutor) AddSubnetValidatorTx(tx *txs.AddSubnetValidatorTx) error {
	// AddSubnetValidatorTx is a proposal transaction until the Banff fork
	// activation. Following the activation, AddSubnetValidatorTxs must be
	// issued into StandardBlocks.
	currentTimestamp := e.OnCommitState.GetTimestamp()
	if e.Config.UpgradeConfig.IsBanffActivated(currentTimestamp) {
		return fmt.Errorf(
			"%w: timestamp (%s) >= Banff fork time (%s)",
			ErrProposedAddStakerTxAfterBanff,
			currentTimestamp,
			e.Config.UpgradeConfig.BanffTime,
		)
	}

	if err := verifyAddSubnetValidatorTx(
		e.Backend,
<<<<<<< HEAD
		commonfees.NewManager(commonfees.Empty),
		commonfees.Max,
=======
		e.FeeCalculator,
>>>>>>> 32e26d52
		e.OnCommitState,
		e.Tx,
		tx,
	); err != nil {
		return err
	}

	txID := e.Tx.ID()

	// Set up the state if this tx is committed
	// Consume the UTXOs
	avax.Consume(e.OnCommitState, tx.Ins)
	// Produce the UTXOs
	avax.Produce(e.OnCommitState, txID, tx.Outs)

	newStaker, err := state.NewPendingStaker(txID, tx)
	if err != nil {
		return err
	}

	e.OnCommitState.PutPendingValidator(newStaker)

	// Set up the state if this tx is aborted
	// Consume the UTXOs
	avax.Consume(e.OnAbortState, tx.Ins)
	// Produce the UTXOs
	avax.Produce(e.OnAbortState, txID, tx.Outs)
	return nil
}

func (e *ProposalTxExecutor) AddDelegatorTx(tx *txs.AddDelegatorTx) error {
	// AddDelegatorTx is a proposal transaction until the Banff fork
	// activation. Following the activation, AddDelegatorTxs must be issued into
	// StandardBlocks.
	currentTimestamp := e.OnCommitState.GetTimestamp()
	if e.Config.UpgradeConfig.IsBanffActivated(currentTimestamp) {
		return fmt.Errorf(
			"%w: timestamp (%s) >= Banff fork time (%s)",
			ErrProposedAddStakerTxAfterBanff,
			currentTimestamp,
			e.Config.UpgradeConfig.BanffTime,
		)
	}

	onAbortOuts, err := verifyAddDelegatorTx(
		e.Backend,
		e.FeeCalculator,
		e.OnCommitState,
		e.Tx,
		tx,
	)
	if err != nil {
		return err
	}

	txID := e.Tx.ID()

	// Set up the state if this tx is committed
	// Consume the UTXOs
	avax.Consume(e.OnCommitState, tx.Ins)
	// Produce the UTXOs
	avax.Produce(e.OnCommitState, txID, tx.Outs)

	newStaker, err := state.NewPendingStaker(txID, tx)
	if err != nil {
		return err
	}

	e.OnCommitState.PutPendingDelegator(newStaker)

	// Set up the state if this tx is aborted
	// Consume the UTXOs
	avax.Consume(e.OnAbortState, tx.Ins)
	// Produce the UTXOs
	avax.Produce(e.OnAbortState, txID, onAbortOuts)
	return nil
}

func (e *ProposalTxExecutor) AdvanceTimeTx(tx *txs.AdvanceTimeTx) error {
	switch {
	case tx == nil:
		return txs.ErrNilTx
	case len(e.Tx.Creds) != 0:
		return errWrongNumberOfCredentials
	}

	// Validate [newChainTime]
	newChainTime := tx.Timestamp()
	if e.Config.UpgradeConfig.IsBanffActivated(newChainTime) {
		return fmt.Errorf(
			"%w: proposed timestamp (%s) >= Banff fork time (%s)",
			ErrAdvanceTimeTxIssuedAfterBanff,
			newChainTime,
			e.Config.UpgradeConfig.BanffTime,
		)
	}

	parentChainTime := e.OnCommitState.GetTimestamp()
	if !newChainTime.After(parentChainTime) {
		return fmt.Errorf(
			"%w, proposed timestamp (%s), chain time (%s)",
			ErrChildBlockNotAfterParent,
			parentChainTime,
			parentChainTime,
		)
	}

	// Only allow timestamp to move forward as far as the time of next staker
	// set change time
	nextStakerChangeTime, err := GetNextStakerChangeTime(e.OnCommitState)
	if err != nil {
		return err
	}

	now := e.Clk.Time()
	if err := VerifyNewChainTime(
		newChainTime,
		nextStakerChangeTime,
		now,
	); err != nil {
		return err
	}

	// Note that state doesn't change if this proposal is aborted
	_, err = AdvanceTimeTo(e.Backend, e.OnCommitState, newChainTime)
	return err
}

func (e *ProposalTxExecutor) RewardValidatorTx(tx *txs.RewardValidatorTx) error {
	switch {
	case tx == nil:
		return txs.ErrNilTx
	case tx.TxID == ids.Empty:
		return ErrInvalidID
	case len(e.Tx.Creds) != 0:
		return errWrongNumberOfCredentials
	}

	currentStakerIterator, err := e.OnCommitState.GetCurrentStakerIterator()
	if err != nil {
		return err
	}
	if !currentStakerIterator.Next() {
		return fmt.Errorf("failed to get next staker to remove: %w", database.ErrNotFound)
	}
	stakerToReward := currentStakerIterator.Value()
	currentStakerIterator.Release()

	if stakerToReward.TxID != tx.TxID {
		return fmt.Errorf(
			"%w: %s != %s",
			ErrRemoveWrongStaker,
			stakerToReward.TxID,
			tx.TxID,
		)
	}

	// Verify that the chain's timestamp is the validator's end time
	currentChainTime := e.OnCommitState.GetTimestamp()
	if !stakerToReward.EndTime.Equal(currentChainTime) {
		return fmt.Errorf(
			"%w: TxID = %s with %s < %s",
			ErrRemoveStakerTooEarly,
			tx.TxID,
			currentChainTime,
			stakerToReward.EndTime,
		)
	}

	stakerTx, _, err := e.OnCommitState.GetTx(stakerToReward.TxID)
	if err != nil {
		return fmt.Errorf("failed to get next removed staker tx: %w", err)
	}

	// Invariant: A [txs.DelegatorTx] does not also implement the
	//            [txs.ValidatorTx] interface.
	switch uStakerTx := stakerTx.Unsigned.(type) {
	case txs.ValidatorTx:
		if err := e.rewardValidatorTx(uStakerTx, stakerToReward); err != nil {
			return err
		}

		// Handle staker lifecycle.
		e.OnCommitState.DeleteCurrentValidator(stakerToReward)
		e.OnAbortState.DeleteCurrentValidator(stakerToReward)
	case txs.DelegatorTx:
		if err := e.rewardDelegatorTx(uStakerTx, stakerToReward); err != nil {
			return err
		}

		// Handle staker lifecycle.
		e.OnCommitState.DeleteCurrentDelegator(stakerToReward)
		e.OnAbortState.DeleteCurrentDelegator(stakerToReward)
	default:
		// Invariant: Permissioned stakers are removed by the advancement of
		//            time and the current chain timestamp is == this staker's
		//            EndTime. This means only permissionless stakers should be
		//            left in the staker set.
		return ErrShouldBePermissionlessStaker
	}

	// If the reward is aborted, then the current supply should be decreased.
	currentSupply, err := e.OnAbortState.GetCurrentSupply(stakerToReward.SubnetID)
	if err != nil {
		return err
	}
	newSupply, err := math.Sub(currentSupply, stakerToReward.PotentialReward)
	if err != nil {
		return err
	}
	e.OnAbortState.SetCurrentSupply(stakerToReward.SubnetID, newSupply)
	return nil
}

func (e *ProposalTxExecutor) rewardValidatorTx(uValidatorTx txs.ValidatorTx, validator *state.Staker) error {
	var (
		txID    = validator.TxID
		stake   = uValidatorTx.Stake()
		outputs = uValidatorTx.Outputs()
		// Invariant: The staked asset must be equal to the reward asset.
		stakeAsset = stake[0].Asset
	)

	// Refund the stake only when validator is about to leave
	// the staking set
	for i, out := range stake {
		utxo := &avax.UTXO{
			UTXOID: avax.UTXOID{
				TxID:        txID,
				OutputIndex: uint32(len(outputs) + i),
			},
			Asset: out.Asset,
			Out:   out.Output(),
		}
		e.OnCommitState.AddUTXO(utxo)
		e.OnAbortState.AddUTXO(utxo)
	}

	utxosOffset := 0

	// Provide the reward here
	reward := validator.PotentialReward
	if reward > 0 {
		validationRewardsOwner := uValidatorTx.ValidationRewardsOwner()
		outIntf, err := e.Fx.CreateOutput(reward, validationRewardsOwner)
		if err != nil {
			return fmt.Errorf("failed to create output: %w", err)
		}
		out, ok := outIntf.(verify.State)
		if !ok {
			return ErrInvalidState
		}

		utxo := &avax.UTXO{
			UTXOID: avax.UTXOID{
				TxID:        txID,
				OutputIndex: uint32(len(outputs) + len(stake)),
			},
			Asset: stakeAsset,
			Out:   out,
		}
		e.OnCommitState.AddUTXO(utxo)
		e.OnCommitState.AddRewardUTXO(txID, utxo)

		utxosOffset++
	}

	// Provide the accrued delegatee rewards from successful delegations here.
	delegateeReward, err := e.OnCommitState.GetDelegateeReward(
		validator.SubnetID,
		validator.NodeID,
	)
	if err != nil {
		return fmt.Errorf("failed to fetch accrued delegatee rewards: %w", err)
	}

	if delegateeReward == 0 {
		return nil
	}

	delegationRewardsOwner := uValidatorTx.DelegationRewardsOwner()
	outIntf, err := e.Fx.CreateOutput(delegateeReward, delegationRewardsOwner)
	if err != nil {
		return fmt.Errorf("failed to create output: %w", err)
	}
	out, ok := outIntf.(verify.State)
	if !ok {
		return ErrInvalidState
	}

	onCommitUtxo := &avax.UTXO{
		UTXOID: avax.UTXOID{
			TxID:        txID,
			OutputIndex: uint32(len(outputs) + len(stake) + utxosOffset),
		},
		Asset: stakeAsset,
		Out:   out,
	}
	e.OnCommitState.AddUTXO(onCommitUtxo)
	e.OnCommitState.AddRewardUTXO(txID, onCommitUtxo)

	// Note: There is no [offset] if the RewardValidatorTx is
	// aborted, because the validator reward is not awarded.
	onAbortUtxo := &avax.UTXO{
		UTXOID: avax.UTXOID{
			TxID:        txID,
			OutputIndex: uint32(len(outputs) + len(stake)),
		},
		Asset: stakeAsset,
		Out:   out,
	}
	e.OnAbortState.AddUTXO(onAbortUtxo)
	e.OnAbortState.AddRewardUTXO(txID, onAbortUtxo)
	return nil
}

func (e *ProposalTxExecutor) rewardDelegatorTx(uDelegatorTx txs.DelegatorTx, delegator *state.Staker) error {
	var (
		txID    = delegator.TxID
		stake   = uDelegatorTx.Stake()
		outputs = uDelegatorTx.Outputs()
		// Invariant: The staked asset must be equal to the reward asset.
		stakeAsset = stake[0].Asset
	)

	// Refund the stake only when delegator is about to leave
	// the staking set
	for i, out := range stake {
		utxo := &avax.UTXO{
			UTXOID: avax.UTXOID{
				TxID:        txID,
				OutputIndex: uint32(len(outputs) + i),
			},
			Asset: out.Asset,
			Out:   out.Output(),
		}
		e.OnCommitState.AddUTXO(utxo)
		e.OnAbortState.AddUTXO(utxo)
	}

	// We're (possibly) rewarding a delegator, so we need to fetch
	// the validator they are delegated to.
	validator, err := e.OnCommitState.GetCurrentValidator(delegator.SubnetID, delegator.NodeID)
	if err != nil {
		return fmt.Errorf("failed to get whether %s is a validator: %w", delegator.NodeID, err)
	}

	vdrTxIntf, _, err := e.OnCommitState.GetTx(validator.TxID)
	if err != nil {
		return fmt.Errorf("failed to get whether %s is a validator: %w", delegator.NodeID, err)
	}

	// Invariant: Delegators must only be able to reference validator
	//            transactions that implement [txs.ValidatorTx]. All
	//            validator transactions implement this interface except the
	//            AddSubnetValidatorTx.
	vdrTx, ok := vdrTxIntf.Unsigned.(txs.ValidatorTx)
	if !ok {
		return ErrWrongTxType
	}

	// Calculate split of reward between delegator/delegatee
	delegateeReward, delegatorReward := reward.Split(delegator.PotentialReward, vdrTx.Shares())

	utxosOffset := 0

	// Reward the delegator here
	reward := delegatorReward
	if reward > 0 {
		rewardsOwner := uDelegatorTx.RewardsOwner()
		outIntf, err := e.Fx.CreateOutput(reward, rewardsOwner)
		if err != nil {
			return fmt.Errorf("failed to create output: %w", err)
		}
		out, ok := outIntf.(verify.State)
		if !ok {
			return ErrInvalidState
		}
		utxo := &avax.UTXO{
			UTXOID: avax.UTXOID{
				TxID:        txID,
				OutputIndex: uint32(len(outputs) + len(stake)),
			},
			Asset: stakeAsset,
			Out:   out,
		}

		e.OnCommitState.AddUTXO(utxo)
		e.OnCommitState.AddRewardUTXO(txID, utxo)

		utxosOffset++
	}

	if delegateeReward == 0 {
		return nil
	}

	// Reward the delegatee here
	if e.Config.UpgradeConfig.IsCortinaActivated(validator.StartTime) {
		previousDelegateeReward, err := e.OnCommitState.GetDelegateeReward(
			validator.SubnetID,
			validator.NodeID,
		)
		if err != nil {
			return fmt.Errorf("failed to get delegatee reward: %w", err)
		}

		// Invariant: The rewards calculator can never return a
		//            [potentialReward] that would overflow the
		//            accumulated rewards.
		newDelegateeReward := previousDelegateeReward + delegateeReward

		// For any validators starting after [CortinaTime], we defer rewarding the
		// [reward] until their staking period is over.
		err = e.OnCommitState.SetDelegateeReward(
			validator.SubnetID,
			validator.NodeID,
			newDelegateeReward,
		)
		if err != nil {
			return fmt.Errorf("failed to update delegatee reward: %w", err)
		}
	} else {
		// For any validators who started prior to [CortinaTime], we issue the
		// [delegateeReward] immediately.
		delegationRewardsOwner := vdrTx.DelegationRewardsOwner()
		outIntf, err := e.Fx.CreateOutput(delegateeReward, delegationRewardsOwner)
		if err != nil {
			return fmt.Errorf("failed to create output: %w", err)
		}
		out, ok := outIntf.(verify.State)
		if !ok {
			return ErrInvalidState
		}
		utxo := &avax.UTXO{
			UTXOID: avax.UTXOID{
				TxID:        txID,
				OutputIndex: uint32(len(outputs) + len(stake) + utxosOffset),
			},
			Asset: stakeAsset,
			Out:   out,
		}

		e.OnCommitState.AddUTXO(utxo)
		e.OnCommitState.AddRewardUTXO(txID, utxo)
	}
	return nil
}<|MERGE_RESOLUTION|>--- conflicted
+++ resolved
@@ -16,12 +16,7 @@
 	"github.com/ava-labs/avalanchego/vms/platformvm/reward"
 	"github.com/ava-labs/avalanchego/vms/platformvm/state"
 	"github.com/ava-labs/avalanchego/vms/platformvm/txs"
-<<<<<<< HEAD
-
-	commonfees "github.com/ava-labs/avalanchego/vms/components/fees"
-=======
 	"github.com/ava-labs/avalanchego/vms/platformvm/txs/fee"
->>>>>>> 32e26d52
 )
 
 const (
@@ -51,13 +46,8 @@
 type ProposalTxExecutor struct {
 	// inputs, to be filled before visitor methods are called
 	*Backend
-<<<<<<< HEAD
-	Tx *txs.Tx
-
-=======
 	FeeCalculator *fee.Calculator
 	Tx            *txs.Tx
->>>>>>> 32e26d52
 	// [OnCommitState] is the state used for validation.
 	// [OnCommitState] is modified by this struct's methods to
 	// reflect changes made to the state if the proposal is committed.
@@ -174,12 +164,7 @@
 
 	if err := verifyAddSubnetValidatorTx(
 		e.Backend,
-<<<<<<< HEAD
-		commonfees.NewManager(commonfees.Empty),
-		commonfees.Max,
-=======
 		e.FeeCalculator,
->>>>>>> 32e26d52
 		e.OnCommitState,
 		e.Tx,
 		tx,
