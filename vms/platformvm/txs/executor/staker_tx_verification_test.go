// Copyright (C) 2019-2024, Ava Labs, Inc. All rights reserved.
// See the file LICENSE for licensing terms.

package executor

import (
	"testing"
	"time"

	"github.com/stretchr/testify/require"
	"go.uber.org/mock/gomock"

	"github.com/ava-labs/avalanchego/database"
	"github.com/ava-labs/avalanchego/ids"
	"github.com/ava-labs/avalanchego/snow"
	"github.com/ava-labs/avalanchego/snow/snowtest"
	"github.com/ava-labs/avalanchego/utils"
	"github.com/ava-labs/avalanchego/utils/constants"
	"github.com/ava-labs/avalanchego/utils/timer/mockable"
	"github.com/ava-labs/avalanchego/vms/components/avax"
	"github.com/ava-labs/avalanchego/vms/components/verify"
	"github.com/ava-labs/avalanchego/vms/platformvm/config"
	"github.com/ava-labs/avalanchego/vms/platformvm/state"
	"github.com/ava-labs/avalanchego/vms/platformvm/txs"
	"github.com/ava-labs/avalanchego/vms/platformvm/utxo"
	"github.com/ava-labs/avalanchego/vms/secp256k1fx"
)

func TestVerifyAddPermissionlessValidatorTx(t *testing.T) {
	ctx := snowtest.Context(t, snowtest.PChainID)

	type test struct {
		name        string
		backendF    func(*gomock.Controller) *Backend
		stateF      func(*gomock.Controller) state.Chain
		sTxF        func() *txs.Tx
		txF         func() *txs.AddPermissionlessValidatorTx
		expectedErr error
	}

	var (
		// in the following tests we set the fork time for forks we want active
		// to activeForkTime, which is ensured to be before any other time related
		// quantity (based on now)
		activeForkTime = time.Unix(0, 0)
		now            = time.Now().Truncate(time.Second) // after activeForkTime

		subnetID            = ids.GenerateTestID()
		customAssetID       = ids.GenerateTestID()
		unsignedTransformTx = &txs.TransformSubnetTx{
			AssetID:           customAssetID,
			MinValidatorStake: 1,
			MaxValidatorStake: 2,
			MinStakeDuration:  3,
			MaxStakeDuration:  4,
			MinDelegationFee:  5,
		}
		transformTx = txs.Tx{
			Unsigned: unsignedTransformTx,
			Creds:    []verify.Verifiable{},
		}
		// This tx already passed syntactic verification.
		startTime  = now.Add(time.Second)
		endTime    = startTime.Add(time.Second * time.Duration(unsignedTransformTx.MinStakeDuration))
		verifiedTx = txs.AddPermissionlessValidatorTx{
			BaseTx: txs.BaseTx{
				SyntacticallyVerified: true,
				BaseTx: avax.BaseTx{
					NetworkID:    ctx.NetworkID,
					BlockchainID: ctx.ChainID,
					Outs:         []*avax.TransferableOutput{},
					Ins:          []*avax.TransferableInput{},
				},
			},
			Validator: txs.Validator{
				NodeID: ids.GenerateTestNodeID(),
				// Note: [Start] is not set here as it will be ignored
				// Post-Durango in favor of the current chain time
				End:  uint64(endTime.Unix()),
				Wght: unsignedTransformTx.MinValidatorStake,
			},
			Subnet: subnetID,
			StakeOuts: []*avax.TransferableOutput{
				{
					Asset: avax.Asset{
						ID: customAssetID,
					},
				},
			},
			ValidatorRewardsOwner: &secp256k1fx.OutputOwners{
				Addrs:     []ids.ShortID{ids.GenerateTestShortID()},
				Threshold: 1,
			},
			DelegatorRewardsOwner: &secp256k1fx.OutputOwners{
				Addrs:     []ids.ShortID{ids.GenerateTestShortID()},
				Threshold: 1,
			},
			DelegationShares: 20_000,
		}
		verifiedSignedTx = txs.Tx{
			Unsigned: &verifiedTx,
			Creds:    []verify.Verifiable{},
		}
	)
	verifiedSignedTx.SetBytes([]byte{1}, []byte{2})

	tests := []test{
		{
			name: "fail syntactic verification",
			backendF: func(*gomock.Controller) *Backend {
				return &Backend{
<<<<<<< HEAD
					Ctx: ctx,
					Config: &config.Config{
						DurangoTime:  activeForkTime, // activate latest fork
						EUpgradeTime: mockable.MaxTime,
					},
=======
					Ctx:    ctx,
					Config: defaultTestConfig(t, durango, activeForkTime),
>>>>>>> 0cd1353e
				}
			},
			stateF: func(*gomock.Controller) state.Chain {
				return nil
			},
			sTxF: func() *txs.Tx {
				return nil
			},
			txF: func() *txs.AddPermissionlessValidatorTx {
				return nil
			},
			expectedErr: txs.ErrNilSignedTx,
		},
		{
			name: "not bootstrapped",
			backendF: func(*gomock.Controller) *Backend {
				return &Backend{
<<<<<<< HEAD
					Ctx: ctx,
					Config: &config.Config{
						DurangoTime:  activeForkTime, // activate latest fork
						EUpgradeTime: mockable.MaxTime,
					},
=======
					Ctx:          ctx,
					Config:       defaultTestConfig(t, durango, activeForkTime),
>>>>>>> 0cd1353e
					Bootstrapped: &utils.Atomic[bool]{},
				}
			},
			stateF: func(ctrl *gomock.Controller) state.Chain {
				mockState := state.NewMockChain(ctrl)
				mockState.EXPECT().GetTimestamp().Return(now) // chain time is after Durango fork activation since now.After(activeForkTime)
				return mockState
			},
			sTxF: func() *txs.Tx {
				return &verifiedSignedTx
			},
			txF: func() *txs.AddPermissionlessValidatorTx {
				return &txs.AddPermissionlessValidatorTx{}
			},
			expectedErr: nil,
		},
		{
			name: "start time too early",
			backendF: func(*gomock.Controller) *Backend {
				bootstrapped := &utils.Atomic[bool]{}
				bootstrapped.Set(true)
				return &Backend{
<<<<<<< HEAD
					Ctx: ctx,
					Config: &config.Config{
						CortinaTime:  activeForkTime,
						DurangoTime:  mockable.MaxTime,
						EUpgradeTime: mockable.MaxTime,
					},
=======
					Ctx:          ctx,
					Config:       defaultTestConfig(t, cortina, activeForkTime),
>>>>>>> 0cd1353e
					Bootstrapped: bootstrapped,
				}
			},
			stateF: func(ctrl *gomock.Controller) state.Chain {
				state := state.NewMockChain(ctrl)
				state.EXPECT().GetTimestamp().Return(verifiedTx.StartTime())
				return state
			},
			sTxF: func() *txs.Tx {
				return &verifiedSignedTx
			},
			txF: func() *txs.AddPermissionlessValidatorTx {
				return &verifiedTx
			},
			expectedErr: ErrTimestampNotBeforeStartTime,
		},
		{
			name: "weight too low",
			backendF: func(*gomock.Controller) *Backend {
				bootstrapped := &utils.Atomic[bool]{}
				bootstrapped.Set(true)
				return &Backend{
<<<<<<< HEAD
					Ctx: ctx,
					Config: &config.Config{
						DurangoTime:  activeForkTime, // activate latest fork
						EUpgradeTime: mockable.MaxTime,
					},
=======
					Ctx:          ctx,
					Config:       defaultTestConfig(t, durango, activeForkTime),
>>>>>>> 0cd1353e
					Bootstrapped: bootstrapped,
				}
			},
			stateF: func(ctrl *gomock.Controller) state.Chain {
				state := state.NewMockChain(ctrl)
				state.EXPECT().GetTimestamp().Return(now) // chain time is after latest fork activation since now.After(activeForkTime)
				state.EXPECT().GetSubnetTransformation(subnetID).Return(&transformTx, nil)
				return state
			},
			sTxF: func() *txs.Tx {
				return &verifiedSignedTx
			},
			txF: func() *txs.AddPermissionlessValidatorTx {
				tx := verifiedTx // Note that this copies [verifiedTx]
				tx.Validator.Wght = unsignedTransformTx.MinValidatorStake - 1
				return &tx
			},
			expectedErr: ErrWeightTooSmall,
		},
		{
			name: "weight too high",
			backendF: func(*gomock.Controller) *Backend {
				bootstrapped := &utils.Atomic[bool]{}
				bootstrapped.Set(true)
				return &Backend{
<<<<<<< HEAD
					Ctx: ctx,
					Config: &config.Config{
						DurangoTime:  activeForkTime, // activate latest fork
						EUpgradeTime: mockable.MaxTime,
					},
=======
					Ctx:          ctx,
					Config:       defaultTestConfig(t, durango, activeForkTime),
>>>>>>> 0cd1353e
					Bootstrapped: bootstrapped,
				}
			},
			stateF: func(ctrl *gomock.Controller) state.Chain {
				state := state.NewMockChain(ctrl)
				state.EXPECT().GetTimestamp().Return(now) // chain time is after latest fork activation since now.After(activeForkTime)
				state.EXPECT().GetSubnetTransformation(subnetID).Return(&transformTx, nil)
				return state
			},
			sTxF: func() *txs.Tx {
				return &verifiedSignedTx
			},
			txF: func() *txs.AddPermissionlessValidatorTx {
				tx := verifiedTx // Note that this copies [verifiedTx]
				tx.Validator.Wght = unsignedTransformTx.MaxValidatorStake + 1
				return &tx
			},
			expectedErr: ErrWeightTooLarge,
		},
		{
			name: "insufficient delegation fee",
			backendF: func(*gomock.Controller) *Backend {
				bootstrapped := &utils.Atomic[bool]{}
				bootstrapped.Set(true)
				return &Backend{
<<<<<<< HEAD
					Ctx: ctx,
					Config: &config.Config{
						DurangoTime:  activeForkTime, // activate latest fork
						EUpgradeTime: mockable.MaxTime,
					},
=======
					Ctx:          ctx,
					Config:       defaultTestConfig(t, durango, activeForkTime),
>>>>>>> 0cd1353e
					Bootstrapped: bootstrapped,
				}
			},
			stateF: func(ctrl *gomock.Controller) state.Chain {
				state := state.NewMockChain(ctrl)
				state.EXPECT().GetTimestamp().Return(now) // chain time is after latest fork activation since now.After(activeForkTime)
				state.EXPECT().GetSubnetTransformation(subnetID).Return(&transformTx, nil)
				return state
			},
			sTxF: func() *txs.Tx {
				return &verifiedSignedTx
			},
			txF: func() *txs.AddPermissionlessValidatorTx {
				tx := verifiedTx // Note that this copies [verifiedTx]
				tx.Validator.Wght = unsignedTransformTx.MaxValidatorStake
				tx.DelegationShares = unsignedTransformTx.MinDelegationFee - 1
				return &tx
			},
			expectedErr: ErrInsufficientDelegationFee,
		},
		{
			name: "duration too short",
			backendF: func(*gomock.Controller) *Backend {
				bootstrapped := &utils.Atomic[bool]{}
				bootstrapped.Set(true)
				return &Backend{
<<<<<<< HEAD
					Ctx: ctx,
					Config: &config.Config{
						DurangoTime:  activeForkTime, // activate latest fork
						EUpgradeTime: mockable.MaxTime,
					},
=======
					Ctx:          ctx,
					Config:       defaultTestConfig(t, durango, activeForkTime),
>>>>>>> 0cd1353e
					Bootstrapped: bootstrapped,
				}
			},
			stateF: func(ctrl *gomock.Controller) state.Chain {
				state := state.NewMockChain(ctrl)
				state.EXPECT().GetTimestamp().Return(now) // chain time is after latest fork activation since now.After(activeForkTime)
				state.EXPECT().GetSubnetTransformation(subnetID).Return(&transformTx, nil)
				return state
			},
			sTxF: func() *txs.Tx {
				return &verifiedSignedTx
			},
			txF: func() *txs.AddPermissionlessValidatorTx {
				tx := verifiedTx // Note that this copies [verifiedTx]
				tx.Validator.Wght = unsignedTransformTx.MaxValidatorStake
				tx.DelegationShares = unsignedTransformTx.MinDelegationFee

				// Note the duration is 1 less than the minimum
				tx.Validator.End = tx.Validator.Start + uint64(unsignedTransformTx.MinStakeDuration) - 1
				return &tx
			},
			expectedErr: ErrStakeTooShort,
		},
		{
			name: "duration too long",
			backendF: func(*gomock.Controller) *Backend {
				bootstrapped := &utils.Atomic[bool]{}
				bootstrapped.Set(true)
				return &Backend{
<<<<<<< HEAD
					Ctx: ctx,
					Config: &config.Config{
						DurangoTime:  activeForkTime, // activate latest fork
						EUpgradeTime: mockable.MaxTime,
					},
=======
					Ctx:          ctx,
					Config:       defaultTestConfig(t, durango, activeForkTime),
>>>>>>> 0cd1353e
					Bootstrapped: bootstrapped,
				}
			},
			stateF: func(ctrl *gomock.Controller) state.Chain {
				state := state.NewMockChain(ctrl)
				state.EXPECT().GetTimestamp().Return(time.Unix(1, 0)) // chain time is after fork activation since time.Unix(1, 0).After(activeForkTime)
				state.EXPECT().GetSubnetTransformation(subnetID).Return(&transformTx, nil)
				return state
			},
			sTxF: func() *txs.Tx {
				return &verifiedSignedTx
			},
			txF: func() *txs.AddPermissionlessValidatorTx {
				tx := verifiedTx // Note that this copies [verifiedTx]
				tx.Validator.Wght = unsignedTransformTx.MaxValidatorStake
				tx.DelegationShares = unsignedTransformTx.MinDelegationFee

				// Note the duration is more than the maximum
				tx.Validator.End = uint64(unsignedTransformTx.MaxStakeDuration) + 2
				return &tx
			},
			expectedErr: ErrStakeTooLong,
		},
		{
			name: "wrong assetID",
			backendF: func(*gomock.Controller) *Backend {
				bootstrapped := &utils.Atomic[bool]{}
				bootstrapped.Set(true)
				return &Backend{
<<<<<<< HEAD
					Ctx: ctx,
					Config: &config.Config{
						DurangoTime:  activeForkTime, // activate latest fork
						EUpgradeTime: mockable.MaxTime,
					},
=======
					Ctx:          ctx,
					Config:       defaultTestConfig(t, durango, activeForkTime),
>>>>>>> 0cd1353e
					Bootstrapped: bootstrapped,
				}
			},
			stateF: func(ctrl *gomock.Controller) state.Chain {
				mockState := state.NewMockChain(ctrl)
				mockState.EXPECT().GetTimestamp().Return(now) // chain time is after latest fork activation since now.After(activeForkTime)
				mockState.EXPECT().GetSubnetTransformation(subnetID).Return(&transformTx, nil)
				return mockState
			},
			sTxF: func() *txs.Tx {
				return &verifiedSignedTx
			},
			txF: func() *txs.AddPermissionlessValidatorTx {
				tx := verifiedTx // Note that this copies [verifiedTx]
				tx.StakeOuts = []*avax.TransferableOutput{
					{
						Asset: avax.Asset{
							ID: ids.GenerateTestID(),
						},
					},
				}
				return &tx
			},
			expectedErr: ErrWrongStakedAssetID,
		},
		{
			name: "duplicate validator",
			backendF: func(*gomock.Controller) *Backend {
				bootstrapped := &utils.Atomic[bool]{}
				bootstrapped.Set(true)
				return &Backend{
<<<<<<< HEAD
					Ctx: ctx,
					Config: &config.Config{
						DurangoTime:  activeForkTime, // activate latest fork
						EUpgradeTime: mockable.MaxTime,
					},
=======
					Ctx:          ctx,
					Config:       defaultTestConfig(t, durango, activeForkTime),
>>>>>>> 0cd1353e
					Bootstrapped: bootstrapped,
				}
			},
			stateF: func(ctrl *gomock.Controller) state.Chain {
				mockState := state.NewMockChain(ctrl)
				mockState.EXPECT().GetTimestamp().Return(now) // chain time is after latest fork activation since now.After(activeForkTime)
				mockState.EXPECT().GetSubnetTransformation(subnetID).Return(&transformTx, nil)
				// State says validator exists
				mockState.EXPECT().GetCurrentValidator(subnetID, verifiedTx.NodeID()).Return(nil, nil)
				return mockState
			},
			sTxF: func() *txs.Tx {
				return &verifiedSignedTx
			},
			txF: func() *txs.AddPermissionlessValidatorTx {
				return &verifiedTx
			},
			expectedErr: ErrDuplicateValidator,
		},
		{
			name: "validator not subset of primary network validator",
			backendF: func(*gomock.Controller) *Backend {
				bootstrapped := &utils.Atomic[bool]{}
				bootstrapped.Set(true)
				return &Backend{
<<<<<<< HEAD
					Ctx: ctx,
					Config: &config.Config{
						DurangoTime:  activeForkTime, // activate latest fork
						EUpgradeTime: mockable.MaxTime,
					},
=======
					Ctx:          ctx,
					Config:       defaultTestConfig(t, durango, activeForkTime),
>>>>>>> 0cd1353e
					Bootstrapped: bootstrapped,
				}
			},
			stateF: func(ctrl *gomock.Controller) state.Chain {
				mockState := state.NewMockChain(ctrl)
				mockState.EXPECT().GetTimestamp().Return(now).Times(2) // chain time is after latest fork activation since now.After(activeForkTime)
				mockState.EXPECT().GetSubnetTransformation(subnetID).Return(&transformTx, nil)
				mockState.EXPECT().GetCurrentValidator(subnetID, verifiedTx.NodeID()).Return(nil, database.ErrNotFound)
				mockState.EXPECT().GetPendingValidator(subnetID, verifiedTx.NodeID()).Return(nil, database.ErrNotFound)
				// Validator time isn't subset of primary network validator time
				primaryNetworkVdr := &state.Staker{
					EndTime: verifiedTx.EndTime().Add(-1 * time.Second),
				}
				mockState.EXPECT().GetCurrentValidator(constants.PrimaryNetworkID, verifiedTx.NodeID()).Return(primaryNetworkVdr, nil)
				return mockState
			},
			sTxF: func() *txs.Tx {
				return &verifiedSignedTx
			},
			txF: func() *txs.AddPermissionlessValidatorTx {
				return &verifiedTx
			},
			expectedErr: ErrPeriodMismatch,
		},
		{
			name: "flow check fails",
			backendF: func(ctrl *gomock.Controller) *Backend {
				bootstrapped := &utils.Atomic[bool]{}
				bootstrapped.Set(true)

				flowChecker := utxo.NewMockVerifier(ctrl)
				flowChecker.EXPECT().VerifySpend(
					gomock.Any(),
					gomock.Any(),
					gomock.Any(),
					gomock.Any(),
					gomock.Any(),
					gomock.Any(),
				).Return(ErrFlowCheckFailed)

				cfg := defaultTestConfig(t, durango, activeForkTime)
				cfg.AddSubnetValidatorFee = 1

				return &Backend{
<<<<<<< HEAD
					FlowChecker: flowChecker,
					Config: &config.Config{
						AddSubnetValidatorFee: 1,
						DurangoTime:           activeForkTime, // activate latest fork,
						EUpgradeTime:          mockable.MaxTime,
					},
=======
					FlowChecker:  flowChecker,
					Config:       cfg,
>>>>>>> 0cd1353e
					Ctx:          ctx,
					Bootstrapped: bootstrapped,
				}
			},
			stateF: func(ctrl *gomock.Controller) state.Chain {
				mockState := state.NewMockChain(ctrl)
				mockState.EXPECT().GetTimestamp().Return(now).Times(2) // chain time is after latest fork activation since now.After(activeForkTime)
				mockState.EXPECT().GetSubnetTransformation(subnetID).Return(&transformTx, nil)
				mockState.EXPECT().GetCurrentValidator(subnetID, verifiedTx.NodeID()).Return(nil, database.ErrNotFound)
				mockState.EXPECT().GetPendingValidator(subnetID, verifiedTx.NodeID()).Return(nil, database.ErrNotFound)
				primaryNetworkVdr := &state.Staker{
					EndTime: mockable.MaxTime,
				}
				mockState.EXPECT().GetCurrentValidator(constants.PrimaryNetworkID, verifiedTx.NodeID()).Return(primaryNetworkVdr, nil)
				return mockState
			},
			sTxF: func() *txs.Tx {
				return &verifiedSignedTx
			},
			txF: func() *txs.AddPermissionlessValidatorTx {
				return &verifiedTx
			},
			expectedErr: ErrFlowCheckFailed,
		},
		{
			name: "success",
			backendF: func(ctrl *gomock.Controller) *Backend {
				bootstrapped := &utils.Atomic[bool]{}
				bootstrapped.Set(true)

				flowChecker := utxo.NewMockVerifier(ctrl)
				flowChecker.EXPECT().VerifySpend(
					gomock.Any(),
					gomock.Any(),
					gomock.Any(),
					gomock.Any(),
					gomock.Any(),
					gomock.Any(),
				).Return(nil)

				cfg := defaultTestConfig(t, durango, activeForkTime)
				cfg.AddSubnetValidatorFee = 1

				return &Backend{
<<<<<<< HEAD
					FlowChecker: flowChecker,
					Config: &config.Config{
						AddSubnetValidatorFee: 1,
						DurangoTime:           activeForkTime, // activate latest fork,
						EUpgradeTime:          mockable.MaxTime,
					},
=======
					FlowChecker:  flowChecker,
					Config:       cfg,
>>>>>>> 0cd1353e
					Ctx:          ctx,
					Bootstrapped: bootstrapped,
				}
			},
			stateF: func(ctrl *gomock.Controller) state.Chain {
				mockState := state.NewMockChain(ctrl)
				mockState.EXPECT().GetTimestamp().Return(now).Times(2) // chain time is after Durango fork activation since now.After(activeForkTime)
				mockState.EXPECT().GetSubnetTransformation(subnetID).Return(&transformTx, nil)
				mockState.EXPECT().GetCurrentValidator(subnetID, verifiedTx.NodeID()).Return(nil, database.ErrNotFound)
				mockState.EXPECT().GetPendingValidator(subnetID, verifiedTx.NodeID()).Return(nil, database.ErrNotFound)
				primaryNetworkVdr := &state.Staker{
					EndTime: mockable.MaxTime,
				}
				mockState.EXPECT().GetCurrentValidator(constants.PrimaryNetworkID, verifiedTx.NodeID()).Return(primaryNetworkVdr, nil)
				return mockState
			},
			sTxF: func() *txs.Tx {
				return &verifiedSignedTx
			},
			txF: func() *txs.AddPermissionlessValidatorTx {
				return &verifiedTx
			},
			expectedErr: nil,
		},
	}

	for _, tt := range tests {
		t.Run(tt.name, func(t *testing.T) {
			ctrl := gomock.NewController(t)

			var (
				backend = tt.backendF(ctrl)
				state   = tt.stateF(ctrl)
				sTx     = tt.sTxF()
				tx      = tt.txF()
			)

			err := verifyAddPermissionlessValidatorTx(backend, state, sTx, tx)
			require.ErrorIs(t, err, tt.expectedErr)
		})
	}
}

func TestGetValidatorRules(t *testing.T) {
	type test struct {
		name          string
		subnetID      ids.ID
		backend       *Backend
		chainStateF   func(*gomock.Controller) state.Chain
		expectedRules *addValidatorRules
		expectedErr   error
	}

	var (
		config = &config.Config{
			MinValidatorStake: 1,
			MaxValidatorStake: 2,
			MinStakeDuration:  time.Second,
			MaxStakeDuration:  2 * time.Second,
			MinDelegationFee:  1337,
		}
		avaxAssetID   = ids.GenerateTestID()
		customAssetID = ids.GenerateTestID()
		subnetID      = ids.GenerateTestID()
	)

	tests := []test{
		{
			name:     "primary network",
			subnetID: constants.PrimaryNetworkID,
			backend: &Backend{
				Config: config,
				Ctx: &snow.Context{
					AVAXAssetID: avaxAssetID,
				},
			},
			chainStateF: func(*gomock.Controller) state.Chain {
				return nil
			},
			expectedRules: &addValidatorRules{
				assetID:           avaxAssetID,
				minValidatorStake: config.MinValidatorStake,
				maxValidatorStake: config.MaxValidatorStake,
				minStakeDuration:  config.MinStakeDuration,
				maxStakeDuration:  config.MaxStakeDuration,
				minDelegationFee:  config.MinDelegationFee,
			},
		},
		{
			name:     "can't get subnet transformation",
			subnetID: subnetID,
			backend:  nil,
			chainStateF: func(ctrl *gomock.Controller) state.Chain {
				state := state.NewMockChain(ctrl)
				state.EXPECT().GetSubnetTransformation(subnetID).Return(nil, errTest)
				return state
			},
			expectedRules: &addValidatorRules{},
			expectedErr:   errTest,
		},
		{
			name:     "invalid transformation tx",
			subnetID: subnetID,
			backend:  nil,
			chainStateF: func(ctrl *gomock.Controller) state.Chain {
				state := state.NewMockChain(ctrl)
				tx := &txs.Tx{
					Unsigned: &txs.AddDelegatorTx{},
				}
				state.EXPECT().GetSubnetTransformation(subnetID).Return(tx, nil)
				return state
			},
			expectedRules: &addValidatorRules{},
			expectedErr:   ErrIsNotTransformSubnetTx,
		},
		{
			name:     "subnet",
			subnetID: subnetID,
			backend:  nil,
			chainStateF: func(ctrl *gomock.Controller) state.Chain {
				state := state.NewMockChain(ctrl)
				tx := &txs.Tx{
					Unsigned: &txs.TransformSubnetTx{
						AssetID:           customAssetID,
						MinValidatorStake: config.MinValidatorStake,
						MaxValidatorStake: config.MaxValidatorStake,
						MinStakeDuration:  1337,
						MaxStakeDuration:  42,
						MinDelegationFee:  config.MinDelegationFee,
					},
				}
				state.EXPECT().GetSubnetTransformation(subnetID).Return(tx, nil)
				return state
			},
			expectedRules: &addValidatorRules{
				assetID:           customAssetID,
				minValidatorStake: config.MinValidatorStake,
				maxValidatorStake: config.MaxValidatorStake,
				minStakeDuration:  1337 * time.Second,
				maxStakeDuration:  42 * time.Second,
				minDelegationFee:  config.MinDelegationFee,
			},
			expectedErr: nil,
		},
	}

	for _, tt := range tests {
		t.Run(tt.name, func(t *testing.T) {
			require := require.New(t)
			ctrl := gomock.NewController(t)

			chainState := tt.chainStateF(ctrl)
			rules, err := getValidatorRules(tt.backend, chainState, tt.subnetID)
			if tt.expectedErr != nil {
				require.ErrorIs(err, tt.expectedErr)
				return
			}
			require.NoError(err)
			require.Equal(tt.expectedRules, rules)
		})
	}
}

func TestGetDelegatorRules(t *testing.T) {
	type test struct {
		name          string
		subnetID      ids.ID
		backend       *Backend
		chainStateF   func(*gomock.Controller) state.Chain
		expectedRules *addDelegatorRules
		expectedErr   error
	}
	var (
		config = &config.Config{
			MinDelegatorStake: 1,
			MaxValidatorStake: 2,
			MinStakeDuration:  time.Second,
			MaxStakeDuration:  2 * time.Second,
		}
		avaxAssetID   = ids.GenerateTestID()
		customAssetID = ids.GenerateTestID()
		subnetID      = ids.GenerateTestID()
	)
	tests := []test{
		{
			name:     "primary network",
			subnetID: constants.PrimaryNetworkID,
			backend: &Backend{
				Config: config,
				Ctx: &snow.Context{
					AVAXAssetID: avaxAssetID,
				},
			},
			chainStateF: func(*gomock.Controller) state.Chain {
				return nil
			},
			expectedRules: &addDelegatorRules{
				assetID:                  avaxAssetID,
				minDelegatorStake:        config.MinDelegatorStake,
				maxValidatorStake:        config.MaxValidatorStake,
				minStakeDuration:         config.MinStakeDuration,
				maxStakeDuration:         config.MaxStakeDuration,
				maxValidatorWeightFactor: MaxValidatorWeightFactor,
			},
		},
		{
			name:     "can't get subnet transformation",
			subnetID: subnetID,
			backend:  nil,
			chainStateF: func(ctrl *gomock.Controller) state.Chain {
				state := state.NewMockChain(ctrl)
				state.EXPECT().GetSubnetTransformation(subnetID).Return(nil, errTest)
				return state
			},
			expectedRules: &addDelegatorRules{},
			expectedErr:   errTest,
		},
		{
			name:     "invalid transformation tx",
			subnetID: subnetID,
			backend:  nil,
			chainStateF: func(ctrl *gomock.Controller) state.Chain {
				state := state.NewMockChain(ctrl)
				tx := &txs.Tx{
					Unsigned: &txs.AddDelegatorTx{},
				}
				state.EXPECT().GetSubnetTransformation(subnetID).Return(tx, nil)
				return state
			},
			expectedRules: &addDelegatorRules{},
			expectedErr:   ErrIsNotTransformSubnetTx,
		},
		{
			name:     "subnet",
			subnetID: subnetID,
			backend:  nil,
			chainStateF: func(ctrl *gomock.Controller) state.Chain {
				state := state.NewMockChain(ctrl)
				tx := &txs.Tx{
					Unsigned: &txs.TransformSubnetTx{
						AssetID:                  customAssetID,
						MinDelegatorStake:        config.MinDelegatorStake,
						MinValidatorStake:        config.MinValidatorStake,
						MaxValidatorStake:        config.MaxValidatorStake,
						MinStakeDuration:         1337,
						MaxStakeDuration:         42,
						MinDelegationFee:         config.MinDelegationFee,
						MaxValidatorWeightFactor: 21,
					},
				}
				state.EXPECT().GetSubnetTransformation(subnetID).Return(tx, nil)
				return state
			},
			expectedRules: &addDelegatorRules{
				assetID:                  customAssetID,
				minDelegatorStake:        config.MinDelegatorStake,
				maxValidatorStake:        config.MaxValidatorStake,
				minStakeDuration:         1337 * time.Second,
				maxStakeDuration:         42 * time.Second,
				maxValidatorWeightFactor: 21,
			},
			expectedErr: nil,
		},
	}
	for _, tt := range tests {
		t.Run(tt.name, func(t *testing.T) {
			require := require.New(t)
			ctrl := gomock.NewController(t)

			chainState := tt.chainStateF(ctrl)
			rules, err := getDelegatorRules(tt.backend, chainState, tt.subnetID)
			if tt.expectedErr != nil {
				require.ErrorIs(err, tt.expectedErr)
				return
			}
			require.NoError(err)
			require.Equal(tt.expectedRules, rules)
		})
	}
}<|MERGE_RESOLUTION|>--- conflicted
+++ resolved
@@ -109,16 +109,8 @@
 			name: "fail syntactic verification",
 			backendF: func(*gomock.Controller) *Backend {
 				return &Backend{
-<<<<<<< HEAD
-					Ctx: ctx,
-					Config: &config.Config{
-						DurangoTime:  activeForkTime, // activate latest fork
-						EUpgradeTime: mockable.MaxTime,
-					},
-=======
 					Ctx:    ctx,
 					Config: defaultTestConfig(t, durango, activeForkTime),
->>>>>>> 0cd1353e
 				}
 			},
 			stateF: func(*gomock.Controller) state.Chain {
@@ -136,16 +128,8 @@
 			name: "not bootstrapped",
 			backendF: func(*gomock.Controller) *Backend {
 				return &Backend{
-<<<<<<< HEAD
-					Ctx: ctx,
-					Config: &config.Config{
-						DurangoTime:  activeForkTime, // activate latest fork
-						EUpgradeTime: mockable.MaxTime,
-					},
-=======
-					Ctx:          ctx,
-					Config:       defaultTestConfig(t, durango, activeForkTime),
->>>>>>> 0cd1353e
+					Ctx:          ctx,
+					Config:       defaultTestConfig(t, durango, activeForkTime),
 					Bootstrapped: &utils.Atomic[bool]{},
 				}
 			},
@@ -168,17 +152,8 @@
 				bootstrapped := &utils.Atomic[bool]{}
 				bootstrapped.Set(true)
 				return &Backend{
-<<<<<<< HEAD
-					Ctx: ctx,
-					Config: &config.Config{
-						CortinaTime:  activeForkTime,
-						DurangoTime:  mockable.MaxTime,
-						EUpgradeTime: mockable.MaxTime,
-					},
-=======
 					Ctx:          ctx,
 					Config:       defaultTestConfig(t, cortina, activeForkTime),
->>>>>>> 0cd1353e
 					Bootstrapped: bootstrapped,
 				}
 			},
@@ -201,16 +176,8 @@
 				bootstrapped := &utils.Atomic[bool]{}
 				bootstrapped.Set(true)
 				return &Backend{
-<<<<<<< HEAD
-					Ctx: ctx,
-					Config: &config.Config{
-						DurangoTime:  activeForkTime, // activate latest fork
-						EUpgradeTime: mockable.MaxTime,
-					},
-=======
-					Ctx:          ctx,
-					Config:       defaultTestConfig(t, durango, activeForkTime),
->>>>>>> 0cd1353e
+					Ctx:          ctx,
+					Config:       defaultTestConfig(t, durango, activeForkTime),
 					Bootstrapped: bootstrapped,
 				}
 			},
@@ -236,16 +203,8 @@
 				bootstrapped := &utils.Atomic[bool]{}
 				bootstrapped.Set(true)
 				return &Backend{
-<<<<<<< HEAD
-					Ctx: ctx,
-					Config: &config.Config{
-						DurangoTime:  activeForkTime, // activate latest fork
-						EUpgradeTime: mockable.MaxTime,
-					},
-=======
-					Ctx:          ctx,
-					Config:       defaultTestConfig(t, durango, activeForkTime),
->>>>>>> 0cd1353e
+					Ctx:          ctx,
+					Config:       defaultTestConfig(t, durango, activeForkTime),
 					Bootstrapped: bootstrapped,
 				}
 			},
@@ -271,16 +230,8 @@
 				bootstrapped := &utils.Atomic[bool]{}
 				bootstrapped.Set(true)
 				return &Backend{
-<<<<<<< HEAD
-					Ctx: ctx,
-					Config: &config.Config{
-						DurangoTime:  activeForkTime, // activate latest fork
-						EUpgradeTime: mockable.MaxTime,
-					},
-=======
-					Ctx:          ctx,
-					Config:       defaultTestConfig(t, durango, activeForkTime),
->>>>>>> 0cd1353e
+					Ctx:          ctx,
+					Config:       defaultTestConfig(t, durango, activeForkTime),
 					Bootstrapped: bootstrapped,
 				}
 			},
@@ -307,16 +258,8 @@
 				bootstrapped := &utils.Atomic[bool]{}
 				bootstrapped.Set(true)
 				return &Backend{
-<<<<<<< HEAD
-					Ctx: ctx,
-					Config: &config.Config{
-						DurangoTime:  activeForkTime, // activate latest fork
-						EUpgradeTime: mockable.MaxTime,
-					},
-=======
-					Ctx:          ctx,
-					Config:       defaultTestConfig(t, durango, activeForkTime),
->>>>>>> 0cd1353e
+					Ctx:          ctx,
+					Config:       defaultTestConfig(t, durango, activeForkTime),
 					Bootstrapped: bootstrapped,
 				}
 			},
@@ -346,16 +289,8 @@
 				bootstrapped := &utils.Atomic[bool]{}
 				bootstrapped.Set(true)
 				return &Backend{
-<<<<<<< HEAD
-					Ctx: ctx,
-					Config: &config.Config{
-						DurangoTime:  activeForkTime, // activate latest fork
-						EUpgradeTime: mockable.MaxTime,
-					},
-=======
-					Ctx:          ctx,
-					Config:       defaultTestConfig(t, durango, activeForkTime),
->>>>>>> 0cd1353e
+					Ctx:          ctx,
+					Config:       defaultTestConfig(t, durango, activeForkTime),
 					Bootstrapped: bootstrapped,
 				}
 			},
@@ -385,16 +320,8 @@
 				bootstrapped := &utils.Atomic[bool]{}
 				bootstrapped.Set(true)
 				return &Backend{
-<<<<<<< HEAD
-					Ctx: ctx,
-					Config: &config.Config{
-						DurangoTime:  activeForkTime, // activate latest fork
-						EUpgradeTime: mockable.MaxTime,
-					},
-=======
-					Ctx:          ctx,
-					Config:       defaultTestConfig(t, durango, activeForkTime),
->>>>>>> 0cd1353e
+					Ctx:          ctx,
+					Config:       defaultTestConfig(t, durango, activeForkTime),
 					Bootstrapped: bootstrapped,
 				}
 			},
@@ -426,16 +353,8 @@
 				bootstrapped := &utils.Atomic[bool]{}
 				bootstrapped.Set(true)
 				return &Backend{
-<<<<<<< HEAD
-					Ctx: ctx,
-					Config: &config.Config{
-						DurangoTime:  activeForkTime, // activate latest fork
-						EUpgradeTime: mockable.MaxTime,
-					},
-=======
-					Ctx:          ctx,
-					Config:       defaultTestConfig(t, durango, activeForkTime),
->>>>>>> 0cd1353e
+					Ctx:          ctx,
+					Config:       defaultTestConfig(t, durango, activeForkTime),
 					Bootstrapped: bootstrapped,
 				}
 			},
@@ -461,16 +380,8 @@
 				bootstrapped := &utils.Atomic[bool]{}
 				bootstrapped.Set(true)
 				return &Backend{
-<<<<<<< HEAD
-					Ctx: ctx,
-					Config: &config.Config{
-						DurangoTime:  activeForkTime, // activate latest fork
-						EUpgradeTime: mockable.MaxTime,
-					},
-=======
-					Ctx:          ctx,
-					Config:       defaultTestConfig(t, durango, activeForkTime),
->>>>>>> 0cd1353e
+					Ctx:          ctx,
+					Config:       defaultTestConfig(t, durango, activeForkTime),
 					Bootstrapped: bootstrapped,
 				}
 			},
@@ -515,17 +426,8 @@
 				cfg.AddSubnetValidatorFee = 1
 
 				return &Backend{
-<<<<<<< HEAD
-					FlowChecker: flowChecker,
-					Config: &config.Config{
-						AddSubnetValidatorFee: 1,
-						DurangoTime:           activeForkTime, // activate latest fork,
-						EUpgradeTime:          mockable.MaxTime,
-					},
-=======
 					FlowChecker:  flowChecker,
 					Config:       cfg,
->>>>>>> 0cd1353e
 					Ctx:          ctx,
 					Bootstrapped: bootstrapped,
 				}
@@ -570,17 +472,8 @@
 				cfg.AddSubnetValidatorFee = 1
 
 				return &Backend{
-<<<<<<< HEAD
-					FlowChecker: flowChecker,
-					Config: &config.Config{
-						AddSubnetValidatorFee: 1,
-						DurangoTime:           activeForkTime, // activate latest fork,
-						EUpgradeTime:          mockable.MaxTime,
-					},
-=======
 					FlowChecker:  flowChecker,
 					Config:       cfg,
->>>>>>> 0cd1353e
 					Ctx:          ctx,
 					Bootstrapped: bootstrapped,
 				}
