--- conflicted
+++ resolved
@@ -458,64 +458,7 @@
 			expectedErr: ErrFlowCheckFailed,
 		},
 		{
-<<<<<<< HEAD
-			name: "starts too far in the future",
-			backendF: func(ctrl *gomock.Controller) *Backend {
-				bootstrapped := &utils.Atomic[bool]{}
-				bootstrapped.Set(true)
-
-				flowChecker := utxo.NewMockVerifier(ctrl)
-				flowChecker.EXPECT().VerifySpend(
-					gomock.Any(),
-					gomock.Any(),
-					gomock.Any(),
-					gomock.Any(),
-					gomock.Any(),
-					gomock.Any(),
-				).Return(nil)
-
-				return &Backend{
-					FlowChecker: flowChecker,
-					Config: &config.Config{
-						AddSubnetValidatorFee: 1,
-						CortinaTime:           activeForkTime,
-						DurangoTime:           mockable.MaxTime,
-						EUpgradeTime:          mockable.MaxTime,
-					},
-					Ctx:          ctx,
-					Bootstrapped: bootstrapped,
-				}
-			},
-			stateF: func(ctrl *gomock.Controller) state.Chain {
-				mockState := state.NewMockChain(ctrl)
-				mockState.EXPECT().GetTimestamp().Return(now).Times(2) // chain time is Cortina fork activation since now.After(activeForkTime)
-				mockState.EXPECT().GetSubnetTransformation(subnetID).Return(&transformTx, nil)
-				mockState.EXPECT().GetCurrentValidator(subnetID, verifiedTx.NodeID()).Return(nil, database.ErrNotFound)
-				mockState.EXPECT().GetPendingValidator(subnetID, verifiedTx.NodeID()).Return(nil, database.ErrNotFound)
-				primaryNetworkVdr := &state.Staker{
-					StartTime: time.Unix(0, 0),
-					EndTime:   mockable.MaxTime,
-				}
-				mockState.EXPECT().GetCurrentValidator(constants.PrimaryNetworkID, verifiedTx.NodeID()).Return(primaryNetworkVdr, nil)
-				return mockState
-			},
-			sTxF: func() *txs.Tx {
-				return &verifiedSignedTx
-			},
-			txF: func() *txs.AddPermissionlessValidatorTx {
-				// Note this copies [verifiedTx]
-				tx := verifiedTx
-				tx.Validator.Start = uint64(now.Add(MaxFutureStartTime).Add(time.Second).Unix())
-				tx.Validator.End = tx.Validator.Start + uint64(unsignedTransformTx.MinStakeDuration)
-				return &tx
-			},
-			expectedErr: ErrFutureStakeTime,
-		},
-		{
 			name: "success pre EUpgrade",
-=======
-			name: "success",
->>>>>>> d82f588f
 			backendF: func(ctrl *gomock.Controller) *Backend {
 				bootstrapped := &utils.Atomic[bool]{}
 				bootstrapped.Set(true)
