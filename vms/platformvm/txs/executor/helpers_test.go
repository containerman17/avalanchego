--- conflicted
+++ resolved
@@ -331,95 +331,4 @@
 		}
 	}
 	return res
-}
-
-<<<<<<< HEAD
-func shutdownEnvironment(env *environment) error {
-	if env.isBootstrapped.Get() {
-		validatorIDs := env.config.Validators.GetValidatorIDs(constants.PrimaryNetworkID)
-
-		if err := env.uptimes.StopTracking(validatorIDs, constants.PrimaryNetworkID); err != nil {
-			return err
-		}
-
-		for subnetID := range env.config.TrackedSubnets {
-			validatorIDs := env.config.Validators.GetValidatorIDs(subnetID)
-
-			if err := env.uptimes.StopTracking(validatorIDs, subnetID); err != nil {
-				return err
-			}
-		}
-		env.state.SetHeight( /*height*/ math.MaxUint64)
-		if err := env.state.Commit(); err != nil {
-			return err
-		}
-	}
-
-	return utils.Err(
-		env.state.Close(),
-		env.baseDB.Close(),
-	)
-=======
-func buildGenesisTest(ctx *snow.Context) []byte {
-	genesisUTXOs := make([]api.UTXO, len(preFundedKeys))
-	for i, key := range preFundedKeys {
-		id := key.PublicKey().Address()
-		addr, err := address.FormatBech32(constants.UnitTestHRP, id.Bytes())
-		if err != nil {
-			panic(err)
-		}
-		genesisUTXOs[i] = api.UTXO{
-			Amount:  json.Uint64(defaultBalance),
-			Address: addr,
-		}
-	}
-
-	genesisValidators := make([]api.GenesisPermissionlessValidator, len(genesisNodeIDs))
-	for i, nodeID := range genesisNodeIDs {
-		addr, err := address.FormatBech32(constants.UnitTestHRP, nodeID.Bytes())
-		if err != nil {
-			panic(err)
-		}
-		genesisValidators[i] = api.GenesisPermissionlessValidator{
-			GenesisValidator: api.GenesisValidator{
-				StartTime: json.Uint64(defaultValidateStartTime.Unix()),
-				EndTime:   json.Uint64(defaultValidateEndTime.Unix()),
-				NodeID:    nodeID,
-			},
-			RewardOwner: &api.Owner{
-				Threshold: 1,
-				Addresses: []string{addr},
-			},
-			Staked: []api.UTXO{{
-				Amount:  json.Uint64(defaultWeight),
-				Address: addr,
-			}},
-			DelegationFee: reward.PercentDenominator,
-		}
-	}
-
-	buildGenesisArgs := api.BuildGenesisArgs{
-		NetworkID:     json.Uint32(constants.UnitTestID),
-		AvaxAssetID:   ctx.AVAXAssetID,
-		UTXOs:         genesisUTXOs,
-		Validators:    genesisValidators,
-		Chains:        nil,
-		Time:          json.Uint64(defaultGenesisTime.Unix()),
-		InitialSupply: json.Uint64(360 * units.MegaAvax),
-		Encoding:      formatting.Hex,
-	}
-
-	buildGenesisResponse := api.BuildGenesisReply{}
-	platformvmSS := api.StaticService{}
-	if err := platformvmSS.BuildGenesis(nil, &buildGenesisArgs, &buildGenesisResponse); err != nil {
-		panic(fmt.Errorf("problem while building platform chain's genesis state: %w", err))
-	}
-
-	genesisBytes, err := formatting.Decode(buildGenesisResponse.Encoding, buildGenesisResponse.Bytes)
-	if err != nil {
-		panic(err)
-	}
-
-	return genesisBytes
->>>>>>> b73635ec
 }