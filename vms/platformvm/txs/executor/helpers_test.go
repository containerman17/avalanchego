--- conflicted
+++ resolved
@@ -4,12 +4,6 @@
 package executor
 
 import (
-<<<<<<< HEAD
-	"context"
-	"errors"
-=======
-	"fmt"
->>>>>>> e26d9c9f
 	"math"
 	"testing"
 	"time"
