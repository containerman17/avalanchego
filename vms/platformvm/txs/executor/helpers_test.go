--- conflicted
+++ resolved
@@ -126,11 +126,7 @@
 	e.states[blkID] = chainState
 }
 
-<<<<<<< HEAD
-func newEnvironment(fork activeFork) *environment {
-=======
-func newEnvironment(t *testing.T, postBanff, postCortina bool) *environment {
->>>>>>> 9725fe9c
+func newEnvironment(t *testing.T, fork activeFork) *environment {
 	var isBootstrapped utils.Atomic[bool]
 	isBootstrapped.Set(true)
 
@@ -226,18 +222,9 @@
 	require.NoError(testSubnet1.Unsigned.Visit(&executor))
 
 	stateDiff.AddTx(testSubnet1, status.Committed)
-<<<<<<< HEAD
-	if err := stateDiff.Apply(env.state); err != nil {
-		panic(err)
-	}
-	if err := env.state.Commit(); err != nil {
-		panic(err)
-	}
-
+	require.NoError(stateDiff.Apply(env.state))
+	require.NoError(env.state.Commit())
 	defaultBalance -= env.config.GetCreateSubnetTxFee(env.clk.Time())
-=======
-	require.NoError(stateDiff.Apply(env.state))
->>>>>>> 9725fe9c
 }
 
 func defaultState(
