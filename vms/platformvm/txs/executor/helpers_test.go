--- conflicted
+++ resolved
@@ -171,13 +171,8 @@
 
 func addSubnet(
 	baseState state.State,
-<<<<<<< HEAD
 	txBuilder tx_builder.Builder,
-	execBackend Backend,
-=======
-	txBuilder builder.TxBuilder,
 	backend Backend,
->>>>>>> bc91951b
 ) {
 	// Create a subnet
 	var err error
