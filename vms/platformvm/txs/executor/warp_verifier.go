// Copyright (C) 2019-2024, Ava Labs, Inc. All rights reserved.
// See the file LICENSE for licensing terms.

package executor

import (
	"context"

	"github.com/ava-labs/avalanchego/snow/validators"
	"github.com/ava-labs/avalanchego/vms/platformvm/txs"
	"github.com/ava-labs/avalanchego/vms/platformvm/warp"
)

const (
	WarpQuorumNumerator   = 67
	WarpQuorumDenominator = 100
)

var _ txs.Visitor = (*WarpVerifier)(nil)

// VerifyWarpMessages verifies all warp messages in the tx. If any of the warp
// messages are invalid, an error is returned.
func VerifyWarpMessages(
	ctx context.Context,
	networkID uint32,
	validatorState validators.State,
	pChainHeight uint64,
	tx txs.UnsignedTx,
) error {
	return tx.Visit(&WarpVerifier{
		Context:        ctx,
		NetworkID:      networkID,
		ValidatorState: validatorState,
		PChainHeight:   pChainHeight,
	})
}

type WarpVerifier struct {
	Context        context.Context
	NetworkID      uint32
	ValidatorState validators.State
	PChainHeight   uint64
}

func (*WarpVerifier) AddValidatorTx(*txs.AddValidatorTx) error {
	return nil
}

func (*WarpVerifier) AddSubnetValidatorTx(*txs.AddSubnetValidatorTx) error {
	return nil
}

func (*WarpVerifier) AddDelegatorTx(*txs.AddDelegatorTx) error {
	return nil
}

func (*WarpVerifier) CreateChainTx(*txs.CreateChainTx) error {
	return nil
}

func (*WarpVerifier) CreateSubnetTx(*txs.CreateSubnetTx) error {
	return nil
}

func (*WarpVerifier) ImportTx(*txs.ImportTx) error {
	return nil
}

func (*WarpVerifier) ExportTx(*txs.ExportTx) error {
	return nil
}

func (*WarpVerifier) AdvanceTimeTx(*txs.AdvanceTimeTx) error {
	return nil
}

func (*WarpVerifier) RewardValidatorTx(*txs.RewardValidatorTx) error {
	return nil
}

func (*WarpVerifier) RemoveSubnetValidatorTx(*txs.RemoveSubnetValidatorTx) error {
	return nil
}

func (*WarpVerifier) TransformSubnetTx(*txs.TransformSubnetTx) error {
	return nil
}

func (*WarpVerifier) AddPermissionlessValidatorTx(*txs.AddPermissionlessValidatorTx) error {
	return nil
}

func (*WarpVerifier) AddPermissionlessDelegatorTx(*txs.AddPermissionlessDelegatorTx) error {
	return nil
}

func (*WarpVerifier) TransferSubnetOwnershipTx(*txs.TransferSubnetOwnershipTx) error {
	return nil
}

func (*WarpVerifier) BaseTx(*txs.BaseTx) error {
	return nil
}

func (*WarpVerifier) ConvertSubnetTx(*txs.ConvertSubnetTx) error {
	return nil
}

<<<<<<< HEAD
func (w *warpVerifier) IncreaseBalanceTx(tx *txs.IncreaseBalanceTx) error {
	return nil
}

func (w *warpVerifier) RegisterSubnetValidatorTx(tx *txs.RegisterSubnetValidatorTx) error {
=======
func (w *WarpVerifier) RegisterSubnetValidatorTx(tx *txs.RegisterSubnetValidatorTx) error {
>>>>>>> d19a38a1
	return w.verify(tx.Message)
}

func (w *WarpVerifier) SetSubnetValidatorWeightTx(tx *txs.SetSubnetValidatorWeightTx) error {
	return w.verify(tx.Message)
}

func (w *WarpVerifier) verify(message []byte) error {
	msg, err := warp.ParseMessage(message)
	if err != nil {
		return err
	}

	return msg.Signature.Verify(
		w.Context,
		&msg.UnsignedMessage,
		w.NetworkID,
		w.ValidatorState,
		w.PChainHeight,
		WarpQuorumNumerator,
		WarpQuorumDenominator,
	)
}<|MERGE_RESOLUTION|>--- conflicted
+++ resolved
@@ -106,15 +106,11 @@
 	return nil
 }
 
-<<<<<<< HEAD
-func (w *warpVerifier) IncreaseBalanceTx(tx *txs.IncreaseBalanceTx) error {
+func (w *WarpVerifier) IncreaseBalanceTx(*txs.IncreaseBalanceTx) error {
 	return nil
 }
 
-func (w *warpVerifier) RegisterSubnetValidatorTx(tx *txs.RegisterSubnetValidatorTx) error {
-=======
 func (w *WarpVerifier) RegisterSubnetValidatorTx(tx *txs.RegisterSubnetValidatorTx) error {
->>>>>>> d19a38a1
 	return w.verify(tx.Message)
 }
 
