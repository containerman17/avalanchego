// Copyright (C) 2019-2024, Ava Labs, Inc. All rights reserved.
// See the file LICENSE for licensing terms.

package executor

import (
	"errors"
	"fmt"
	"math"
	"time"

	"github.com/ava-labs/avalanchego/database"
	"github.com/ava-labs/avalanchego/ids"
	"github.com/ava-labs/avalanchego/utils/constants"
	"github.com/ava-labs/avalanchego/vms/components/avax"
	"github.com/ava-labs/avalanchego/vms/platformvm/state"
	"github.com/ava-labs/avalanchego/vms/platformvm/txs"
	"github.com/ava-labs/avalanchego/vms/platformvm/txs/fee"

	safemath "github.com/ava-labs/avalanchego/utils/math"
	commonfees "github.com/ava-labs/avalanchego/vms/components/fees"
)

var (
	ErrWeightTooSmall                  = errors.New("weight of this validator is too low")
	ErrWeightTooLarge                  = errors.New("weight of this validator is too large")
	ErrInsufficientDelegationFee       = errors.New("staker charges an insufficient delegation fee")
	ErrStakeTooShort                   = errors.New("staking period is too short")
	ErrStakeTooLong                    = errors.New("staking period is too long")
	ErrFlowCheckFailed                 = errors.New("flow check failed")
	ErrNotValidator                    = errors.New("isn't a current or pending validator")
	ErrRemovePermissionlessValidator   = errors.New("attempting to remove permissionless validator")
	ErrStakeOverflow                   = errors.New("validator stake exceeds limit")
	ErrPeriodMismatch                  = errors.New("proposed staking period is not inside dependant staking period")
	ErrOverDelegated                   = errors.New("validator would be over delegated")
	ErrIsNotTransformSubnetTx          = errors.New("is not a transform subnet tx")
	ErrTimestampNotBeforeStartTime     = errors.New("chain timestamp not before start time")
	ErrAlreadyValidator                = errors.New("already a validator")
	ErrDuplicateValidator              = errors.New("duplicate validator")
	ErrDelegateToPermissionedValidator = errors.New("delegation to permissioned validator")
	ErrWrongStakedAssetID              = errors.New("incorrect staked assetID")
	ErrDurangoUpgradeNotActive         = errors.New("attempting to use a Durango-upgrade feature prior to activation")
	ErrAddValidatorTxPostDurango       = errors.New("AddValidatorTx is not permitted post-Durango")
	ErrAddDelegatorTxPostDurango       = errors.New("AddDelegatorTx is not permitted post-Durango")
)

// verifySubnetValidatorPrimaryNetworkRequirements verifies the primary
// network requirements for [subnetValidator]. An error is returned if they
// are not fulfilled.
func verifySubnetValidatorPrimaryNetworkRequirements(
	isDurangoActive bool,
	chainState state.Chain,
	subnetValidator txs.Validator,
) error {
	primaryNetworkValidator, err := GetValidator(chainState, constants.PrimaryNetworkID, subnetValidator.NodeID)
	if err == database.ErrNotFound {
		return fmt.Errorf(
			"%s %w of the primary network",
			subnetValidator.NodeID,
			ErrNotValidator,
		)
	}
	if err != nil {
		return fmt.Errorf(
			"failed to fetch the primary network validator for %s: %w",
			subnetValidator.NodeID,
			err,
		)
	}

	// Ensure that the period this validator validates the specified subnet
	// is a subset of the time they validate the primary network.
	startTime := chainState.GetTimestamp()
	if !isDurangoActive {
		startTime = subnetValidator.StartTime()
	}
	if !txs.BoundedBy(
		startTime,
		subnetValidator.EndTime(),
		primaryNetworkValidator.StartTime,
		primaryNetworkValidator.EndTime,
	) {
		return ErrPeriodMismatch
	}

	return nil
}

// verifyAddValidatorTx carries out the validation for an AddValidatorTx.
// It returns the tx outputs that should be returned if this validator is not
// added to the staking set.
func verifyAddValidatorTx(
	backend *Backend,
	chainState state.Chain,
	sTx *txs.Tx,
	tx *txs.AddValidatorTx,
) (
	[]*avax.TransferableOutput,
	error,
) {
	var (
		currentTimestamp = chainState.GetTimestamp()
		upgrades         = backend.Config.UpgradeConfig
		isDurangoActive  = upgrades.IsDurangoActivated(currentTimestamp)
	)
	if isDurangoActive {
		return nil, ErrAddValidatorTxPostDurango
	}

	// Verify the tx is well-formed
	if err := sTx.SyntacticVerify(backend.Ctx); err != nil {
		return nil, err
	}

	if err := avax.VerifyMemoFieldLength(tx.Memo, isDurangoActive); err != nil {
		return nil, err
	}

	startTime := tx.StartTime()
	duration := tx.EndTime().Sub(startTime)
	switch {
	case tx.Validator.Wght < backend.Config.MinValidatorStake:
		// Ensure validator is staking at least the minimum amount
		return nil, ErrWeightTooSmall

	case tx.Validator.Wght > backend.Config.MaxValidatorStake:
		// Ensure validator isn't staking too much
		return nil, ErrWeightTooLarge

	case tx.DelegationShares < backend.Config.MinDelegationFee:
		// Ensure the validator fee is at least the minimum amount
		return nil, ErrInsufficientDelegationFee

	case duration < backend.Config.MinStakeDuration:
		// Ensure staking length is not too short
		return nil, ErrStakeTooShort

	case duration > backend.Config.MaxStakeDuration:
		// Ensure staking length is not too long
		return nil, ErrStakeTooLong
	}

	outs := make([]*avax.TransferableOutput, len(tx.Outs)+len(tx.StakeOuts))
	copy(outs, tx.Outs)
	copy(outs[len(tx.Outs):], tx.StakeOuts)

	if !backend.Bootstrapped.Get() {
		return outs, nil
	}

	if err := verifyStakerStartTime(isDurangoActive, currentTimestamp, startTime); err != nil {
		return nil, err
	}

	_, err := GetValidator(chainState, constants.PrimaryNetworkID, tx.Validator.NodeID)
	if err == nil {
		return nil, fmt.Errorf(
			"%s is %w of the primary network",
			tx.Validator.NodeID,
			ErrAlreadyValidator,
		)
	}
	if err != database.ErrNotFound {
		return nil, fmt.Errorf(
			"failed to find whether %s is a primary network validator: %w",
			tx.Validator.NodeID,
			err,
		)
	}

	// Verify the flowcheck
	feeCalculator := fee.NewStaticCalculator(backend.Config.StaticFeeConfig, upgrades, currentTimestamp)
	fee, err := feeCalculator.ComputeFee(tx)
	if err != nil {
		return nil, err
	}

	if _, err = backend.FlowChecker.VerifySpend(
		tx,
		chainState,
		tx.Ins,
		outs,
		sTx.Creds,
		map[ids.ID]uint64{
			backend.Ctx.AVAXAssetID: fee,
		},
	); err != nil {
		return nil, fmt.Errorf("%w: %w", ErrFlowCheckFailed, err)
	}

	return outs, nil
}

// verifyAddSubnetValidatorTx carries out the validation for an
// AddSubnetValidatorTx.
func verifyAddSubnetValidatorTx(
	backend *Backend,
	feeManager *commonfees.Manager,
	maxComplexity commonfees.Dimensions,
	chainState state.Chain,
	sTx *txs.Tx,
	tx *txs.AddSubnetValidatorTx,
) (commonfees.TipPercentage, error) {
	// Verify the tx is well-formed
	if err := sTx.SyntacticVerify(backend.Ctx); err != nil {
		return commonfees.NoTip, err
	}

	var (
		currentTimestamp = chainState.GetTimestamp()
		upgrades         = backend.Config.UpgradeConfig
		isDurangoActive  = upgrades.IsDurangoActivated(currentTimestamp)
		isEActive        = upgrades.IsEActivated(currentTimestamp)
	)
	if err := avax.VerifyMemoFieldLength(tx.Memo, isDurangoActive); err != nil {
		return commonfees.NoTip, err
	}

	startTime := currentTimestamp
	if !isDurangoActive {
		startTime = tx.StartTime()
	}
	duration := tx.EndTime().Sub(startTime)

	switch {
	case duration < backend.Config.MinStakeDuration:
		// Ensure staking length is not too short
		return commonfees.NoTip, ErrStakeTooShort

	case duration > backend.Config.MaxStakeDuration:
		// Ensure staking length is not too long
		return commonfees.NoTip, ErrStakeTooLong
	}

	if !backend.Bootstrapped.Get() {
		return commonfees.NoTip, nil
	}

	if err := verifyStakerStartTime(isDurangoActive, currentTimestamp, startTime); err != nil {
		return commonfees.NoTip, err
	}

	_, err := GetValidator(chainState, tx.SubnetValidator.Subnet, tx.Validator.NodeID)
	if err == nil {
		return commonfees.NoTip, fmt.Errorf(
			"attempted to issue %w for %s on subnet %s",
			ErrDuplicateValidator,
			tx.Validator.NodeID,
			tx.SubnetValidator.Subnet,
		)
	}
	if err != database.ErrNotFound {
		return commonfees.NoTip, fmt.Errorf(
			"failed to find whether %s is a subnet validator: %w",
			tx.Validator.NodeID,
			err,
		)
	}

	if err := verifySubnetValidatorPrimaryNetworkRequirements(isDurangoActive, chainState, tx.Validator); err != nil {
		return commonfees.NoTip, err
	}

	baseTxCreds, err := verifyPoASubnetAuthorization(backend, chainState, sTx, tx.SubnetValidator.Subnet, tx.SubnetAuth)
	if err != nil {
		return commonfees.NoTip, err
	}

	// Verify the flowcheck
	var (
		feeCalculator *fee.Calculator
		staticFeesCfg = backend.Config.StaticFeeConfig
	)
	if !isEActive {
		feeCalculator = fee.NewStaticCalculator(staticFeesCfg, upgrades, currentTimestamp)
	} else {
		feeCalculator = fee.NewDynamicCalculator(staticFeesCfg, feeManager, maxComplexity, sTx.Creds)
	}

	fee, err := feeCalculator.ComputeFee(tx)
	if err != nil {
		return commonfees.NoTip, err
	}

	feesPaid, err := backend.FlowChecker.VerifySpend(
		tx,
		chainState,
		tx.Ins,
		tx.Outs,
		baseTxCreds,
		map[ids.ID]uint64{
			backend.Ctx.AVAXAssetID: fee,
		},
	)
	if err != nil {
		return commonfees.NoTip, fmt.Errorf("%w: %w", ErrFlowCheckFailed, err)
	}

	if isEActive {
		if err := feeCalculator.CalculateTipPercentage(feesPaid); err != nil {
			return commonfees.NoTip, fmt.Errorf("failed estimating fee tip percentage: %w", err)
		}
	}

	return feeCalculator.GetTipPercentage(), nil
}

// Returns the representation of [tx.NodeID] validating [tx.Subnet].
// Returns true if [tx.NodeID] is a current validator of [tx.Subnet].
// Returns an error if the given tx is invalid.
// The transaction is valid if:
// * [tx.NodeID] is a current/pending PoA validator of [tx.Subnet].
// * [sTx]'s creds authorize it to spend the stated inputs.
// * [sTx]'s creds authorize it to remove a validator from [tx.Subnet].
// * The flow checker passes.
func verifyRemoveSubnetValidatorTx(
	backend *Backend,
	feeManager *commonfees.Manager,
	maxComplexity commonfees.Dimensions,
	chainState state.Chain,
	sTx *txs.Tx,
	tx *txs.RemoveSubnetValidatorTx,
) (*state.Staker, bool, commonfees.TipPercentage, error) {
	// Verify the tx is well-formed
	if err := sTx.SyntacticVerify(backend.Ctx); err != nil {
		return nil, false, commonfees.NoTip, err
	}

	var (
		currentTimestamp = chainState.GetTimestamp()
		upgrades         = backend.Config.UpgradeConfig
		isDurangoActive  = upgrades.IsDurangoActivated(currentTimestamp)
		isEActive        = upgrades.IsEActivated(currentTimestamp)
	)
	if err := avax.VerifyMemoFieldLength(tx.Memo, isDurangoActive); err != nil {
		return nil, false, commonfees.NoTip, err
	}

	isCurrentValidator := true
	vdr, err := chainState.GetCurrentValidator(tx.Subnet, tx.NodeID)
	if err == database.ErrNotFound {
		vdr, err = chainState.GetPendingValidator(tx.Subnet, tx.NodeID)
		isCurrentValidator = false
	}
	if err != nil {
		// It isn't a current or pending validator.
		return nil, false, commonfees.NoTip, fmt.Errorf(
			"%s %w of %s: %w",
			tx.NodeID,
			ErrNotValidator,
			tx.Subnet,
			err,
		)
	}

	if !vdr.Priority.IsPermissionedValidator() {
		return nil, false, commonfees.NoTip, ErrRemovePermissionlessValidator
	}

	if !backend.Bootstrapped.Get() {
		// Not bootstrapped yet -- don't need to do full verification.
		return vdr, isCurrentValidator, commonfees.NoTip, nil
	}

	baseTxCreds, err := verifySubnetAuthorization(backend, chainState, sTx, tx.Subnet, tx.SubnetAuth)
	if err != nil {
		return nil, false, commonfees.NoTip, err
	}

	// Verify the flowcheck
	var (
		feeCalculator *fee.Calculator
		staticFeesCfg = backend.Config.StaticFeeConfig
	)
	if !isEActive {
		feeCalculator = fee.NewStaticCalculator(staticFeesCfg, upgrades, currentTimestamp)
	} else {
		feeCalculator = fee.NewDynamicCalculator(staticFeesCfg, feeManager, maxComplexity, sTx.Creds)
	}

	fee, err := feeCalculator.ComputeFee(tx)
	if err != nil {
		return nil, false, commonfees.NoTip, err
	}

	feesPaid, err := backend.FlowChecker.VerifySpend(
		tx,
		chainState,
		tx.Ins,
		tx.Outs,
		baseTxCreds,
		map[ids.ID]uint64{
			backend.Ctx.AVAXAssetID: fee,
		},
	)
	if err != nil {
		return nil, false, commonfees.NoTip, fmt.Errorf("%w: %w", ErrFlowCheckFailed, err)
	}

	if isEActive {
		if err := feeCalculator.CalculateTipPercentage(feesPaid); err != nil {
			return nil, false, commonfees.NoTip, fmt.Errorf("failed estimating fee tip percentage: %w", err)
		}
	}

	return vdr, isCurrentValidator, feeCalculator.GetTipPercentage(), nil
}

// verifyAddDelegatorTx carries out the validation for an AddDelegatorTx.
// It returns the tx outputs that should be returned if this delegator is not
// added to the staking set.
func verifyAddDelegatorTx(
	backend *Backend,
	chainState state.Chain,
	sTx *txs.Tx,
	tx *txs.AddDelegatorTx,
) (
	[]*avax.TransferableOutput,
	error,
) {
	var (
		currentTimestamp = chainState.GetTimestamp()
		upgrades         = backend.Config.UpgradeConfig
		isDurangoActive  = upgrades.IsDurangoActivated(currentTimestamp)
	)
	if isDurangoActive {
		return nil, ErrAddDelegatorTxPostDurango
	}

	// Verify the tx is well-formed
	if err := sTx.SyntacticVerify(backend.Ctx); err != nil {
		return nil, err
	}

	if err := avax.VerifyMemoFieldLength(tx.Memo, isDurangoActive); err != nil {
		return nil, err
	}

	var (
		endTime   = tx.EndTime()
		startTime = tx.StartTime()
		duration  = endTime.Sub(startTime)
	)
	switch {
	case duration < backend.Config.MinStakeDuration:
		// Ensure staking length is not too short
		return nil, ErrStakeTooShort

	case duration > backend.Config.MaxStakeDuration:
		// Ensure staking length is not too long
		return nil, ErrStakeTooLong

	case tx.Validator.Wght < backend.Config.MinDelegatorStake:
		// Ensure validator is staking at least the minimum amount
		return nil, ErrWeightTooSmall
	}

	outs := make([]*avax.TransferableOutput, len(tx.Outs)+len(tx.StakeOuts))
	copy(outs, tx.Outs)
	copy(outs[len(tx.Outs):], tx.StakeOuts)

	if !backend.Bootstrapped.Get() {
		return outs, nil
	}

	if err := verifyStakerStartTime(isDurangoActive, currentTimestamp, startTime); err != nil {
		return nil, err
	}

	primaryNetworkValidator, err := GetValidator(chainState, constants.PrimaryNetworkID, tx.Validator.NodeID)
	if err != nil {
		return nil, fmt.Errorf(
			"failed to fetch the primary network validator for %s: %w",
			tx.Validator.NodeID,
			err,
		)
	}

	maximumWeight, err := safemath.Mul64(MaxValidatorWeightFactor, primaryNetworkValidator.Weight)
	if err != nil {
		return nil, ErrStakeOverflow
	}

	if upgrades.IsApricotPhase3Activated(currentTimestamp) {
		maximumWeight = min(maximumWeight, backend.Config.MaxValidatorStake)
	}

	if !txs.BoundedBy(
		startTime,
		endTime,
		primaryNetworkValidator.StartTime,
		primaryNetworkValidator.EndTime,
	) {
		return nil, ErrPeriodMismatch
	}
	overDelegated, err := overDelegated(
		chainState,
		primaryNetworkValidator,
		maximumWeight,
		tx.Validator.Wght,
		startTime,
		endTime,
	)
	if err != nil {
		return nil, err
	}
	if overDelegated {
		return nil, ErrOverDelegated
	}

	// Verify the flowcheck
	feeCalculator := fee.NewStaticCalculator(backend.Config.StaticFeeConfig, upgrades, currentTimestamp)
	fee, err := feeCalculator.ComputeFee(tx)
	if err != nil {
		return nil, err
	}

	if _, err := backend.FlowChecker.VerifySpend(
		tx,
		chainState,
		tx.Ins,
		outs,
		sTx.Creds,
		map[ids.ID]uint64{
			backend.Ctx.AVAXAssetID: fee,
		},
	); err != nil {
		return nil, fmt.Errorf("%w: %w", ErrFlowCheckFailed, err)
	}

	return outs, nil
}

// verifyAddPermissionlessValidatorTx carries out the validation for an
// AddPermissionlessValidatorTx.
func verifyAddPermissionlessValidatorTx(
	backend *Backend,
	feeManager *commonfees.Manager,
	maxComplexity commonfees.Dimensions,
	chainState state.Chain,
	sTx *txs.Tx,
	tx *txs.AddPermissionlessValidatorTx,
) (commonfees.TipPercentage, error) {
	// Verify the tx is well-formed
	if err := sTx.SyntacticVerify(backend.Ctx); err != nil {
		return commonfees.NoTip, err
	}

	var (
		currentTimestamp = chainState.GetTimestamp()
		upgrades         = backend.Config.UpgradeConfig
		isDurangoActive  = upgrades.IsDurangoActivated(currentTimestamp)
		isEActive        = upgrades.IsEActivated(currentTimestamp)
	)
	if err := avax.VerifyMemoFieldLength(tx.Memo, isDurangoActive); err != nil {
		return commonfees.NoTip, err
	}

	if !backend.Bootstrapped.Get() {
		return commonfees.NoTip, nil
	}

	startTime := currentTimestamp
	if !isDurangoActive {
		startTime = tx.StartTime()
	}
	duration := tx.EndTime().Sub(startTime)

	if err := verifyStakerStartTime(isDurangoActive, currentTimestamp, startTime); err != nil {
		return commonfees.NoTip, err
	}

	validatorRules, err := getValidatorRules(backend, chainState, tx.Subnet)
	if err != nil {
		return commonfees.NoTip, err
	}

	stakedAssetID := tx.StakeOuts[0].AssetID()
	switch {
	case tx.Validator.Wght < validatorRules.minValidatorStake:
		// Ensure validator is staking at least the minimum amount
		return commonfees.NoTip, ErrWeightTooSmall

	case tx.Validator.Wght > validatorRules.maxValidatorStake:
		// Ensure validator isn't staking too much
		return commonfees.NoTip, ErrWeightTooLarge

	case tx.DelegationShares < validatorRules.minDelegationFee:
		// Ensure the validator fee is at least the minimum amount
		return commonfees.NoTip, ErrInsufficientDelegationFee

	case duration < validatorRules.minStakeDuration:
		// Ensure staking length is not too short
		return commonfees.NoTip, ErrStakeTooShort

	case duration > validatorRules.maxStakeDuration:
		// Ensure staking length is not too long
		return commonfees.NoTip, ErrStakeTooLong

	case stakedAssetID != validatorRules.assetID:
		// Wrong assetID used
		return commonfees.NoTip, fmt.Errorf(
			"%w: %s != %s",
			ErrWrongStakedAssetID,
			validatorRules.assetID,
			stakedAssetID,
		)
	}

	_, err = GetValidator(chainState, tx.Subnet, tx.Validator.NodeID)
	if err == nil {
		return commonfees.NoTip, fmt.Errorf(
			"%w: %s on %s",
			ErrDuplicateValidator,
			tx.Validator.NodeID,
			tx.Subnet,
		)
	}
	if err != database.ErrNotFound {
		return commonfees.NoTip, fmt.Errorf(
			"failed to find whether %s is a validator on %s: %w",
			tx.Validator.NodeID,
			tx.Subnet,
			err,
		)
	}

	if tx.Subnet != constants.PrimaryNetworkID {
		if err := verifySubnetValidatorPrimaryNetworkRequirements(isDurangoActive, chainState, tx.Validator); err != nil {
			return commonfees.NoTip, err
		}
	}

	outs := make([]*avax.TransferableOutput, len(tx.Outs)+len(tx.StakeOuts))
	copy(outs, tx.Outs)
	copy(outs[len(tx.Outs):], tx.StakeOuts)

	// Verify the flowcheck
	var (
		feeCalculator *fee.Calculator
		staticFeesCfg = backend.Config.StaticFeeConfig
	)
	if !isEActive {
		feeCalculator = fee.NewStaticCalculator(staticFeesCfg, upgrades, currentTimestamp)
	} else {
		feeCalculator = fee.NewDynamicCalculator(staticFeesCfg, feeManager, maxComplexity, sTx.Creds)
	}

	fee, err := feeCalculator.ComputeFee(tx)
	if err != nil {
		return commonfees.NoTip, err
	}

	feesPaid, err := backend.FlowChecker.VerifySpend(
		tx,
		chainState,
		tx.Ins,
		outs,
		sTx.Creds,
		map[ids.ID]uint64{
			backend.Ctx.AVAXAssetID: fee,
		},
	)
	if err != nil {
		return commonfees.NoTip, fmt.Errorf("%w: %w", ErrFlowCheckFailed, err)
	}

	if isEActive {
		if err := feeCalculator.CalculateTipPercentage(feesPaid); err != nil {
			return commonfees.NoTip, fmt.Errorf("failed estimating fee tip percentage: %w", err)
		}
	}

	return feeCalculator.GetTipPercentage(), nil
}

// verifyAddPermissionlessDelegatorTx carries out the validation for an
// AddPermissionlessDelegatorTx.
func verifyAddPermissionlessDelegatorTx(
	backend *Backend,
	feeManager *commonfees.Manager,
	maxComplexity commonfees.Dimensions,
	chainState state.Chain,
	sTx *txs.Tx,
	tx *txs.AddPermissionlessDelegatorTx,
) (commonfees.TipPercentage, error) {
	// Verify the tx is well-formed
	if err := sTx.SyntacticVerify(backend.Ctx); err != nil {
		return commonfees.NoTip, err
	}

	var (
		currentTimestamp = chainState.GetTimestamp()
		upgrades         = backend.Config.UpgradeConfig
		isDurangoActive  = upgrades.IsDurangoActivated(currentTimestamp)
		isEActive        = upgrades.IsEActivated(currentTimestamp)
	)
	if err := avax.VerifyMemoFieldLength(tx.Memo, isDurangoActive); err != nil {
		return commonfees.NoTip, err
	}

	if !backend.Bootstrapped.Get() {
		return commonfees.NoTip, nil
	}

	var (
		endTime   = tx.EndTime()
		startTime = currentTimestamp
	)
	if !isDurangoActive {
		startTime = tx.StartTime()
	}
	duration := endTime.Sub(startTime)

	if err := verifyStakerStartTime(isDurangoActive, currentTimestamp, startTime); err != nil {
		return commonfees.NoTip, err
	}

	delegatorRules, err := getDelegatorRules(backend, chainState, tx.Subnet)
	if err != nil {
		return commonfees.NoTip, err
	}

	stakedAssetID := tx.StakeOuts[0].AssetID()
	switch {
	case tx.Validator.Wght < delegatorRules.minDelegatorStake:
		// Ensure delegator is staking at least the minimum amount
		return commonfees.NoTip, ErrWeightTooSmall

	case duration < delegatorRules.minStakeDuration:
		// Ensure staking length is not too short
		return commonfees.NoTip, ErrStakeTooShort

	case duration > delegatorRules.maxStakeDuration:
		// Ensure staking length is not too long
		return commonfees.NoTip, ErrStakeTooLong

	case stakedAssetID != delegatorRules.assetID:
		// Wrong assetID used
		return commonfees.NoTip, fmt.Errorf(
			"%w: %s != %s",
			ErrWrongStakedAssetID,
			delegatorRules.assetID,
			stakedAssetID,
		)
	}

	validator, err := GetValidator(chainState, tx.Subnet, tx.Validator.NodeID)
	if err != nil {
		return commonfees.NoTip, fmt.Errorf(
			"failed to fetch the validator for %s on %s: %w",
			tx.Validator.NodeID,
			tx.Subnet,
			err,
		)
	}

	maximumWeight, err := safemath.Mul64(
		uint64(delegatorRules.maxValidatorWeightFactor),
		validator.Weight,
	)
	if err != nil {
		maximumWeight = math.MaxUint64
	}
	maximumWeight = min(maximumWeight, delegatorRules.maxValidatorStake)

	if !txs.BoundedBy(
		startTime,
		endTime,
		validator.StartTime,
		validator.EndTime,
	) {
		return commonfees.NoTip, ErrPeriodMismatch
	}
	overDelegated, err := overDelegated(
		chainState,
		validator,
		maximumWeight,
		tx.Validator.Wght,
		startTime,
		endTime,
	)
	if err != nil {
		return commonfees.NoTip, err
	}
	if overDelegated {
		return commonfees.NoTip, ErrOverDelegated
	}

	outs := make([]*avax.TransferableOutput, len(tx.Outs)+len(tx.StakeOuts))
	copy(outs, tx.Outs)
	copy(outs[len(tx.Outs):], tx.StakeOuts)

	if tx.Subnet != constants.PrimaryNetworkID {
		// Invariant: Delegators must only be able to reference validator
		//            transactions that implement [txs.ValidatorTx]. All
		//            validator transactions implement this interface except the
		//            AddSubnetValidatorTx. AddSubnetValidatorTx is the only
		//            permissioned validator, so we verify this delegator is
		//            pointing to a permissionless validator.
		if validator.Priority.IsPermissionedValidator() {
			return commonfees.NoTip, ErrDelegateToPermissionedValidator
		}
	}

	// Verify the flowcheck
	var (
		feeCalculator *fee.Calculator
		staticFeesCfg = backend.Config.StaticFeeConfig
	)
	if !isEActive {
		feeCalculator = fee.NewStaticCalculator(staticFeesCfg, upgrades, currentTimestamp)
	} else {
		feeCalculator = fee.NewDynamicCalculator(staticFeesCfg, feeManager, maxComplexity, sTx.Creds)
	}

	fee, err := feeCalculator.ComputeFee(tx)
	if err != nil {
		return commonfees.NoTip, err
	}

<<<<<<< HEAD
	// Verify the flowcheck
	feesPaid, err := backend.FlowChecker.VerifySpend(
=======
	if err := backend.FlowChecker.VerifySpend(
>>>>>>> 994f1f31
		tx,
		chainState,
		tx.Ins,
		outs,
		sTx.Creds,
		map[ids.ID]uint64{
			backend.Ctx.AVAXAssetID: fee,
		},
	)
	if err != nil {
		return commonfees.NoTip, fmt.Errorf("%w: %w", ErrFlowCheckFailed, err)
	}

	if isEActive {
		if err := feeCalculator.CalculateTipPercentage(feesPaid); err != nil {
			return commonfees.NoTip, fmt.Errorf("failed estimating fee tip percentage: %w", err)
		}
	}

	return feeCalculator.GetTipPercentage(), nil
}

// Returns an error if the given tx is invalid.
// The transaction is valid if:
// * [sTx]'s creds authorize it to spend the stated inputs.
// * [sTx]'s creds authorize it to transfer ownership of [tx.Subnet].
// * The flow checker passes.
func verifyTransferSubnetOwnershipTx(
	backend *Backend,
	feeManager *commonfees.Manager,
	maxComplexity commonfees.Dimensions,
	chainState state.Chain,
	sTx *txs.Tx,
	tx *txs.TransferSubnetOwnershipTx,
) (commonfees.TipPercentage, error) {
	var (
		currentTimestamp = chainState.GetTimestamp()
		upgrades         = backend.Config.UpgradeConfig
		isDurangoActive  = upgrades.IsDurangoActivated(currentTimestamp)
		isEActive        = upgrades.IsEActivated(currentTimestamp)
	)

	if !isDurangoActive {
		return commonfees.NoTip, ErrDurangoUpgradeNotActive
	}

	// Verify the tx is well-formed
	if err := sTx.SyntacticVerify(backend.Ctx); err != nil {
		return commonfees.NoTip, err
	}

	if err := avax.VerifyMemoFieldLength(tx.Memo, true /*=isDurangoActive*/); err != nil {
		return commonfees.NoTip, err
	}

	if !backend.Bootstrapped.Get() {
		// Not bootstrapped yet -- don't need to do full verification.
		return commonfees.NoTip, nil
	}

	baseTxCreds, err := verifySubnetAuthorization(backend, chainState, sTx, tx.Subnet, tx.SubnetAuth)
	if err != nil {
		return commonfees.NoTip, err
	}

	// Verify the flowcheck
	var (
		feeCalculator *fee.Calculator
		staticFeesCfg = backend.Config.StaticFeeConfig
	)
	if !isEActive {
		feeCalculator = fee.NewStaticCalculator(staticFeesCfg, upgrades, currentTimestamp)
	} else {
		feeCalculator = fee.NewDynamicCalculator(staticFeesCfg, feeManager, maxComplexity, sTx.Creds)
	}

	fee, err := feeCalculator.ComputeFee(tx)
	if err != nil {
		return commonfees.NoTip, err
	}

	feesPaid, err := backend.FlowChecker.VerifySpend(
		tx,
		chainState,
		tx.Ins,
		tx.Outs,
		baseTxCreds,
		map[ids.ID]uint64{
			backend.Ctx.AVAXAssetID: fee,
		},
	)
	if err != nil {
		return commonfees.NoTip, fmt.Errorf("%w: %w", ErrFlowCheckFailed, err)
	}

	if isEActive {
		if err := feeCalculator.CalculateTipPercentage(feesPaid); err != nil {
			return commonfees.NoTip, fmt.Errorf("failed estimating fee tip percentage: %w", err)
		}
	}

	return feeCalculator.GetTipPercentage(), nil
}

// Ensure the proposed validator starts after the current time
func verifyStakerStartTime(isDurangoActive bool, chainTime, stakerTime time.Time) error {
	// Pre Durango activation, start time must be after current chain time.
	// Post Durango activation, start time is not validated
	if isDurangoActive {
		return nil
	}

	if !chainTime.Before(stakerTime) {
		return fmt.Errorf(
			"%w: %s >= %s",
			ErrTimestampNotBeforeStartTime,
			chainTime,
			stakerTime,
		)
	}
	return nil
}<|MERGE_RESOLUTION|>--- conflicted
+++ resolved
@@ -819,12 +819,7 @@
 		return commonfees.NoTip, err
 	}
 
-<<<<<<< HEAD
-	// Verify the flowcheck
 	feesPaid, err := backend.FlowChecker.VerifySpend(
-=======
-	if err := backend.FlowChecker.VerifySpend(
->>>>>>> 994f1f31
 		tx,
 		chainState,
 		tx.Ins,
