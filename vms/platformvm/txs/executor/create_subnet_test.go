--- conflicted
+++ resolved
@@ -49,11 +49,7 @@
 		t.Run(test.name, func(t *testing.T) {
 			require := require.New(t)
 
-<<<<<<< HEAD
-			env := newEnvironment(ApricotFork)
-=======
-			env := newEnvironment(continuousStakingFork)
->>>>>>> 235a2d84
+			env := newEnvironment(apricotFork)
 			env.config.ApricotPhase3Time = ap3Time
 			env.ctx.Lock.Lock()
 			defer func() {
