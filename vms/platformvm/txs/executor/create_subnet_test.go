--- conflicted
+++ resolved
@@ -62,7 +62,7 @@
 				IsEUpgradeActive: false,
 				Config:           env.config,
 				ChainTime:        test.time,
-				FeeManager:       commonfees.NewManager(feeCfg.UnitFees),
+				FeeManager:       commonfees.NewManager(feeCfg.InitialUnitFees, commonfees.EmptyWindows),
 				ConsumedUnitsCap: feeCfg.BlockUnitsCap,
 
 				Fee: test.fee,
@@ -92,13 +92,8 @@
 			feeCfg = env.config.GetDynamicFeesConfig(stateDiff.GetTimestamp())
 			executor := StandardTxExecutor{
 				Backend:       &env.backend,
-<<<<<<< HEAD
-				BlkFeeManager: commonfees.NewManager(commonfees.Empty, commonfees.EmptyWindows),
-				UnitCaps:      commonfees.Empty,
-=======
-				BlkFeeManager: commonfees.NewManager(feeCfg.UnitFees),
+				BlkFeeManager: commonfees.NewManager(feeCfg.InitialUnitFees, commonfees.EmptyWindows),
 				UnitCaps:      feeCfg.BlockUnitsCap,
->>>>>>> 1861ce42
 				State:         stateDiff,
 				Tx:            tx,
 			}
