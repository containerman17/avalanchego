// Copyright (C) 2019-2024, Ava Labs, Inc. All rights reserved.
// See the file LICENSE for licensing terms.

package executor

import (
	"fmt"

	"github.com/ava-labs/avalanchego/chains/atomic"
	"github.com/ava-labs/avalanchego/ids"
	"github.com/ava-labs/avalanchego/utils/set"
	"github.com/ava-labs/avalanchego/vms/platformvm/state"
	"github.com/ava-labs/avalanchego/vms/platformvm/txs"
	"github.com/ava-labs/avalanchego/vms/platformvm/txs/fee"
)

var _ txs.Visitor = (*atomicTxExecutor)(nil)

// AtomicTx executes the atomic transaction [tx] and returns the resulting state
// modifications.
//
// This is only used to execute atomic transactions pre-AP5. After AP5 the
// execution was moved to [StandardTx].
func AtomicTx(
	backend *Backend,
	feeCalculator fee.Calculator,
	parentID ids.ID,
	stateVersions state.Versions,
	tx *txs.Tx,
) (state.Diff, set.Set[ids.ID], map[ids.ID]*atomic.Requests, error) {
	atomicExecutor := atomicTxExecutor{
		backend:       backend,
		feeCalculator: feeCalculator,
		parentID:      parentID,
		stateVersions: stateVersions,
		tx:            tx,
	}
	if err := tx.Unsigned.Visit(&atomicExecutor); err != nil {
		txID := tx.ID()
		return nil, nil, nil, fmt.Errorf("atomic tx %s failed execution: %w", txID, err)
	}
	return atomicExecutor.onAccept, atomicExecutor.inputs, atomicExecutor.atomicRequests, nil
}

type atomicTxExecutor struct {
	// inputs, to be filled before visitor methods are called
	backend       *Backend
	feeCalculator fee.Calculator
	parentID      ids.ID
	stateVersions state.Versions
	tx            *txs.Tx

	// outputs of visitor execution
	onAccept       state.Diff
	inputs         set.Set[ids.ID]
	atomicRequests map[ids.ID]*atomic.Requests
}

func (*atomicTxExecutor) AddValidatorTx(*txs.AddValidatorTx) error {
	return ErrWrongTxType
}

func (*atomicTxExecutor) AddSubnetValidatorTx(*txs.AddSubnetValidatorTx) error {
	return ErrWrongTxType
}

func (*atomicTxExecutor) AddDelegatorTx(*txs.AddDelegatorTx) error {
	return ErrWrongTxType
}

func (*atomicTxExecutor) CreateChainTx(*txs.CreateChainTx) error {
	return ErrWrongTxType
}

func (*atomicTxExecutor) CreateSubnetTx(*txs.CreateSubnetTx) error {
	return ErrWrongTxType
}

func (*atomicTxExecutor) AdvanceTimeTx(*txs.AdvanceTimeTx) error {
	return ErrWrongTxType
}

func (*atomicTxExecutor) RewardValidatorTx(*txs.RewardValidatorTx) error {
	return ErrWrongTxType
}

func (*atomicTxExecutor) RemoveSubnetValidatorTx(*txs.RemoveSubnetValidatorTx) error {
	return ErrWrongTxType
}

func (*atomicTxExecutor) TransformSubnetTx(*txs.TransformSubnetTx) error {
	return ErrWrongTxType
}

func (*atomicTxExecutor) AddPermissionlessValidatorTx(*txs.AddPermissionlessValidatorTx) error {
	return ErrWrongTxType
}

func (*atomicTxExecutor) AddPermissionlessDelegatorTx(*txs.AddPermissionlessDelegatorTx) error {
	return ErrWrongTxType
}

func (*atomicTxExecutor) TransferSubnetOwnershipTx(*txs.TransferSubnetOwnershipTx) error {
	return ErrWrongTxType
}

func (*atomicTxExecutor) BaseTx(*txs.BaseTx) error {
	return ErrWrongTxType
}

func (*atomicTxExecutor) ConvertSubnetTx(*txs.ConvertSubnetTx) error {
	return ErrWrongTxType
}

func (*atomicTxExecutor) RegisterSubnetValidatorTx(*txs.RegisterSubnetValidatorTx) error {
	return ErrWrongTxType
}

<<<<<<< HEAD
func (*AtomicTxExecutor) SetSubnetValidatorWeightTx(*txs.SetSubnetValidatorWeightTx) error {
	return ErrWrongTxType
}

func (e *AtomicTxExecutor) ImportTx(tx *txs.ImportTx) error {
	return e.atomicTx(tx)
=======
func (e *atomicTxExecutor) ImportTx(*txs.ImportTx) error {
	return e.atomicTx()
>>>>>>> f41cff6c
}

func (e *atomicTxExecutor) ExportTx(*txs.ExportTx) error {
	return e.atomicTx()
}

func (e *atomicTxExecutor) atomicTx() error {
	onAccept, err := state.NewDiff(
		e.parentID,
		e.stateVersions,
	)
	if err != nil {
		return err
	}

	e.onAccept = onAccept
	e.inputs, e.atomicRequests, _, err = StandardTx(
		e.backend,
		e.feeCalculator,
		e.tx,
		onAccept,
	)
	return err
}<|MERGE_RESOLUTION|>--- conflicted
+++ resolved
@@ -116,17 +116,12 @@
 	return ErrWrongTxType
 }
 
-<<<<<<< HEAD
-func (*AtomicTxExecutor) SetSubnetValidatorWeightTx(*txs.SetSubnetValidatorWeightTx) error {
+func (*atomicTxExecutor) SetSubnetValidatorWeightTx(*txs.SetSubnetValidatorWeightTx) error {
 	return ErrWrongTxType
 }
 
-func (e *AtomicTxExecutor) ImportTx(tx *txs.ImportTx) error {
-	return e.atomicTx(tx)
-=======
 func (e *atomicTxExecutor) ImportTx(*txs.ImportTx) error {
 	return e.atomicTx()
->>>>>>> f41cff6c
 }
 
 func (e *atomicTxExecutor) ExportTx(*txs.ExportTx) error {
