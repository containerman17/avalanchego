// Copyright (C) 2019-2024, Ava Labs, Inc. All rights reserved.
// See the file LICENSE for licensing terms.

package executor

import (
	"bytes"
	"context"
	"errors"
	"fmt"
	"time"

	"go.uber.org/zap"

	"github.com/ava-labs/avalanchego/chains/atomic"
	"github.com/ava-labs/avalanchego/ids"
	"github.com/ava-labs/avalanchego/utils/constants"
	"github.com/ava-labs/avalanchego/utils/crypto/bls"
	"github.com/ava-labs/avalanchego/utils/math"
	"github.com/ava-labs/avalanchego/utils/set"
	"github.com/ava-labs/avalanchego/vms/components/avax"
	"github.com/ava-labs/avalanchego/vms/components/gas"
	"github.com/ava-labs/avalanchego/vms/components/verify"
	"github.com/ava-labs/avalanchego/vms/platformvm/signer"
	"github.com/ava-labs/avalanchego/vms/platformvm/state"
	"github.com/ava-labs/avalanchego/vms/platformvm/txs"
	"github.com/ava-labs/avalanchego/vms/platformvm/txs/fee"
	"github.com/ava-labs/avalanchego/vms/platformvm/warp"
	"github.com/ava-labs/avalanchego/vms/platformvm/warp/message"
	"github.com/ava-labs/avalanchego/vms/platformvm/warp/payload"
	"github.com/ava-labs/avalanchego/vms/secp256k1fx"
)

// TODO: Before Etna, ensure that the maximum number of expiries to track is
// limited to a reasonable number by this window.
const (
	second                                = 1
	minute                                = 60 * second
	hour                                  = 60 * minute
	day                                   = 24 * hour
	RegisterSubnetValidatorTxExpiryWindow = day
)

var (
	_ txs.Visitor = (*standardTxExecutor)(nil)

	errEmptyNodeID                   = errors.New("validator nodeID cannot be empty")
	errMaxStakeDurationTooLarge      = errors.New("max stake duration must be less than or equal to the global max stake duration")
	errMissingStartTimePreDurango    = errors.New("staker transactions must have a StartTime pre-Durango")
	errEtnaUpgradeNotActive          = errors.New("attempting to use an Etna-upgrade feature prior to activation")
	errTransformSubnetTxPostEtna     = errors.New("TransformSubnetTx is not permitted post-Etna")
	errMaxNumActiveValidators        = errors.New("already at the max number of active validators")
	errCouldNotLoadSubnetConversion  = errors.New("could not load subnet conversion")
	errWrongWarpMessageSourceChainID = errors.New("wrong warp message source chain ID")
	errWrongWarpMessageSourceAddress = errors.New("wrong warp message source address")
	errWarpMessageExpired            = errors.New("warp message expired")
	errWarpMessageNotYetAllowed      = errors.New("warp message not yet allowed")
	errWarpMessageAlreadyIssued      = errors.New("warp message already issued")
	errCouldNotLoadSoV               = errors.New("could not load SoV")
	errWarpMessageContainsStaleNonce = errors.New("warp message contains stale nonce")
	errRemovingLastValidator         = errors.New("attempting to remove the last SoV from a converted subnet")
	errStateCorruption               = errors.New("state corruption")
)

// StandardTx executes the standard transaction [tx].
//
// [state] is modified to represent the state of the chain after the execution
// of [tx].
//
// Returns:
//   - The IDs of any import UTXOs consumed.
//   - The, potentially nil, atomic requests that should be performed against
//     shared memory when this transaction is accepted.
//   - A, potentially nil, function that should be called when this transaction
//     is accepted.
func StandardTx(
	backend *Backend,
	feeCalculator fee.Calculator,
	tx *txs.Tx,
	state state.Diff,
) (set.Set[ids.ID], map[ids.ID]*atomic.Requests, func(), error) {
	standardExecutor := standardTxExecutor{
		backend:       backend,
		feeCalculator: feeCalculator,
		tx:            tx,
		state:         state,
	}
	if err := tx.Unsigned.Visit(&standardExecutor); err != nil {
		txID := tx.ID()
		return nil, nil, nil, fmt.Errorf("standard tx %s failed execution: %w", txID, err)
	}
	return standardExecutor.inputs, standardExecutor.atomicRequests, standardExecutor.onAccept, nil
}

type standardTxExecutor struct {
	// inputs, to be filled before visitor methods are called
	backend       *Backend
	state         state.Diff // state is expected to be modified
	feeCalculator fee.Calculator
	tx            *txs.Tx

	// outputs of visitor execution
	onAccept       func() // may be nil
	inputs         set.Set[ids.ID]
	atomicRequests map[ids.ID]*atomic.Requests // may be nil
}

func (*standardTxExecutor) AdvanceTimeTx(*txs.AdvanceTimeTx) error {
	return ErrWrongTxType
}

func (*standardTxExecutor) RewardValidatorTx(*txs.RewardValidatorTx) error {
	return ErrWrongTxType
}

func (e *standardTxExecutor) AddValidatorTx(tx *txs.AddValidatorTx) error {
	if tx.Validator.NodeID == ids.EmptyNodeID {
		return errEmptyNodeID
	}

	if _, err := verifyAddValidatorTx(
		e.backend,
		e.feeCalculator,
		e.state,
		e.tx,
		tx,
	); err != nil {
		return err
	}

	if err := e.putStaker(tx); err != nil {
		return err
	}

	txID := e.tx.ID()
	avax.Consume(e.state, tx.Ins)
	avax.Produce(e.state, txID, tx.Outs)

	if e.backend.Config.PartialSyncPrimaryNetwork && tx.Validator.NodeID == e.backend.Ctx.NodeID {
		e.backend.Ctx.Log.Warn("verified transaction that would cause this node to become unhealthy",
			zap.String("reason", "primary network is not being fully synced"),
			zap.Stringer("txID", txID),
			zap.String("txType", "addValidator"),
			zap.Stringer("nodeID", tx.Validator.NodeID),
		)
	}
	return nil
}

func (e *standardTxExecutor) AddSubnetValidatorTx(tx *txs.AddSubnetValidatorTx) error {
	if err := verifyAddSubnetValidatorTx(
		e.backend,
		e.feeCalculator,
		e.state,
		e.tx,
		tx,
	); err != nil {
		return err
	}

	if err := e.putStaker(tx); err != nil {
		return err
	}

	txID := e.tx.ID()
	avax.Consume(e.state, tx.Ins)
	avax.Produce(e.state, txID, tx.Outs)
	return nil
}

func (e *standardTxExecutor) AddDelegatorTx(tx *txs.AddDelegatorTx) error {
	if _, err := verifyAddDelegatorTx(
		e.backend,
		e.feeCalculator,
		e.state,
		e.tx,
		tx,
	); err != nil {
		return err
	}

	if err := e.putStaker(tx); err != nil {
		return err
	}

	txID := e.tx.ID()
	avax.Consume(e.state, tx.Ins)
	avax.Produce(e.state, txID, tx.Outs)
	return nil
}

func (e *standardTxExecutor) CreateChainTx(tx *txs.CreateChainTx) error {
	if err := e.tx.SyntacticVerify(e.backend.Ctx); err != nil {
		return err
	}

	var (
		currentTimestamp = e.state.GetTimestamp()
		isDurangoActive  = e.backend.Config.UpgradeConfig.IsDurangoActivated(currentTimestamp)
	)
	if err := avax.VerifyMemoFieldLength(tx.Memo, isDurangoActive); err != nil {
		return err
	}

	baseTxCreds, err := verifyPoASubnetAuthorization(e.backend, e.state, e.tx, tx.SubnetID, tx.SubnetAuth)
	if err != nil {
		return err
	}

	// Verify the flowcheck
	fee, err := e.feeCalculator.CalculateFee(tx)
	if err != nil {
		return err
	}
	if err := e.backend.FlowChecker.VerifySpend(
		tx,
		e.state,
		tx.Ins,
		tx.Outs,
		baseTxCreds,
		map[ids.ID]uint64{
			e.backend.Ctx.AVAXAssetID: fee,
		},
	); err != nil {
		return err
	}

	txID := e.tx.ID()

	// Consume the UTXOS
	avax.Consume(e.state, tx.Ins)
	// Produce the UTXOS
	avax.Produce(e.state, txID, tx.Outs)
	// Add the new chain to the database
	e.state.AddChain(e.tx)

	// If this proposal is committed and this node is a member of the subnet
	// that validates the blockchain, create the blockchain
	e.onAccept = func() {
		e.backend.Config.CreateChain(txID, tx)
	}
	return nil
}

func (e *standardTxExecutor) CreateSubnetTx(tx *txs.CreateSubnetTx) error {
	// Make sure this transaction is well formed.
	if err := e.tx.SyntacticVerify(e.backend.Ctx); err != nil {
		return err
	}

	var (
		currentTimestamp = e.state.GetTimestamp()
		isDurangoActive  = e.backend.Config.UpgradeConfig.IsDurangoActivated(currentTimestamp)
	)
	if err := avax.VerifyMemoFieldLength(tx.Memo, isDurangoActive); err != nil {
		return err
	}

	// Verify the flowcheck
	fee, err := e.feeCalculator.CalculateFee(tx)
	if err != nil {
		return err
	}
	if err := e.backend.FlowChecker.VerifySpend(
		tx,
		e.state,
		tx.Ins,
		tx.Outs,
		e.tx.Creds,
		map[ids.ID]uint64{
			e.backend.Ctx.AVAXAssetID: fee,
		},
	); err != nil {
		return err
	}

	txID := e.tx.ID()

	// Consume the UTXOS
	avax.Consume(e.state, tx.Ins)
	// Produce the UTXOS
	avax.Produce(e.state, txID, tx.Outs)
	// Add the new subnet to the database
	e.state.AddSubnet(txID)
	e.state.SetSubnetOwner(txID, tx.Owner)
	return nil
}

func (e *standardTxExecutor) ImportTx(tx *txs.ImportTx) error {
	if err := e.tx.SyntacticVerify(e.backend.Ctx); err != nil {
		return err
	}

	var (
		currentTimestamp = e.state.GetTimestamp()
		isDurangoActive  = e.backend.Config.UpgradeConfig.IsDurangoActivated(currentTimestamp)
	)
	if err := avax.VerifyMemoFieldLength(tx.Memo, isDurangoActive); err != nil {
		return err
	}

	e.inputs = set.NewSet[ids.ID](len(tx.ImportedInputs))
	utxoIDs := make([][]byte, len(tx.ImportedInputs))
	for i, in := range tx.ImportedInputs {
		utxoID := in.UTXOID.InputID()

		e.inputs.Add(utxoID)
		utxoIDs[i] = utxoID[:]
	}

	// Skip verification of the shared memory inputs if the other primary
	// network chains are not guaranteed to be up-to-date.
	if e.backend.Bootstrapped.Get() && !e.backend.Config.PartialSyncPrimaryNetwork {
		if err := verify.SameSubnet(context.TODO(), e.backend.Ctx, tx.SourceChain); err != nil {
			return err
		}

		allUTXOBytes, err := e.backend.Ctx.SharedMemory.Get(tx.SourceChain, utxoIDs)
		if err != nil {
			return fmt.Errorf("failed to get shared memory: %w", err)
		}

		utxos := make([]*avax.UTXO, len(tx.Ins)+len(tx.ImportedInputs))
		for index, input := range tx.Ins {
			utxo, err := e.state.GetUTXO(input.InputID())
			if err != nil {
				return fmt.Errorf("failed to get UTXO %s: %w", &input.UTXOID, err)
			}
			utxos[index] = utxo
		}
		for i, utxoBytes := range allUTXOBytes {
			utxo := &avax.UTXO{}
			if _, err := txs.Codec.Unmarshal(utxoBytes, utxo); err != nil {
				return fmt.Errorf("failed to unmarshal UTXO: %w", err)
			}
			utxos[i+len(tx.Ins)] = utxo
		}

		ins := make([]*avax.TransferableInput, len(tx.Ins)+len(tx.ImportedInputs))
		copy(ins, tx.Ins)
		copy(ins[len(tx.Ins):], tx.ImportedInputs)

		// Verify the flowcheck
		fee, err := e.feeCalculator.CalculateFee(tx)
		if err != nil {
			return err
		}
		if err := e.backend.FlowChecker.VerifySpendUTXOs(
			tx,
			utxos,
			ins,
			tx.Outs,
			e.tx.Creds,
			map[ids.ID]uint64{
				e.backend.Ctx.AVAXAssetID: fee,
			},
		); err != nil {
			return err
		}
	}

	txID := e.tx.ID()

	// Consume the UTXOS
	avax.Consume(e.state, tx.Ins)
	// Produce the UTXOS
	avax.Produce(e.state, txID, tx.Outs)

	// Note: We apply atomic requests even if we are not verifying atomic
	// requests to ensure the shared state will be correct if we later start
	// verifying the requests.
	e.atomicRequests = map[ids.ID]*atomic.Requests{
		tx.SourceChain: {
			RemoveRequests: utxoIDs,
		},
	}
	return nil
}

func (e *standardTxExecutor) ExportTx(tx *txs.ExportTx) error {
	if err := e.tx.SyntacticVerify(e.backend.Ctx); err != nil {
		return err
	}

	var (
		currentTimestamp = e.state.GetTimestamp()
		isDurangoActive  = e.backend.Config.UpgradeConfig.IsDurangoActivated(currentTimestamp)
	)
	if err := avax.VerifyMemoFieldLength(tx.Memo, isDurangoActive); err != nil {
		return err
	}

	outs := make([]*avax.TransferableOutput, len(tx.Outs)+len(tx.ExportedOutputs))
	copy(outs, tx.Outs)
	copy(outs[len(tx.Outs):], tx.ExportedOutputs)

	if e.backend.Bootstrapped.Get() {
		if err := verify.SameSubnet(context.TODO(), e.backend.Ctx, tx.DestinationChain); err != nil {
			return err
		}
	}

	// Verify the flowcheck
	fee, err := e.feeCalculator.CalculateFee(tx)
	if err != nil {
		return err
	}
	if err := e.backend.FlowChecker.VerifySpend(
		tx,
		e.state,
		tx.Ins,
		outs,
		e.tx.Creds,
		map[ids.ID]uint64{
			e.backend.Ctx.AVAXAssetID: fee,
		},
	); err != nil {
		return fmt.Errorf("failed verifySpend: %w", err)
	}

	txID := e.tx.ID()

	// Consume the UTXOS
	avax.Consume(e.state, tx.Ins)
	// Produce the UTXOS
	avax.Produce(e.state, txID, tx.Outs)

	// Note: We apply atomic requests even if we are not verifying atomic
	// requests to ensure the shared state will be correct if we later start
	// verifying the requests.
	elems := make([]*atomic.Element, len(tx.ExportedOutputs))
	for i, out := range tx.ExportedOutputs {
		utxo := &avax.UTXO{
			UTXOID: avax.UTXOID{
				TxID:        txID,
				OutputIndex: uint32(len(tx.Outs) + i),
			},
			Asset: avax.Asset{ID: out.AssetID()},
			Out:   out.Out,
		}

		utxoBytes, err := txs.Codec.Marshal(txs.CodecVersion, utxo)
		if err != nil {
			return fmt.Errorf("failed to marshal UTXO: %w", err)
		}
		utxoID := utxo.InputID()
		elem := &atomic.Element{
			Key:   utxoID[:],
			Value: utxoBytes,
		}
		if out, ok := utxo.Out.(avax.Addressable); ok {
			elem.Traits = out.Addresses()
		}

		elems[i] = elem
	}
	e.atomicRequests = map[ids.ID]*atomic.Requests{
		tx.DestinationChain: {
			PutRequests: elems,
		},
	}
	return nil
}

// Verifies a [*txs.RemoveSubnetValidatorTx] and, if it passes, executes it on
// [e.State]. For verification rules, see [verifyRemoveSubnetValidatorTx]. This
// transaction will result in [tx.NodeID] being removed as a validator of
// [tx.SubnetID].
// Note: [tx.NodeID] may be either a current or pending validator.
func (e *standardTxExecutor) RemoveSubnetValidatorTx(tx *txs.RemoveSubnetValidatorTx) error {
	staker, isCurrentValidator, err := verifyRemoveSubnetValidatorTx(
		e.backend,
		e.feeCalculator,
		e.state,
		e.tx,
		tx,
	)
	if err != nil {
		return err
	}

	if isCurrentValidator {
		e.state.DeleteCurrentValidator(staker)
	} else {
		e.state.DeletePendingValidator(staker)
	}

	// Invariant: There are no permissioned subnet delegators to remove.

	txID := e.tx.ID()
	avax.Consume(e.state, tx.Ins)
	avax.Produce(e.state, txID, tx.Outs)

	return nil
}

func (e *standardTxExecutor) TransformSubnetTx(tx *txs.TransformSubnetTx) error {
	currentTimestamp := e.state.GetTimestamp()
	if e.backend.Config.UpgradeConfig.IsEtnaActivated(currentTimestamp) {
		return errTransformSubnetTxPostEtna
	}

	if err := e.tx.SyntacticVerify(e.backend.Ctx); err != nil {
		return err
	}

	isDurangoActive := e.backend.Config.UpgradeConfig.IsDurangoActivated(currentTimestamp)
	if err := avax.VerifyMemoFieldLength(tx.Memo, isDurangoActive); err != nil {
		return err
	}

	// Note: math.MaxInt32 * time.Second < math.MaxInt64 - so this can never
	// overflow.
	if time.Duration(tx.MaxStakeDuration)*time.Second > e.backend.Config.MaxStakeDuration {
		return errMaxStakeDurationTooLarge
	}

	baseTxCreds, err := verifyPoASubnetAuthorization(e.backend, e.state, e.tx, tx.Subnet, tx.SubnetAuth)
	if err != nil {
		return err
	}

	// Verify the flowcheck
	fee, err := e.feeCalculator.CalculateFee(tx)
	if err != nil {
		return err
	}
	totalRewardAmount := tx.MaximumSupply - tx.InitialSupply
	if err := e.backend.FlowChecker.VerifySpend(
		tx,
		e.state,
		tx.Ins,
		tx.Outs,
		baseTxCreds,
		// Invariant: [tx.AssetID != e.Ctx.AVAXAssetID]. This prevents the first
		//            entry in this map literal from being overwritten by the
		//            second entry.
		map[ids.ID]uint64{
			e.backend.Ctx.AVAXAssetID: fee,
			tx.AssetID:                totalRewardAmount,
		},
	); err != nil {
		return err
	}

	txID := e.tx.ID()

	// Consume the UTXOS
	avax.Consume(e.state, tx.Ins)
	// Produce the UTXOS
	avax.Produce(e.state, txID, tx.Outs)
	// Transform the new subnet in the database
	e.state.AddSubnetTransformation(e.tx)
	e.state.SetCurrentSupply(tx.Subnet, tx.InitialSupply)
	return nil
}

func (e *standardTxExecutor) AddPermissionlessValidatorTx(tx *txs.AddPermissionlessValidatorTx) error {
	if err := verifyAddPermissionlessValidatorTx(
		e.backend,
		e.feeCalculator,
		e.state,
		e.tx,
		tx,
	); err != nil {
		return err
	}

	if err := e.putStaker(tx); err != nil {
		return err
	}

	txID := e.tx.ID()
	avax.Consume(e.state, tx.Ins)
	avax.Produce(e.state, txID, tx.Outs)

	if e.backend.Config.PartialSyncPrimaryNetwork &&
		tx.Subnet == constants.PrimaryNetworkID &&
		tx.Validator.NodeID == e.backend.Ctx.NodeID {
		e.backend.Ctx.Log.Warn("verified transaction that would cause this node to become unhealthy",
			zap.String("reason", "primary network is not being fully synced"),
			zap.Stringer("txID", txID),
			zap.String("txType", "addPermissionlessValidator"),
			zap.Stringer("nodeID", tx.Validator.NodeID),
		)
	}

	return nil
}

func (e *standardTxExecutor) AddPermissionlessDelegatorTx(tx *txs.AddPermissionlessDelegatorTx) error {
	if err := verifyAddPermissionlessDelegatorTx(
		e.backend,
		e.feeCalculator,
		e.state,
		e.tx,
		tx,
	); err != nil {
		return err
	}

	if err := e.putStaker(tx); err != nil {
		return err
	}

	txID := e.tx.ID()
	avax.Consume(e.state, tx.Ins)
	avax.Produce(e.state, txID, tx.Outs)
	return nil
}

// Verifies a [*txs.TransferSubnetOwnershipTx] and, if it passes, executes it on
// [e.State]. For verification rules, see [verifyTransferSubnetOwnershipTx].
// This transaction will result in the ownership of [tx.Subnet] being transferred
// to [tx.Owner].
func (e *standardTxExecutor) TransferSubnetOwnershipTx(tx *txs.TransferSubnetOwnershipTx) error {
	err := verifyTransferSubnetOwnershipTx(
		e.backend,
		e.feeCalculator,
		e.state,
		e.tx,
		tx,
	)
	if err != nil {
		return err
	}

	e.state.SetSubnetOwner(tx.Subnet, tx.Owner)

	txID := e.tx.ID()
	avax.Consume(e.state, tx.Ins)
	avax.Produce(e.state, txID, tx.Outs)
	return nil
}

func (e *standardTxExecutor) BaseTx(tx *txs.BaseTx) error {
	var (
		currentTimestamp = e.state.GetTimestamp()
		upgrades         = e.backend.Config.UpgradeConfig
	)
	if !upgrades.IsDurangoActivated(currentTimestamp) {
		return ErrDurangoUpgradeNotActive
	}

	// Verify the tx is well-formed
	if err := e.tx.SyntacticVerify(e.backend.Ctx); err != nil {
		return err
	}

	if err := avax.VerifyMemoFieldLength(tx.Memo, true /*=isDurangoActive*/); err != nil {
		return err
	}

	// Verify the flowcheck
	fee, err := e.feeCalculator.CalculateFee(tx)
	if err != nil {
		return err
	}
	if err := e.backend.FlowChecker.VerifySpend(
		tx,
		e.state,
		tx.Ins,
		tx.Outs,
		e.tx.Creds,
		map[ids.ID]uint64{
			e.backend.Ctx.AVAXAssetID: fee,
		},
	); err != nil {
		return err
	}

	txID := e.tx.ID()
	// Consume the UTXOS
	avax.Consume(e.state, tx.Ins)
	// Produce the UTXOS
	avax.Produce(e.state, txID, tx.Outs)
	return nil
}

func (e *standardTxExecutor) ConvertSubnetTx(tx *txs.ConvertSubnetTx) error {
	var (
		currentTimestamp = e.state.GetTimestamp()
		upgrades         = e.backend.Config.UpgradeConfig
	)
	if !upgrades.IsEtnaActivated(currentTimestamp) {
		return errEtnaUpgradeNotActive
	}

	if err := e.tx.SyntacticVerify(e.backend.Ctx); err != nil {
		return err
	}

	if err := avax.VerifyMemoFieldLength(tx.Memo, true /*=isDurangoActive*/); err != nil {
		return err
	}

	baseTxCreds, err := verifyPoASubnetAuthorization(e.backend, e.state, e.tx, tx.Subnet, tx.SubnetAuth)
	if err != nil {
		return err
	}

	// Verify the flowcheck
	fee, err := e.feeCalculator.CalculateFee(tx)
	if err != nil {
		return err
	}

	var (
		startTime            = uint64(currentTimestamp.Unix())
		currentFees          = e.state.GetAccruedFees()
		subnetConversionData = message.SubnetConversionData{
			SubnetID:       tx.Subnet,
			ManagerChainID: tx.ChainID,
			ManagerAddress: tx.Address,
			Validators:     make([]message.SubnetConversionValidatorData, len(tx.Validators)),
		}
	)
	for i, vdr := range tx.Validators {
		nodeID, err := ids.ToNodeID(vdr.NodeID)
		if err != nil {
			return err
		}

		remainingBalanceOwner, err := txs.Codec.Marshal(txs.CodecVersion, &vdr.RemainingBalanceOwner)
		if err != nil {
			return err
		}
		deactivationOwner, err := txs.Codec.Marshal(txs.CodecVersion, &vdr.DeactivationOwner)
		if err != nil {
			return err
		}

		sov := state.SubnetOnlyValidator{
			ValidationID:          tx.Subnet.Append(uint32(i)),
			SubnetID:              tx.Subnet,
			NodeID:                nodeID,
			PublicKey:             bls.PublicKeyToUncompressedBytes(vdr.Signer.Key()),
			RemainingBalanceOwner: remainingBalanceOwner,
			DeactivationOwner:     deactivationOwner,
			StartTime:             startTime,
			Weight:                vdr.Weight,
			MinNonce:              0,
			EndAccumulatedFee:     0, // If Balance is 0, this is 0
		}
		if vdr.Balance != 0 {
			// We are attempting to add an active validator
			if gas.Gas(e.state.NumActiveSubnetOnlyValidators()) >= e.backend.Config.ValidatorFeeConfig.Capacity {
				return errMaxNumActiveValidators
			}

			sov.EndAccumulatedFee, err = math.Add(vdr.Balance, currentFees)
			if err != nil {
				return err
			}

			fee, err = math.Add(fee, vdr.Balance)
			if err != nil {
				return err
			}
		}

		if err := e.state.PutSubnetOnlyValidator(sov); err != nil {
			return err
		}

		subnetConversionData.Validators[i] = message.SubnetConversionValidatorData{
			NodeID:       vdr.NodeID,
			BLSPublicKey: vdr.Signer.PublicKey,
			Weight:       vdr.Weight,
		}
	}
	if err := e.backend.FlowChecker.VerifySpend(
		tx,
		e.state,
		tx.Ins,
		tx.Outs,
		baseTxCreds,
		map[ids.ID]uint64{
			e.backend.Ctx.AVAXAssetID: fee,
		},
	); err != nil {
		return err
	}

	conversionID, err := message.SubnetConversionID(subnetConversionData)
	if err != nil {
		return err
	}

	txID := e.tx.ID()

	// Consume the UTXOS
	avax.Consume(e.state, tx.Ins)
	// Produce the UTXOS
	avax.Produce(e.state, txID, tx.Outs)
	// Track the subnet conversion in the database
	e.state.SetSubnetConversion(
		tx.Subnet,
		state.SubnetConversion{
			ConversionID: conversionID,
			ChainID:      tx.ChainID,
			Addr:         tx.Address,
		},
	)
	return nil
}

func (e *standardTxExecutor) RegisterSubnetValidatorTx(tx *txs.RegisterSubnetValidatorTx) error {
	var (
		currentTimestamp = e.state.GetTimestamp()
		upgrades         = e.backend.Config.UpgradeConfig
	)
	if !upgrades.IsEtnaActivated(currentTimestamp) {
		return errEtnaUpgradeNotActive
	}

	if err := e.tx.SyntacticVerify(e.backend.Ctx); err != nil {
		return err
	}

	if err := avax.VerifyMemoFieldLength(tx.Memo, true /*=isDurangoActive*/); err != nil {
		return err
	}

	// Verify the flowcheck
	fee, err := e.feeCalculator.CalculateFee(tx)
	if err != nil {
		return err
	}
	fee, err = math.Add(fee, tx.Balance)
	if err != nil {
		return err
	}

	if err := e.backend.FlowChecker.VerifySpend(
		tx,
		e.state,
		tx.Ins,
		tx.Outs,
		e.tx.Creds,
		map[ids.ID]uint64{
			e.backend.Ctx.AVAXAssetID: fee,
		},
	); err != nil {
		return err
	}

	// Parse the warp message.
	warpMessage, err := warp.ParseMessage(tx.Message)
	if err != nil {
		return err
	}
	addressedCall, err := payload.ParseAddressedCall(warpMessage.Payload)
	if err != nil {
		return err
	}
	msg, err := message.ParseRegisterSubnetValidator(addressedCall.Payload)
	if err != nil {
		return err
	}
	if err := msg.Verify(); err != nil {
		return err
	}

	// Verify that the warp message was sent from the expected chain and
	// address.
	if err := verifyL1Conversion(e.state, msg.SubnetID, warpMessage.SourceChainID, addressedCall.SourceAddress); err != nil {
		return err
	}

	// Verify that the message contains a valid expiry time.
	currentTimestampUnix := uint64(currentTimestamp.Unix())
	if msg.Expiry <= currentTimestampUnix {
		return fmt.Errorf("%w at %d and it is currently %d", errWarpMessageExpired, msg.Expiry, currentTimestampUnix)
	}
	if secondsUntilExpiry := msg.Expiry - currentTimestampUnix; secondsUntilExpiry > RegisterSubnetValidatorTxExpiryWindow {
		return fmt.Errorf("%w because time is %d seconds in the future but the limit is %d", errWarpMessageNotYetAllowed, secondsUntilExpiry, RegisterSubnetValidatorTxExpiryWindow)
	}

	// Verify that this warp message isn't being replayed.
	validationID := msg.ValidationID()
	expiry := state.ExpiryEntry{
		Timestamp:    msg.Expiry,
		ValidationID: validationID,
	}
	isDuplicate, err := e.state.HasExpiry(expiry)
	if err != nil {
		return err
	}
	if isDuplicate {
		return fmt.Errorf("%w for validationID %s", errWarpMessageAlreadyIssued, validationID)
	}

	// Verify proof of possession provided by the transaction against the public
	// key provided by the warp message.
	pop := signer.ProofOfPossession{
		PublicKey:         msg.BLSPublicKey,
		ProofOfPossession: tx.ProofOfPossession,
	}
	if err := pop.Verify(); err != nil {
		return err
	}

	// Create the SoV.
	nodeID, err := ids.ToNodeID(msg.NodeID)
	if err != nil {
		return err
	}
	remainingBalanceOwner, err := txs.Codec.Marshal(txs.CodecVersion, &msg.RemainingBalanceOwner)
	if err != nil {
		return err
	}
	deactivationOwner, err := txs.Codec.Marshal(txs.CodecVersion, &msg.DisableOwner)
	if err != nil {
		return err
	}
	sov := state.SubnetOnlyValidator{
		ValidationID:          validationID,
		SubnetID:              msg.SubnetID,
		NodeID:                nodeID,
		PublicKey:             bls.PublicKeyToUncompressedBytes(pop.Key()),
		RemainingBalanceOwner: remainingBalanceOwner,
		DeactivationOwner:     deactivationOwner,
		StartTime:             currentTimestampUnix,
		Weight:                msg.Weight,
		MinNonce:              0,
		EndAccumulatedFee:     0, // If Balance is 0, this is will remain 0
	}

	// If the balance is non-zero, this validator should be initially active.
	if tx.Balance != 0 {
		// Verify that there is space for an active validator.
		if gas.Gas(e.state.NumActiveSubnetOnlyValidators()) >= e.backend.Config.ValidatorFeeConfig.Capacity {
			return errMaxNumActiveValidators
		}

		// Mark the validator as active.
		currentFees := e.state.GetAccruedFees()
		sov.EndAccumulatedFee, err = math.Add(tx.Balance, currentFees)
		if err != nil {
			return err
		}
	}

	if err := e.state.PutSubnetOnlyValidator(sov); err != nil {
		return err
	}

	txID := e.tx.ID()

	// Consume the UTXOS
	avax.Consume(e.state, tx.Ins)
	// Produce the UTXOS
	avax.Produce(e.state, txID, tx.Outs)
	// Prevent this warp message from being replayed
	e.state.PutExpiry(expiry)
	return nil
}

func (e *standardTxExecutor) SetSubnetValidatorWeightTx(tx *txs.SetSubnetValidatorWeightTx) error {
	var (
		currentTimestamp = e.state.GetTimestamp()
		upgrades         = e.backend.Config.UpgradeConfig
	)
	if !upgrades.IsEtnaActivated(currentTimestamp) {
		return errEtnaUpgradeNotActive
	}

	if err := e.tx.SyntacticVerify(e.backend.Ctx); err != nil {
		return err
	}

	if err := avax.VerifyMemoFieldLength(tx.Memo, true /*=isDurangoActive*/); err != nil {
		return err
	}

	// Verify the flowcheck
	fee, err := e.feeCalculator.CalculateFee(tx)
	if err != nil {
		return err
	}

	if err := e.backend.FlowChecker.VerifySpend(
		tx,
		e.state,
		tx.Ins,
		tx.Outs,
		e.tx.Creds,
		map[ids.ID]uint64{
			e.backend.Ctx.AVAXAssetID: fee,
		},
	); err != nil {
		return err
	}

	// Parse the warp message.
	warpMessage, err := warp.ParseMessage(tx.Message)
	if err != nil {
		return err
	}
	addressedCall, err := payload.ParseAddressedCall(warpMessage.Payload)
	if err != nil {
		return err
	}
	msg, err := message.ParseSubnetValidatorWeight(addressedCall.Payload)
	if err != nil {
		return err
	}
	if err := msg.Verify(); err != nil {
		return err
	}

	// Verify that the message contains a valid nonce for a current validator.
	sov, err := e.state.GetSubnetOnlyValidator(msg.ValidationID)
	if err != nil {
		return fmt.Errorf("%w: %w", errCouldNotLoadSoV, err)
	}
	if msg.Nonce < sov.MinNonce {
		return fmt.Errorf("%w %d must be at least %d", errWarpMessageContainsStaleNonce, msg.Nonce, sov.MinNonce)
	}

	// Verify that the warp message was sent from the expected chain and
	// address.
	if err := verifyL1Conversion(e.state, sov.SubnetID, warpMessage.SourceChainID, addressedCall.SourceAddress); err != nil {
		return err
	}

	txID := e.tx.ID()

	// Check if we are removing the validator.
	if msg.Weight == 0 {
		// Verify that we are not removing the last validator.
		weight, err := e.state.WeightOfSubnetOnlyValidators(sov.SubnetID)
		if err != nil {
			return fmt.Errorf("could not load SoV weights: %w", err)
		}
		if weight == sov.Weight {
			return errRemovingLastValidator
		}

		// If the validator is currently active, we need to refund the remaining
		// balance.
		if sov.EndAccumulatedFee != 0 {
			var remainingBalanceOwner message.PChainOwner
			if _, err := txs.Codec.Unmarshal(sov.RemainingBalanceOwner, &remainingBalanceOwner); err != nil {
				return fmt.Errorf("%w: remaining balance owner is malformed", errStateCorruption)
			}

			accruedFees := e.state.GetAccruedFees()
			if sov.EndAccumulatedFee <= accruedFees {
				// This check should be unreachable. However, it prevents AVAX
				// from being minted due to state corruption. This also prevents
				// invalid UTXOs from being created (with 0 value).
				return fmt.Errorf("%w: validator should have already been disabled", errStateCorruption)
			}
			remainingBalance := sov.EndAccumulatedFee - accruedFees

			utxo := &avax.UTXO{
				UTXOID: avax.UTXOID{
					TxID:        txID,
					OutputIndex: uint32(len(tx.Outs)),
				},
				Asset: avax.Asset{
					ID: e.backend.Ctx.AVAXAssetID,
				},
				Out: &secp256k1fx.TransferOutput{
					Amt: remainingBalance,
					OutputOwners: secp256k1fx.OutputOwners{
						Threshold: remainingBalanceOwner.Threshold,
						Addrs:     remainingBalanceOwner.Addresses,
					},
				},
			}
			e.state.AddUTXO(utxo)
		}
	}

	// If the weight is being set to 0, it is possible for the nonce increment
	// to overflow. However, the validator is being removed and the nonce
	// doesn't matter. If weight is not 0, [msg.Nonce] is enforced by
	// [msg.Verify()] to be less than MaxUInt64 and can therefore be incremented
	// without overflow.
	sov.MinNonce = msg.Nonce + 1
	sov.Weight = msg.Weight
	if err := e.state.PutSubnetOnlyValidator(sov); err != nil {
		return err
	}

	// Consume the UTXOS
	avax.Consume(e.state, tx.Ins)
	// Produce the UTXOS
<<<<<<< HEAD
	avax.Produce(e.State, txID, tx.Outs)
	return nil
}

func (e *StandardTxExecutor) IncreaseBalanceTx(tx *txs.IncreaseBalanceTx) error {
	var (
		currentTimestamp = e.State.GetTimestamp()
		upgrades         = e.Backend.Config.UpgradeConfig
	)
	if !upgrades.IsEtnaActivated(currentTimestamp) {
		return errEtnaUpgradeNotActive
	}

	if err := e.Tx.SyntacticVerify(e.Ctx); err != nil {
		return err
	}

	if err := avax.VerifyMemoFieldLength(tx.Memo, true /*=isDurangoActive*/); err != nil {
		return err
	}

	// Verify the flowcheck
	fee, err := e.FeeCalculator.CalculateFee(tx)
	if err != nil {
		return err
	}

	fee, err = safemath.Add(fee, tx.Balance)
	if err != nil {
		return err
	}

	if err := e.Backend.FlowChecker.VerifySpend(
		tx,
		e.State,
		tx.Ins,
		tx.Outs,
		e.Tx.Creds,
		map[ids.ID]uint64{
			e.Ctx.AVAXAssetID: fee,
		},
	); err != nil {
		return err
	}

	sov, err := e.State.GetSubnetOnlyValidator(tx.ValidationID)
	if err != nil {
		return err
	}

	// If the validator is currently inactive, we are activating it.
	if sov.EndAccumulatedFee == 0 {
		if gas.Gas(e.State.NumActiveSubnetOnlyValidators()) >= e.Backend.Config.ValidatorFeeConfig.Capacity {
			return errMaxNumActiveValidators
		}

		sov.EndAccumulatedFee = e.State.GetAccruedFees()
	}
	sov.EndAccumulatedFee, err = safemath.Add(sov.EndAccumulatedFee, tx.Balance)
	if err != nil {
		return err
	}

	if err := e.State.PutSubnetOnlyValidator(sov); err != nil {
		return err
	}

	txID := e.Tx.ID()

	// Consume the UTXOS
	avax.Consume(e.State, tx.Ins)
	// Produce the UTXOS
	avax.Produce(e.State, txID, tx.Outs)
	return nil
}

func (e *StandardTxExecutor) AddPermissionlessValidatorTx(tx *txs.AddPermissionlessValidatorTx) error {
	if err := verifyAddPermissionlessValidatorTx(
		e.Backend,
		e.FeeCalculator,
		e.State,
		e.Tx,
		tx,
	); err != nil {
		return err
	}

	if err := e.putStaker(tx); err != nil {
		return err
	}

	txID := e.Tx.ID()
	avax.Consume(e.State, tx.Ins)
	avax.Produce(e.State, txID, tx.Outs)

	if e.Config.PartialSyncPrimaryNetwork &&
		tx.Subnet == constants.PrimaryNetworkID &&
		tx.Validator.NodeID == e.Ctx.NodeID {
		e.Ctx.Log.Warn("verified transaction that would cause this node to become unhealthy",
			zap.String("reason", "primary network is not being fully synced"),
			zap.Stringer("txID", txID),
			zap.String("txType", "addPermissionlessValidator"),
			zap.Stringer("nodeID", tx.Validator.NodeID),
		)
	}

	return nil
}

func (e *StandardTxExecutor) AddPermissionlessDelegatorTx(tx *txs.AddPermissionlessDelegatorTx) error {
	if err := verifyAddPermissionlessDelegatorTx(
		e.Backend,
		e.FeeCalculator,
		e.State,
		e.Tx,
		tx,
	); err != nil {
		return err
	}

	if err := e.putStaker(tx); err != nil {
		return err
	}

	txID := e.Tx.ID()
	avax.Consume(e.State, tx.Ins)
	avax.Produce(e.State, txID, tx.Outs)
	return nil
}

// Verifies a [*txs.TransferSubnetOwnershipTx] and, if it passes, executes it on
// [e.State]. For verification rules, see [verifyTransferSubnetOwnershipTx].
// This transaction will result in the ownership of [tx.Subnet] being transferred
// to [tx.Owner].
func (e *StandardTxExecutor) TransferSubnetOwnershipTx(tx *txs.TransferSubnetOwnershipTx) error {
	err := verifyTransferSubnetOwnershipTx(
		e.Backend,
		e.FeeCalculator,
		e.State,
		e.Tx,
		tx,
	)
	if err != nil {
		return err
	}

	e.State.SetSubnetOwner(tx.Subnet, tx.Owner)

	txID := e.Tx.ID()
	avax.Consume(e.State, tx.Ins)
	avax.Produce(e.State, txID, tx.Outs)
	return nil
}

func (e *StandardTxExecutor) BaseTx(tx *txs.BaseTx) error {
	var (
		currentTimestamp = e.State.GetTimestamp()
		upgrades         = e.Backend.Config.UpgradeConfig
	)
	if !upgrades.IsDurangoActivated(currentTimestamp) {
		return ErrDurangoUpgradeNotActive
	}

	// Verify the tx is well-formed
	if err := e.Tx.SyntacticVerify(e.Ctx); err != nil {
		return err
	}

	if err := avax.VerifyMemoFieldLength(tx.Memo, true /*=isDurangoActive*/); err != nil {
		return err
	}

	// Verify the flowcheck
	fee, err := e.FeeCalculator.CalculateFee(tx)
	if err != nil {
		return err
	}
	if err := e.FlowChecker.VerifySpend(
		tx,
		e.State,
		tx.Ins,
		tx.Outs,
		e.Tx.Creds,
		map[ids.ID]uint64{
			e.Ctx.AVAXAssetID: fee,
		},
	); err != nil {
		return err
	}

	txID := e.Tx.ID()
	// Consume the UTXOS
	avax.Consume(e.State, tx.Ins)
	// Produce the UTXOS
	avax.Produce(e.State, txID, tx.Outs)
=======
	avax.Produce(e.state, txID, tx.Outs)
>>>>>>> 28e028d9
	return nil
}

// Creates the staker as defined in [stakerTx] and adds it to [e.State].
func (e *standardTxExecutor) putStaker(stakerTx txs.Staker) error {
	var (
		chainTime = e.state.GetTimestamp()
		txID      = e.tx.ID()
		staker    *state.Staker
		err       error
	)

	if !e.backend.Config.UpgradeConfig.IsDurangoActivated(chainTime) {
		// Pre-Durango, stakers set a future [StartTime] and are added to the
		// pending staker set. They are promoted to the current staker set once
		// the chain time reaches [StartTime].
		scheduledStakerTx, ok := stakerTx.(txs.ScheduledStaker)
		if !ok {
			return fmt.Errorf("%w: %T", errMissingStartTimePreDurango, stakerTx)
		}
		staker, err = state.NewPendingStaker(txID, scheduledStakerTx)
	} else {
		// Only calculate the potentialReward for permissionless stakers.
		// Recall that we only need to check if this is a permissioned
		// validator as there are no permissioned delegators
		var potentialReward uint64
		if !stakerTx.CurrentPriority().IsPermissionedValidator() {
			subnetID := stakerTx.SubnetID()
			currentSupply, err := e.state.GetCurrentSupply(subnetID)
			if err != nil {
				return err
			}

			rewards, err := GetRewardsCalculator(e.backend, e.state, subnetID)
			if err != nil {
				return err
			}

			// Post-Durango, stakers are immediately added to the current staker
			// set. Their [StartTime] is the current chain time.
			stakeDuration := stakerTx.EndTime().Sub(chainTime)
			potentialReward = rewards.Calculate(
				stakeDuration,
				stakerTx.Weight(),
				currentSupply,
			)

			e.state.SetCurrentSupply(subnetID, currentSupply+potentialReward)
		}

		staker, err = state.NewCurrentStaker(txID, stakerTx, chainTime, potentialReward)
	}
	if err != nil {
		return err
	}

	switch priority := staker.Priority; {
	case priority.IsCurrentValidator():
		if err := e.state.PutCurrentValidator(staker); err != nil {
			return err
		}
	case priority.IsCurrentDelegator():
		e.state.PutCurrentDelegator(staker)
	case priority.IsPendingValidator():
		if err := e.state.PutPendingValidator(staker); err != nil {
			return err
		}
	case priority.IsPendingDelegator():
		e.state.PutPendingDelegator(staker)
	default:
		return fmt.Errorf("staker %s, unexpected priority %d", staker.TxID, priority)
	}
	return nil
}

// verifyL1Conversion verifies that the L1 conversion of [subnetID] references
// the [expectedChainID] and [expectedAddress].
func verifyL1Conversion(
	state state.Chain,
	subnetID ids.ID,
	expectedChainID ids.ID,
	expectedAddress []byte,
) error {
	subnetConversion, err := state.GetSubnetConversion(subnetID)
	if err != nil {
		return fmt.Errorf("%w for %s with: %w", errCouldNotLoadSubnetConversion, subnetID, err)
	}
	if expectedChainID != subnetConversion.ChainID {
		return fmt.Errorf("%w expected %s but had %s", errWrongWarpMessageSourceChainID, subnetConversion.ChainID, expectedChainID)
	}
	if !bytes.Equal(expectedAddress, subnetConversion.Addr) {
		return fmt.Errorf("%w expected 0x%x but got 0x%x", errWrongWarpMessageSourceAddress, subnetConversion.Addr, expectedAddress)
	}
	return nil
}<|MERGE_RESOLUTION|>--- conflicted
+++ resolved
@@ -1089,21 +1089,20 @@
 	// Consume the UTXOS
 	avax.Consume(e.state, tx.Ins)
 	// Produce the UTXOS
-<<<<<<< HEAD
-	avax.Produce(e.State, txID, tx.Outs)
-	return nil
-}
-
-func (e *StandardTxExecutor) IncreaseBalanceTx(tx *txs.IncreaseBalanceTx) error {
+	avax.Produce(e.state, txID, tx.Outs)
+	return nil
+}
+
+func (e *standardTxExecutor) IncreaseBalanceTx(tx *txs.IncreaseBalanceTx) error {
 	var (
-		currentTimestamp = e.State.GetTimestamp()
-		upgrades         = e.Backend.Config.UpgradeConfig
+		currentTimestamp = e.state.GetTimestamp()
+		upgrades         = e.backend.Config.UpgradeConfig
 	)
 	if !upgrades.IsEtnaActivated(currentTimestamp) {
 		return errEtnaUpgradeNotActive
 	}
 
-	if err := e.Tx.SyntacticVerify(e.Ctx); err != nil {
+	if err := e.tx.SyntacticVerify(e.backend.Ctx); err != nil {
 		return err
 	}
 
@@ -1112,182 +1111,57 @@
 	}
 
 	// Verify the flowcheck
-	fee, err := e.FeeCalculator.CalculateFee(tx)
-	if err != nil {
-		return err
-	}
-
-	fee, err = safemath.Add(fee, tx.Balance)
-	if err != nil {
-		return err
-	}
-
-	if err := e.Backend.FlowChecker.VerifySpend(
-		tx,
-		e.State,
+	fee, err := e.feeCalculator.CalculateFee(tx)
+	if err != nil {
+		return err
+	}
+
+	fee, err = math.Add(fee, tx.Balance)
+	if err != nil {
+		return err
+	}
+
+	if err := e.backend.FlowChecker.VerifySpend(
+		tx,
+		e.state,
 		tx.Ins,
 		tx.Outs,
-		e.Tx.Creds,
+		e.tx.Creds,
 		map[ids.ID]uint64{
-			e.Ctx.AVAXAssetID: fee,
+			e.backend.Ctx.AVAXAssetID: fee,
 		},
 	); err != nil {
 		return err
 	}
 
-	sov, err := e.State.GetSubnetOnlyValidator(tx.ValidationID)
+	sov, err := e.state.GetSubnetOnlyValidator(tx.ValidationID)
 	if err != nil {
 		return err
 	}
 
 	// If the validator is currently inactive, we are activating it.
 	if sov.EndAccumulatedFee == 0 {
-		if gas.Gas(e.State.NumActiveSubnetOnlyValidators()) >= e.Backend.Config.ValidatorFeeConfig.Capacity {
+		if gas.Gas(e.state.NumActiveSubnetOnlyValidators()) >= e.backend.Config.ValidatorFeeConfig.Capacity {
 			return errMaxNumActiveValidators
 		}
 
-		sov.EndAccumulatedFee = e.State.GetAccruedFees()
-	}
-	sov.EndAccumulatedFee, err = safemath.Add(sov.EndAccumulatedFee, tx.Balance)
-	if err != nil {
-		return err
-	}
-
-	if err := e.State.PutSubnetOnlyValidator(sov); err != nil {
-		return err
-	}
-
-	txID := e.Tx.ID()
+		sov.EndAccumulatedFee = e.state.GetAccruedFees()
+	}
+	sov.EndAccumulatedFee, err = math.Add(sov.EndAccumulatedFee, tx.Balance)
+	if err != nil {
+		return err
+	}
+
+	if err := e.state.PutSubnetOnlyValidator(sov); err != nil {
+		return err
+	}
+
+	txID := e.tx.ID()
 
 	// Consume the UTXOS
-	avax.Consume(e.State, tx.Ins)
+	avax.Consume(e.state, tx.Ins)
 	// Produce the UTXOS
-	avax.Produce(e.State, txID, tx.Outs)
-	return nil
-}
-
-func (e *StandardTxExecutor) AddPermissionlessValidatorTx(tx *txs.AddPermissionlessValidatorTx) error {
-	if err := verifyAddPermissionlessValidatorTx(
-		e.Backend,
-		e.FeeCalculator,
-		e.State,
-		e.Tx,
-		tx,
-	); err != nil {
-		return err
-	}
-
-	if err := e.putStaker(tx); err != nil {
-		return err
-	}
-
-	txID := e.Tx.ID()
-	avax.Consume(e.State, tx.Ins)
-	avax.Produce(e.State, txID, tx.Outs)
-
-	if e.Config.PartialSyncPrimaryNetwork &&
-		tx.Subnet == constants.PrimaryNetworkID &&
-		tx.Validator.NodeID == e.Ctx.NodeID {
-		e.Ctx.Log.Warn("verified transaction that would cause this node to become unhealthy",
-			zap.String("reason", "primary network is not being fully synced"),
-			zap.Stringer("txID", txID),
-			zap.String("txType", "addPermissionlessValidator"),
-			zap.Stringer("nodeID", tx.Validator.NodeID),
-		)
-	}
-
-	return nil
-}
-
-func (e *StandardTxExecutor) AddPermissionlessDelegatorTx(tx *txs.AddPermissionlessDelegatorTx) error {
-	if err := verifyAddPermissionlessDelegatorTx(
-		e.Backend,
-		e.FeeCalculator,
-		e.State,
-		e.Tx,
-		tx,
-	); err != nil {
-		return err
-	}
-
-	if err := e.putStaker(tx); err != nil {
-		return err
-	}
-
-	txID := e.Tx.ID()
-	avax.Consume(e.State, tx.Ins)
-	avax.Produce(e.State, txID, tx.Outs)
-	return nil
-}
-
-// Verifies a [*txs.TransferSubnetOwnershipTx] and, if it passes, executes it on
-// [e.State]. For verification rules, see [verifyTransferSubnetOwnershipTx].
-// This transaction will result in the ownership of [tx.Subnet] being transferred
-// to [tx.Owner].
-func (e *StandardTxExecutor) TransferSubnetOwnershipTx(tx *txs.TransferSubnetOwnershipTx) error {
-	err := verifyTransferSubnetOwnershipTx(
-		e.Backend,
-		e.FeeCalculator,
-		e.State,
-		e.Tx,
-		tx,
-	)
-	if err != nil {
-		return err
-	}
-
-	e.State.SetSubnetOwner(tx.Subnet, tx.Owner)
-
-	txID := e.Tx.ID()
-	avax.Consume(e.State, tx.Ins)
-	avax.Produce(e.State, txID, tx.Outs)
-	return nil
-}
-
-func (e *StandardTxExecutor) BaseTx(tx *txs.BaseTx) error {
-	var (
-		currentTimestamp = e.State.GetTimestamp()
-		upgrades         = e.Backend.Config.UpgradeConfig
-	)
-	if !upgrades.IsDurangoActivated(currentTimestamp) {
-		return ErrDurangoUpgradeNotActive
-	}
-
-	// Verify the tx is well-formed
-	if err := e.Tx.SyntacticVerify(e.Ctx); err != nil {
-		return err
-	}
-
-	if err := avax.VerifyMemoFieldLength(tx.Memo, true /*=isDurangoActive*/); err != nil {
-		return err
-	}
-
-	// Verify the flowcheck
-	fee, err := e.FeeCalculator.CalculateFee(tx)
-	if err != nil {
-		return err
-	}
-	if err := e.FlowChecker.VerifySpend(
-		tx,
-		e.State,
-		tx.Ins,
-		tx.Outs,
-		e.Tx.Creds,
-		map[ids.ID]uint64{
-			e.Ctx.AVAXAssetID: fee,
-		},
-	); err != nil {
-		return err
-	}
-
-	txID := e.Tx.ID()
-	// Consume the UTXOS
-	avax.Consume(e.State, tx.Ins)
-	// Produce the UTXOS
-	avax.Produce(e.State, txID, tx.Outs)
-=======
-	avax.Produce(e.state, txID, tx.Outs)
->>>>>>> 28e028d9
+	avax.Produce(e.state, txID, tx.Outs)
 	return nil
 }
 
