--- conflicted
+++ resolved
@@ -71,21 +71,7 @@
 	}
 
 	// Verify the flowcheck
-<<<<<<< HEAD
-	var (
-		feeCalculator *fee.Calculator
-		staticFeesCfg = e.Backend.Config.StaticFeeConfig
-	)
-	if !isEActive {
-		feeCalculator = fee.NewStaticCalculator(staticFeesCfg, upgrades, currentTimestamp)
-	} else {
-		feeCalculator = fee.NewDynamicCalculator(staticFeesCfg, e.BlkFeeManager, e.BlockMaxComplexity)
-	}
-
-	fee, err := feeCalculator.ComputeFee(tx, e.Tx.Creds)
-=======
 	fee, err := e.FeeCalculator.ComputeFee(tx, e.Tx.Creds)
->>>>>>> 2cd621ac
 	if err != nil {
 		return err
 	}
@@ -135,21 +121,7 @@
 	}
 
 	// Verify the flowcheck
-<<<<<<< HEAD
-	var (
-		feeCalculator *fee.Calculator
-		staticFeesCfg = e.Backend.Config.StaticFeeConfig
-	)
-	if !isEActive {
-		feeCalculator = fee.NewStaticCalculator(staticFeesCfg, upgrades, currentTimestamp)
-	} else {
-		feeCalculator = fee.NewDynamicCalculator(staticFeesCfg, e.BlkFeeManager, e.BlockMaxComplexity)
-	}
-
-	fee, err := feeCalculator.ComputeFee(tx, e.Tx.Creds)
-=======
 	fee, err := e.FeeCalculator.ComputeFee(tx, e.Tx.Creds)
->>>>>>> 2cd621ac
 	if err != nil {
 		return err
 	}
@@ -234,21 +206,7 @@
 		copy(ins[len(tx.Ins):], tx.ImportedInputs)
 
 		// Verify the flowcheck
-<<<<<<< HEAD
-		var (
-			feeCalculator *fee.Calculator
-			staticFeesCfg = e.Backend.Config.StaticFeeConfig
-		)
-		if !isEActive {
-			feeCalculator = fee.NewStaticCalculator(staticFeesCfg, upgrades, currentTimestamp)
-		} else {
-			feeCalculator = fee.NewDynamicCalculator(staticFeesCfg, e.BlkFeeManager, e.BlockMaxComplexity)
-		}
-
-		fee, err := feeCalculator.ComputeFee(tx, e.Tx.Creds)
-=======
 		fee, err := e.FeeCalculator.ComputeFee(tx, e.Tx.Creds)
->>>>>>> 2cd621ac
 		if err != nil {
 			return err
 		}
@@ -305,21 +263,7 @@
 	}
 
 	// Verify the flowcheck
-<<<<<<< HEAD
-	var (
-		feeCalculator *fee.Calculator
-		staticFeesCfg = e.Backend.Config.StaticFeeConfig
-	)
-	if !isEActive {
-		feeCalculator = fee.NewStaticCalculator(staticFeesCfg, upgrades, currentTimestamp)
-	} else {
-		feeCalculator = fee.NewDynamicCalculator(staticFeesCfg, e.BlkFeeManager, e.BlockMaxComplexity)
-	}
-
-	fee, err := feeCalculator.ComputeFee(tx, e.Tx.Creds)
-=======
 	fee, err := e.FeeCalculator.ComputeFee(tx, e.Tx.Creds)
->>>>>>> 2cd621ac
 	if err != nil {
 		return err
 	}
@@ -515,22 +459,8 @@
 		return err
 	}
 
-<<<<<<< HEAD
-	var (
-		feeCalculator *fee.Calculator
-		staticFeesCfg = e.Backend.Config.StaticFeeConfig
-	)
-	if !isEActive {
-		feeCalculator = fee.NewStaticCalculator(staticFeesCfg, upgrades, currentTimestamp)
-	} else {
-		feeCalculator = fee.NewDynamicCalculator(staticFeesCfg, e.BlkFeeManager, e.BlockMaxComplexity)
-	}
-
-	fee, err := feeCalculator.ComputeFee(tx, e.Tx.Creds)
-=======
 	// Verify the flowcheck
 	fee, err := e.FeeCalculator.ComputeFee(tx, e.Tx.Creds)
->>>>>>> 2cd621ac
 	if err != nil {
 		return err
 	}
@@ -663,21 +593,7 @@
 	}
 
 	// Verify the flowcheck
-<<<<<<< HEAD
-	var (
-		feeCalculator *fee.Calculator
-		staticFeesCfg = e.Backend.Config.StaticFeeConfig
-	)
-	if !isEActive {
-		feeCalculator = fee.NewStaticCalculator(staticFeesCfg, upgrades, currentTimestamp)
-	} else {
-		feeCalculator = fee.NewDynamicCalculator(staticFeesCfg, e.BlkFeeManager, e.BlockMaxComplexity)
-	}
-
-	fee, err := feeCalculator.ComputeFee(tx, e.Tx.Creds)
-=======
 	fee, err := e.FeeCalculator.ComputeFee(tx, e.Tx.Creds)
->>>>>>> 2cd621ac
 	if err != nil {
 		return err
 	}
