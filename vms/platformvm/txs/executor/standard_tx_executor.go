--- conflicted
+++ resolved
@@ -619,19 +619,14 @@
 	// Produce the UTXOS
 	avax.Produce(e.State, txID, tx.Outs)
 	// Track the subnet conversion in the database
-<<<<<<< HEAD
-	e.State.SetSubnetConversion(tx.Subnet, conversionID, tx.ChainID, tx.Address)
-=======
 	e.State.SetSubnetConversion(
 		tx.Subnet,
 		state.SubnetConversion{
-			// TODO: Populate the conversionID
-			ConversionID: ids.Empty,
+			ConversionID: conversionID,
 			ChainID:      tx.ChainID,
 			Addr:         tx.Address,
 		},
 	)
->>>>>>> 369545d8
 	return nil
 }
 
