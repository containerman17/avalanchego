--- conflicted
+++ resolved
@@ -289,11 +289,7 @@
 			expectedExcess:   0,
 		},
 		{
-<<<<<<< HEAD
-			name: "evicted multiple",
-=======
 			name: "evicted all",
->>>>>>> 9185ae79
 			initialSoVs: []state.SubnetOnlyValidator{
 				sovToEvict0,
 				sovToEvict1,
@@ -302,11 +298,7 @@
 			expectedExcess:   3,
 		},
 		{
-<<<<<<< HEAD
-			name: "evicted only 2",
-=======
 			name: "evicted 2 of 3",
->>>>>>> 9185ae79
 			initialSoVs: []state.SubnetOnlyValidator{
 				sovToEvict0,
 				sovToEvict1,
@@ -319,11 +311,7 @@
 			expectedExcess: 6,
 		},
 		{
-<<<<<<< HEAD
-			name: "chooses not to evict",
-=======
 			name: "no evictions",
->>>>>>> 9185ae79
 			initialSoVs: []state.SubnetOnlyValidator{
 				sovToKeep,
 			},
