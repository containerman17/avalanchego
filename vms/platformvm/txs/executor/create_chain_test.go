// Copyright (C) 2019-2024, Ava Labs, Inc. All rights reserved.
// See the file LICENSE for licensing terms.

package executor

import (
	"context"
	"testing"
	"time"

	"github.com/stretchr/testify/require"

	"github.com/ava-labs/avalanchego/database"
	"github.com/ava-labs/avalanchego/ids"
	"github.com/ava-labs/avalanchego/utils/constants"
	"github.com/ava-labs/avalanchego/utils/crypto/secp256k1"
	"github.com/ava-labs/avalanchego/utils/hashing"
	"github.com/ava-labs/avalanchego/utils/set"
	"github.com/ava-labs/avalanchego/utils/units"
	"github.com/ava-labs/avalanchego/vms/platformvm/config"
	"github.com/ava-labs/avalanchego/vms/platformvm/state"
	"github.com/ava-labs/avalanchego/vms/platformvm/txs"
	"github.com/ava-labs/avalanchego/vms/platformvm/txs/fees"
	"github.com/ava-labs/avalanchego/vms/platformvm/txs/txstest"
	"github.com/ava-labs/avalanchego/vms/platformvm/utxo"
	"github.com/ava-labs/avalanchego/vms/secp256k1fx"
	"github.com/ava-labs/avalanchego/wallet/chain/p/builder"
	"github.com/ava-labs/avalanchego/wallet/chain/p/signer"

	commonfees "github.com/ava-labs/avalanchego/vms/components/fees"
)

// Ensure Execute fails when there are not enough control sigs
func TestCreateChainTxInsufficientControlSigs(t *testing.T) {
	require := require.New(t)
	env := newEnvironment(t, banff)
	env.ctx.Lock.Lock()
	defer env.ctx.Lock.Unlock()

	tx, err := env.txBuilder.NewCreateChainTx(
		testSubnet1.ID(),
		nil,
		constants.AVMID,
		nil,
		"chain name",
		[]*secp256k1.PrivateKey{preFundedKeys[0], preFundedKeys[1]},
<<<<<<< HEAD
		ids.ShortEmpty,
		commonfees.NoTip,
		nil,
=======
>>>>>>> 453dcac4
	)
	require.NoError(err)

	// Remove a signature
	tx.Creds[0].(*secp256k1fx.Credential).Sigs = tx.Creds[0].(*secp256k1fx.Credential).Sigs[1:]

	stateDiff, err := state.NewDiff(lastAcceptedID, env)
	require.NoError(err)

	chainTime := env.state.GetTimestamp()
	feeCfg := config.GetDynamicFeesConfig(env.config.IsEActivated(chainTime))
	executor := StandardTxExecutor{
		Backend:            &env.backend,
		BlkFeeManager:      commonfees.NewManager(feeCfg.InitialFeeRate),
		BlockMaxComplexity: feeCfg.BlockMaxComplexity,
		State:              stateDiff,
		Tx:                 tx,
	}
	err = tx.Unsigned.Visit(&executor)
	require.ErrorIs(err, errUnauthorizedSubnetModification)
}

// Ensure Execute fails when an incorrect control signature is given
func TestCreateChainTxWrongControlSig(t *testing.T) {
	require := require.New(t)
	env := newEnvironment(t, banff)
	env.ctx.Lock.Lock()
	defer env.ctx.Lock.Unlock()

	tx, err := env.txBuilder.NewCreateChainTx(
		testSubnet1.ID(),
		nil,
		constants.AVMID,
		nil,
		"chain name",
		[]*secp256k1.PrivateKey{testSubnet1ControlKeys[0], testSubnet1ControlKeys[1]},
<<<<<<< HEAD
		ids.ShortEmpty,
		commonfees.NoTip,
		nil,
=======
>>>>>>> 453dcac4
	)
	require.NoError(err)

	// Generate new, random key to sign tx with
	key, err := secp256k1.NewPrivateKey()
	require.NoError(err)

	// Replace a valid signature with one from another key
	sig, err := key.SignHash(hashing.ComputeHash256(tx.Unsigned.Bytes()))
	require.NoError(err)
	copy(tx.Creds[0].(*secp256k1fx.Credential).Sigs[0][:], sig)

	stateDiff, err := state.NewDiff(lastAcceptedID, env)
	require.NoError(err)

	chainTime := stateDiff.GetTimestamp()
	feeCfg := config.GetDynamicFeesConfig(env.config.IsEActivated(chainTime))
	executor := StandardTxExecutor{
		Backend:            &env.backend,
		BlkFeeManager:      commonfees.NewManager(feeCfg.InitialFeeRate),
		BlockMaxComplexity: feeCfg.BlockMaxComplexity,
		State:              stateDiff,
		Tx:                 tx,
	}
	err = tx.Unsigned.Visit(&executor)
	require.ErrorIs(err, errUnauthorizedSubnetModification)
}

// Ensure Execute fails when the Subnet the blockchain specifies as
// its validator set doesn't exist
func TestCreateChainTxNoSuchSubnet(t *testing.T) {
	require := require.New(t)
	env := newEnvironment(t, eUpgrade)
	env.ctx.Lock.Lock()
	defer env.ctx.Lock.Unlock()

	tx, err := env.txBuilder.NewCreateChainTx(
		testSubnet1.ID(),
		nil,
		constants.AVMID,
		nil,
		"chain name",
		[]*secp256k1.PrivateKey{testSubnet1ControlKeys[0], testSubnet1ControlKeys[1]},
<<<<<<< HEAD
		ids.ShortEmpty,
		commonfees.NoTip,
		nil,
=======
>>>>>>> 453dcac4
	)
	require.NoError(err)

	tx.Unsigned.(*txs.CreateChainTx).SubnetID = ids.GenerateTestID()

	stateDiff, err := state.NewDiff(lastAcceptedID, env)
	require.NoError(err)

	feeRates, err := env.state.GetFeeRates()
	require.NoError(err)

	currentTime := stateDiff.GetTimestamp()
	feeCfg := config.GetDynamicFeesConfig(env.config.IsEActivated(currentTime))
	executor := StandardTxExecutor{
		Backend:            &env.backend,
		BlkFeeManager:      commonfees.NewManager(feeRates),
		BlockMaxComplexity: feeCfg.BlockMaxComplexity,
		State:              stateDiff,
		Tx:                 tx,
	}
	err = tx.Unsigned.Visit(&executor)
	require.ErrorIs(err, database.ErrNotFound)
}

// Ensure valid tx passes semanticVerify
func TestCreateChainTxValid(t *testing.T) {
	require := require.New(t)
	env := newEnvironment(t, eUpgrade)
	env.ctx.Lock.Lock()
	defer env.ctx.Lock.Unlock()

	tx, err := env.txBuilder.NewCreateChainTx(
		testSubnet1.ID(),
		nil,
		constants.AVMID,
		nil,
		"chain name",
		[]*secp256k1.PrivateKey{testSubnet1ControlKeys[0], testSubnet1ControlKeys[1]},
<<<<<<< HEAD
		ids.ShortEmpty,
		commonfees.NoTip,
		nil,
=======
>>>>>>> 453dcac4
	)
	require.NoError(err)

	stateDiff, err := state.NewDiff(lastAcceptedID, env)
	require.NoError(err)

	feeRates, err := env.state.GetFeeRates()
	require.NoError(err)

	currentTime := stateDiff.GetTimestamp()
	feeCfg := config.GetDynamicFeesConfig(env.config.IsEActivated(currentTime))
	executor := StandardTxExecutor{
		Backend:            &env.backend,
		BlkFeeManager:      commonfees.NewManager(feeRates),
		BlockMaxComplexity: feeCfg.BlockMaxComplexity,
		State:              stateDiff,
		Tx:                 tx,
	}
	require.NoError(tx.Unsigned.Visit(&executor))
}

func TestCreateChainTxAP3FeeChange(t *testing.T) {
	ap3Time := defaultGenesisTime.Add(time.Hour)
	tests := []struct {
		name          string
		time          time.Time
		fee           uint64
		expectedError error
	}{
		{
			name:          "pre-fork - correctly priced",
			time:          defaultGenesisTime,
			fee:           0,
			expectedError: nil,
		},
		{
			name:          "post-fork - incorrectly priced",
			time:          ap3Time,
			fee:           100*defaultTxFee - 1*units.NanoAvax,
			expectedError: utxo.ErrInsufficientUnlockedFunds,
		},
		{
			name:          "post-fork - correctly priced",
			time:          ap3Time,
			fee:           100 * defaultTxFee,
			expectedError: nil,
		},
	}
	for _, test := range tests {
		t.Run(test.name, func(t *testing.T) {
			require := require.New(t)

			env := newEnvironment(t, banff)
			env.config.ApricotPhase3Time = ap3Time

			addrs := set.NewSet[ids.ShortID](len(preFundedKeys))
			for _, key := range preFundedKeys {
				addrs.Add(key.Address())
			}

			env.state.SetTimestamp(test.time) // to duly set fee

			cfg := *env.config
			cfg.CreateBlockchainTxFee = test.fee
			builderContext := txstest.NewContext(env.ctx, &cfg, env.state.GetTimestamp())
			backend := txstest.NewBackend(addrs, env.state, env.msm)
			pBuilder := builder.New(addrs, builderContext, backend)

			var (
				chainTime = env.state.GetTimestamp()
				feeCfg    = config.GetDynamicFeesConfig(cfg.IsEActivated(chainTime))
				feeCalc   = &fees.Calculator{
					IsEActive:          false,
					Config:             &cfg,
					ChainTime:          test.time,
					FeeManager:         commonfees.NewManager(feeCfg.InitialFeeRate),
					BlockMaxComplexity: feeCfg.BlockMaxComplexity,
				}
			)

			utx, err := pBuilder.NewCreateChainTx(
				testSubnet1.ID(),
				nil,                  // genesisData
				ids.GenerateTestID(), // vmID
				nil,                  // fxIDs
				"",                   // chainName
				feeCalc,
			)
			require.NoError(err)

			kc := secp256k1fx.NewKeychain(preFundedKeys...)
			s := signer.New(kc, backend)
			tx, err := signer.SignUnsigned(context.Background(), s, utx)
			require.NoError(err)

			stateDiff, err := state.NewDiff(lastAcceptedID, env)
			require.NoError(err)

			stateDiff.SetTimestamp(test.time)

			currentTime := stateDiff.GetTimestamp()
			feeCfg = config.GetDynamicFeesConfig(env.config.IsEActivated(currentTime))
			executor := StandardTxExecutor{
				Backend:            &env.backend,
				BlkFeeManager:      commonfees.NewManager(feeCfg.InitialFeeRate),
				BlockMaxComplexity: feeCfg.BlockMaxComplexity,
				State:              stateDiff,
				Tx:                 tx,
			}
			err = tx.Unsigned.Visit(&executor)
			require.ErrorIs(err, test.expectedError)
		})
	}
}<|MERGE_RESOLUTION|>--- conflicted
+++ resolved
@@ -44,12 +44,7 @@
 		nil,
 		"chain name",
 		[]*secp256k1.PrivateKey{preFundedKeys[0], preFundedKeys[1]},
-<<<<<<< HEAD
-		ids.ShortEmpty,
-		commonfees.NoTip,
-		nil,
-=======
->>>>>>> 453dcac4
+		commonfees.NoTip,
 	)
 	require.NoError(err)
 
@@ -86,12 +81,7 @@
 		nil,
 		"chain name",
 		[]*secp256k1.PrivateKey{testSubnet1ControlKeys[0], testSubnet1ControlKeys[1]},
-<<<<<<< HEAD
-		ids.ShortEmpty,
-		commonfees.NoTip,
-		nil,
-=======
->>>>>>> 453dcac4
+		commonfees.NoTip,
 	)
 	require.NoError(err)
 
@@ -135,12 +125,7 @@
 		nil,
 		"chain name",
 		[]*secp256k1.PrivateKey{testSubnet1ControlKeys[0], testSubnet1ControlKeys[1]},
-<<<<<<< HEAD
-		ids.ShortEmpty,
-		commonfees.NoTip,
-		nil,
-=======
->>>>>>> 453dcac4
+		commonfees.NoTip,
 	)
 	require.NoError(err)
 
@@ -179,12 +164,7 @@
 		nil,
 		"chain name",
 		[]*secp256k1.PrivateKey{testSubnet1ControlKeys[0], testSubnet1ControlKeys[1]},
-<<<<<<< HEAD
-		ids.ShortEmpty,
-		commonfees.NoTip,
-		nil,
-=======
->>>>>>> 453dcac4
+		commonfees.NoTip,
 	)
 	require.NoError(err)
 
