// Copyright (C) 2019-2024, Ava Labs, Inc. All rights reserved.
// See the file LICENSE for licensing terms.

package txstest

import (
	"context"
	"fmt"
	"time"

	"github.com/ava-labs/avalanchego/ids"
	"github.com/ava-labs/avalanchego/snow"
	"github.com/ava-labs/avalanchego/utils/crypto/secp256k1"
	"github.com/ava-labs/avalanchego/utils/timer/mockable"
	"github.com/ava-labs/avalanchego/vms/components/avax"
	"github.com/ava-labs/avalanchego/vms/platformvm/config"
	"github.com/ava-labs/avalanchego/vms/platformvm/state"
	"github.com/ava-labs/avalanchego/vms/platformvm/txs"
	"github.com/ava-labs/avalanchego/vms/platformvm/txs/fees"
	"github.com/ava-labs/avalanchego/vms/secp256k1fx"
	"github.com/ava-labs/avalanchego/wallet/chain/p/builder"
	"github.com/ava-labs/avalanchego/wallet/subnet/primary/common"

	vmsigner "github.com/ava-labs/avalanchego/vms/platformvm/signer"
	walletsigner "github.com/ava-labs/avalanchego/wallet/chain/p/signer"
)

func NewBuilder(
	ctx *snow.Context,
	cfg *config.Config,
	clk *mockable.Clock,
	state state.State,
) *Builder {
	return &Builder{
		ctx:   ctx,
		cfg:   cfg,
		clk:   clk,
		state: state,
	}
}

type Builder struct {
	ctx   *snow.Context
	cfg   *config.Config
	clk   *mockable.Clock
	state state.State
}

func (b *Builder) NewImportTx(
	chainID ids.ID,
	to *secp256k1fx.OutputOwners,
	keys []*secp256k1.PrivateKey,
	options ...common.Option,
) (*txs.Tx, error) {
	pBuilder, pSigner := b.builders(keys)
	feeCalc, err := b.feeCalculator()
	if err != nil {
		return nil, err
	}

	utx, err := pBuilder.NewImportTx(
		chainID,
		to,
		feeCalc,
		options...,
	)
	if err != nil {
		return nil, fmt.Errorf("failed building import tx: %w", err)
	}

	return walletsigner.SignUnsigned(context.Background(), pSigner, utx)
}

func (b *Builder) NewExportTx(
	chainID ids.ID,
	outputs []*avax.TransferableOutput,
	keys []*secp256k1.PrivateKey,
	options ...common.Option,
) (*txs.Tx, error) {
	pBuilder, pSigner := b.builders(keys)
	feeCalc, err := b.feeCalculator()
	if err != nil {
		return nil, err
	}

	utx, err := pBuilder.NewExportTx(
		chainID,
		outputs,
		feeCalc,
		options...,
	)
	if err != nil {
		return nil, fmt.Errorf("failed building export tx: %w", err)
	}

	return walletsigner.SignUnsigned(context.Background(), pSigner, utx)
}

func (b *Builder) NewCreateChainTx(
	subnetID ids.ID,
	genesis []byte,
	vmID ids.ID,
	fxIDs []ids.ID,
	chainName string,
	keys []*secp256k1.PrivateKey,
	options ...common.Option,
) (*txs.Tx, error) {
	pBuilder, pSigner := b.builders(keys)
	feeCalc, err := b.feeCalculator()
	if err != nil {
		return nil, err
	}

	utx, err := pBuilder.NewCreateChainTx(
		subnetID,
		genesis,
		vmID,
		fxIDs,
		chainName,
		feeCalc,
		options...,
	)
	if err != nil {
		return nil, fmt.Errorf("failed building create chain tx: %w", err)
	}

	return walletsigner.SignUnsigned(context.Background(), pSigner, utx)
}

func (b *Builder) NewCreateSubnetTx(
	owner *secp256k1fx.OutputOwners,
	keys []*secp256k1.PrivateKey,
	options ...common.Option,
) (*txs.Tx, error) {
	pBuilder, pSigner := b.builders(keys)
	feeCalc, err := b.feeCalculator()
	if err != nil {
		return nil, err
	}

	utx, err := pBuilder.NewCreateSubnetTx(
		owner,
		feeCalc,
		options...,
	)
	if err != nil {
		return nil, fmt.Errorf("failed building create subnet tx: %w", err)
	}

	return walletsigner.SignUnsigned(context.Background(), pSigner, utx)
}

func (b *Builder) NewTransformSubnetTx(
	subnetID ids.ID,
	assetID ids.ID,
	initialSupply uint64,
	maxSupply uint64,
	minConsumptionRate uint64,
	maxConsumptionRate uint64,
	minValidatorStake uint64,
	maxValidatorStake uint64,
	minStakeDuration time.Duration,
	maxStakeDuration time.Duration,
	minDelegationFee uint32,
	minDelegatorStake uint64,
	maxValidatorWeightFactor byte,
	uptimeRequirement uint32,
	keys []*secp256k1.PrivateKey,
	options ...common.Option,
) (*txs.Tx, error) {
	pBuilder, pSigner := b.builders(keys)
	feeCalc, err := b.feeCalculator()
	if err != nil {
		return nil, err
	}

	utx, err := pBuilder.NewTransformSubnetTx(
		subnetID,
		assetID,
		initialSupply,
		maxSupply,
		minConsumptionRate,
		maxConsumptionRate,
		minValidatorStake,
		maxValidatorStake,
		minStakeDuration,
		maxStakeDuration,
		minDelegationFee,
		minDelegatorStake,
		maxValidatorWeightFactor,
		uptimeRequirement,
		feeCalc,
		options...,
	)
	if err != nil {
		return nil, fmt.Errorf("failed building transform subnet tx: %w", err)
	}

	return walletsigner.SignUnsigned(context.Background(), pSigner, utx)
}

func (b *Builder) NewAddValidatorTx(
	vdr *txs.Validator,
	rewardsOwner *secp256k1fx.OutputOwners,
	shares uint32,
	keys []*secp256k1.PrivateKey,
	options ...common.Option,
) (*txs.Tx, error) {
	pBuilder, pSigner := b.builders(keys)
	feeCalc, err := b.feeCalculator()
	if err != nil {
		return nil, err
	}

	utx, err := pBuilder.NewAddValidatorTx(
		vdr,
		rewardsOwner,
		shares,
		feeCalc,
		options...,
	)
	if err != nil {
		return nil, fmt.Errorf("failed building add validator tx: %w", err)
	}

	return walletsigner.SignUnsigned(context.Background(), pSigner, utx)
}

func (b *Builder) NewAddPermissionlessValidatorTx(
	vdr *txs.SubnetValidator,
	signer vmsigner.Signer,
	assetID ids.ID,
	validationRewardsOwner *secp256k1fx.OutputOwners,
	delegationRewardsOwner *secp256k1fx.OutputOwners,
	shares uint32,
	keys []*secp256k1.PrivateKey,
	options ...common.Option,
) (*txs.Tx, error) {
	pBuilder, pSigner := b.builders(keys)
	feeCalc, err := b.feeCalculator()
	if err != nil {
		return nil, err
	}

	utx, err := pBuilder.NewAddPermissionlessValidatorTx(
		vdr,
		signer,
		assetID,
		validationRewardsOwner,
		delegationRewardsOwner,
		shares,
		feeCalc,
		options...,
	)
	if err != nil {
		return nil, fmt.Errorf("failed building add permissionless validator tx: %w", err)
	}

	return walletsigner.SignUnsigned(context.Background(), pSigner, utx)
}

func (b *Builder) NewAddDelegatorTx(
	vdr *txs.Validator,
	rewardsOwner *secp256k1fx.OutputOwners,
	keys []*secp256k1.PrivateKey,
	options ...common.Option,
) (*txs.Tx, error) {
	pBuilder, pSigner := b.builders(keys)
	feeCalc, err := b.feeCalculator()
	if err != nil {
		return nil, err
	}

	utx, err := pBuilder.NewAddDelegatorTx(
		vdr,
		rewardsOwner,
		feeCalc,
		options...,
	)
	if err != nil {
		return nil, fmt.Errorf("failed building add delegator tx: %w", err)
	}

	return walletsigner.SignUnsigned(context.Background(), pSigner, utx)
}

func (b *Builder) NewAddPermissionlessDelegatorTx(
	vdr *txs.SubnetValidator,
	assetID ids.ID,
	rewardsOwner *secp256k1fx.OutputOwners,
	keys []*secp256k1.PrivateKey,
	options ...common.Option,
) (*txs.Tx, error) {
	pBuilder, pSigner := b.builders(keys)
	feeCalc, err := b.feeCalculator()
	if err != nil {
		return nil, err
	}

	utx, err := pBuilder.NewAddPermissionlessDelegatorTx(
		vdr,
		assetID,
		rewardsOwner,
		feeCalc,
		options...,
	)
	if err != nil {
		return nil, fmt.Errorf("failed building add permissionless delegator tx: %w", err)
	}

	return walletsigner.SignUnsigned(context.Background(), pSigner, utx)
}

func (b *Builder) NewAddSubnetValidatorTx(
	vdr *txs.SubnetValidator,
	keys []*secp256k1.PrivateKey,
	options ...common.Option,
) (*txs.Tx, error) {
	pBuilder, pSigner := b.builders(keys)
	feeCalc, err := b.feeCalculator()
	if err != nil {
		return nil, err
	}

	utx, err := pBuilder.NewAddSubnetValidatorTx(
		vdr,
		feeCalc,
		options...,
	)
	if err != nil {
		return nil, fmt.Errorf("failed building add subnet validator tx: %w", err)
	}

	return walletsigner.SignUnsigned(context.Background(), pSigner, utx)
}

func (b *Builder) NewRemoveSubnetValidatorTx(
	nodeID ids.NodeID,
	subnetID ids.ID,
	keys []*secp256k1.PrivateKey,
	options ...common.Option,
) (*txs.Tx, error) {
	pBuilder, pSigner := b.builders(keys)
	feeCalc, err := b.feeCalculator()
	if err != nil {
		return nil, err
	}

	utx, err := pBuilder.NewRemoveSubnetValidatorTx(
		nodeID,
		subnetID,
		feeCalc,
		options...,
	)
	if err != nil {
		return nil, fmt.Errorf("failed building remove subnet validator tx: %w", err)
	}

	return walletsigner.SignUnsigned(context.Background(), pSigner, utx)
}

func (b *Builder) NewTransferSubnetOwnershipTx(
	subnetID ids.ID,
	owner *secp256k1fx.OutputOwners,
	keys []*secp256k1.PrivateKey,
	options ...common.Option,
) (*txs.Tx, error) {
	pBuilder, pSigner := b.builders(keys)
	feeCalc, err := b.feeCalculator()
	if err != nil {
		return nil, err
	}

	utx, err := pBuilder.NewTransferSubnetOwnershipTx(
		subnetID,
		owner,
		feeCalc,
		options...,
	)
	if err != nil {
		return nil, fmt.Errorf("failed building transfer subnet ownership tx: %w", err)
	}

	return walletsigner.SignUnsigned(context.Background(), pSigner, utx)
}

func (b *Builder) NewBaseTx(
	outputs []*avax.TransferableOutput,
	keys []*secp256k1.PrivateKey,
	options ...common.Option,
) (*txs.Tx, error) {
	pBuilder, pSigner := b.builders(keys)
	feeCalc, err := b.feeCalculator()
	if err != nil {
		return nil, err
	}

	utx, err := pBuilder.NewBaseTx(
		outputs,
		feeCalc,
		options...,
	)
	if err != nil {
		return nil, fmt.Errorf("failed building base tx: %w", err)
	}

	return walletsigner.SignUnsigned(context.Background(), pSigner, utx)
}

func (b *Builder) builders(keys []*secp256k1.PrivateKey) (builder.Builder, walletsigner.Signer) {
	var (
		kc      = secp256k1fx.NewKeychain(keys...)
		addrs   = kc.Addresses()
		backend = newBackend(addrs, b.state, b.ctx.SharedMemory)
		context = newContext(b.ctx, b.cfg, b.state.GetTimestamp())
		builder = builder.New(addrs, context, backend)
		signer  = walletsigner.New(kc, backend)
	)

	return builder, signer
}

func (b *Builder) feeCalculator() (*fees.Calculator, error) {
	var (
<<<<<<< HEAD
		currentChainTime = b.state.GetTimestamp()
		isEActive        = b.cfg.IsEActivated(currentChainTime)
		feeCfg           = config.GetDynamicFeesConfig(isEActive)
	)

	nextChainTime, _, err := state.NextBlockTime(b.state, b.clk)
	if err != nil {
		return nil, fmt.Errorf("failed calculating next block time: %w", err)
	}

	feeManager, err := fees.UpdatedFeeManager(b.state, b.cfg, currentChainTime, nextChainTime)
	if err != nil {
		return nil, err
	}

	return &fees.Calculator{
		IsEActive:          isEActive,
		Config:             b.cfg,
		ChainTime:          nextChainTime,
		FeeManager:         feeManager,
		BlockMaxComplexity: feeCfg.BlockMaxComplexity,
	}, nil
=======
		chainTime = b.state.GetTimestamp()
		isEActive = b.cfg.IsEActivated(chainTime)
	)

	var feeCalculator *fees.Calculator
	if !isEActive {
		feeCalculator = fees.NewStaticCalculator(b.cfg, chainTime)
	} else {
		feeCfg := config.GetDynamicFeesConfig(isEActive)
		feeCalculator = fees.NewDynamicCalculator(b.cfg, commonfees.NewManager(feeCfg.FeeRate), feeCfg.BlockMaxComplexity, nil)
	}
	return feeCalculator
>>>>>>> 9ad5ed4d
}<|MERGE_RESOLUTION|>--- conflicted
+++ resolved
@@ -422,30 +422,6 @@
 
 func (b *Builder) feeCalculator() (*fees.Calculator, error) {
 	var (
-<<<<<<< HEAD
-		currentChainTime = b.state.GetTimestamp()
-		isEActive        = b.cfg.IsEActivated(currentChainTime)
-		feeCfg           = config.GetDynamicFeesConfig(isEActive)
-	)
-
-	nextChainTime, _, err := state.NextBlockTime(b.state, b.clk)
-	if err != nil {
-		return nil, fmt.Errorf("failed calculating next block time: %w", err)
-	}
-
-	feeManager, err := fees.UpdatedFeeManager(b.state, b.cfg, currentChainTime, nextChainTime)
-	if err != nil {
-		return nil, err
-	}
-
-	return &fees.Calculator{
-		IsEActive:          isEActive,
-		Config:             b.cfg,
-		ChainTime:          nextChainTime,
-		FeeManager:         feeManager,
-		BlockMaxComplexity: feeCfg.BlockMaxComplexity,
-	}, nil
-=======
 		chainTime = b.state.GetTimestamp()
 		isEActive = b.cfg.IsEActivated(chainTime)
 	)
@@ -454,9 +430,18 @@
 	if !isEActive {
 		feeCalculator = fees.NewStaticCalculator(b.cfg, chainTime)
 	} else {
+		nextChainTime, _, err := state.NextBlockTime(b.state, b.clk)
+		if err != nil {
+			return nil, fmt.Errorf("failed calculating next block time: %w", err)
+		}
+
+		feeManager, err := fees.UpdatedFeeManager(b.state, b.cfg, chainTime, nextChainTime)
+		if err != nil {
+			return nil, err
+		}
+
 		feeCfg := config.GetDynamicFeesConfig(isEActive)
-		feeCalculator = fees.NewDynamicCalculator(b.cfg, commonfees.NewManager(feeCfg.FeeRate), feeCfg.BlockMaxComplexity, nil)
-	}
-	return feeCalculator
->>>>>>> 9ad5ed4d
+		feeCalculator = fees.NewDynamicCalculator(b.cfg, feeManager, feeCfg.BlockMaxComplexity, nil)
+	}
+	return feeCalculator, nil
 }