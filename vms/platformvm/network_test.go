// Copyright (C) 2019-2021, Ava Labs, Inc. All rights reserved.
// See the file LICENSE for licensing terms.

package platformvm

import (
	"testing"
	"time"

	"github.com/ava-labs/avalanchego/ids"
	"github.com/ava-labs/avalanchego/utils/constants"
	"github.com/ava-labs/avalanchego/utils/crypto"
	"github.com/ava-labs/avalanchego/vms/platformvm/message"
	"github.com/ava-labs/avalanchego/vms/platformvm/txs"
	"github.com/stretchr/testify/assert"
)

<<<<<<< HEAD
func getValidTx(vm *VM, t *testing.T) *signed.Tx {
	res, err := vm.txBuilder.NewCreateChainTx(
=======
func getValidTx(vm *VM, t *testing.T) *txs.Tx {
	res, err := vm.newCreateChainTx(
>>>>>>> 149c5473
		testSubnet1.ID(),
		nil,
		constants.AVMID,
		nil,
		"chain name",
		[]*crypto.PrivateKeySECP256K1R{testSubnet1ControlKeys[0], testSubnet1ControlKeys[1]},
		ids.ShortEmpty, // change addr
	)
	if err != nil {
		t.Fatal(err)
	}

	return res
}

// show that a tx learned from gossip is validated and added to mempool
func TestMempoolValidGossipedTxIsAddedToMempool(t *testing.T) {
	assert := assert.New(t)

	vm, _, sender := defaultVM()
	vm.ctx.Lock.Lock()
	defer func() {
		err := vm.Shutdown()
		assert.NoError(err)
		vm.ctx.Lock.Unlock()
	}()

	var gossipedBytes []byte
	sender.SendAppGossipF = func(b []byte) error {
		gossipedBytes = b
		return nil
	}

	vm.gossipActivationTime = time.Unix(0, 0) // enable mempool gossiping
	nodeID := ids.GenerateTestNodeID()

	// create a tx
	tx := getValidTx(vm, t)
	txID := tx.ID()

	msg := message.Tx{Tx: tx.Bytes()}
	msgBytes, err := message.Build(&msg)
	assert.NoError(err)
	// Free lock because [AppGossip] waits for the context lock
	vm.ctx.Lock.Unlock()
	// show that unknown tx is added to mempool
	err = vm.AppGossip(nodeID, msgBytes)
	assert.NoError(err, "error in reception of gossiped tx")
	assert.True(vm.mempool.Has(txID))
	// Grab lock back
	vm.ctx.Lock.Lock()

	// and gossiped if it has just been discovered
	assert.True(gossipedBytes != nil)

	// show gossiped bytes can be decoded to the original tx
	replyIntf, err := message.Parse(gossipedBytes)
	assert.NoError(err, "failed to parse gossip")

	reply, ok := replyIntf.(*message.Tx)
	assert.True(ok, "unknown message type")

	retrivedTx, err := txs.Parse(Codec, reply.Tx)
	assert.NoError(err, "failed parsing tx")

	assert.Equal(txID, retrivedTx.ID())
}

// show that txs already marked as invalid are not re-requested on gossiping
func TestMempoolInvalidGossipedTxIsNotAddedToMempool(t *testing.T) {
	assert := assert.New(t)

	vm, _, _ := defaultVM()
	vm.ctx.Lock.Lock()
	defer func() {
		err := vm.Shutdown()
		assert.NoError(err)
		vm.ctx.Lock.Unlock()
	}()

	vm.gossipActivationTime = time.Unix(0, 0) // enable mempool gossiping

	// create a tx and mark as invalid
	tx := getValidTx(vm, t)
	txID := tx.ID()
	vm.mempool.MarkDropped(txID, "dropped for testing")

	// show that the invalid tx is not requested
	nodeID := ids.GenerateTestNodeID()
	msg := message.Tx{Tx: tx.Bytes()}
	msgBytes, err := message.Build(&msg)
	assert.NoError(err)
	vm.ctx.Lock.Unlock()
	err = vm.AppGossip(nodeID, msgBytes)
	vm.ctx.Lock.Lock()
	assert.NoError(err, "error in reception of gossiped tx")
	assert.False(vm.mempool.Has(txID))
}

// show that locally generated txs are gossiped
func TestMempoolNewLocaTxIsGossiped(t *testing.T) {
	assert := assert.New(t)

	vm, _, sender := defaultVM()
	vm.ctx.Lock.Lock()
	defer func() {
		err := vm.Shutdown()
		assert.NoError(err)
		vm.ctx.Lock.Unlock()
	}()

	vm.gossipActivationTime = time.Unix(0, 0) // enable mempool gossiping
	mempool := &vm.blockBuilder

	var gossipedBytes []byte
	sender.SendAppGossipF = func(b []byte) error {
		gossipedBytes = b
		return nil
	}

	// add a tx to the mempool and show it gets gossiped
	tx := getValidTx(vm, t)
	txID := tx.ID()

	err := mempool.AddUnverifiedTx(tx)
	assert.NoError(err, "couldn't add tx to mempool")
	assert.True(gossipedBytes != nil)

	// show gossiped bytes can be decoded to the original tx
	replyIntf, err := message.Parse(gossipedBytes)
	assert.NoError(err, "failed to parse gossip")

	reply, ok := replyIntf.(*message.Tx)
	assert.True(ok, "unknown message type")

	retrivedTx, err := txs.Parse(Codec, reply.Tx)
	assert.NoError(err, "failed parsing tx")

	assert.Equal(txID, retrivedTx.ID())

	// show that transaction is not re-gossiped is recently added to mempool
	gossipedBytes = nil
	vm.mempool.RemoveDecisionTxs([]*txs.Tx{tx})
	err = vm.mempool.AddVerifiedTx(tx)
	assert.NoError(err, "could not reintroduce tx to mempool")

	assert.True(gossipedBytes == nil)
}<|MERGE_RESOLUTION|>--- conflicted
+++ resolved
@@ -15,13 +15,8 @@
 	"github.com/stretchr/testify/assert"
 )
 
-<<<<<<< HEAD
-func getValidTx(vm *VM, t *testing.T) *signed.Tx {
+func getValidTx(vm *VM, t *testing.T) *txs.Tx {
 	res, err := vm.txBuilder.NewCreateChainTx(
-=======
-func getValidTx(vm *VM, t *testing.T) *txs.Tx {
-	res, err := vm.newCreateChainTx(
->>>>>>> 149c5473
 		testSubnet1.ID(),
 		nil,
 		constants.AVMID,
