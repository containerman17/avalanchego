--- conflicted
+++ resolved
@@ -26,7 +26,6 @@
 	"github.com/ava-labs/avalanchego/utils/constants"
 	"github.com/ava-labs/avalanchego/utils/crypto/bls"
 	"github.com/ava-labs/avalanchego/utils/crypto/secp256k1"
-	"github.com/ava-labs/avalanchego/utils/timer/mockable"
 	"github.com/ava-labs/avalanchego/vms/components/avax"
 	"github.com/ava-labs/avalanchego/vms/platformvm/block"
 	"github.com/ava-labs/avalanchego/vms/platformvm/config"
@@ -343,30 +342,12 @@
 	_, genesisBytes := defaultGenesis(t)
 
 	baseDB := memdb.New()
-<<<<<<< HEAD
 
 	vm := &VM{
-		Config: *ts.Config(true /*postBanff*/, true /*postCortina*/),
+		Config: *ts.Config(true /*postBanff*/, true /*postCortina*/, false /*postDurango*/),
 	}
 
 	ctx, _ := ts.Context(require, baseDB)
-=======
-	atomicDB := prefixdb.New([]byte{1}, baseDB)
-
-	vm := &VM{Config: config.Config{
-		Chains:                 chains.TestManager,
-		Validators:             validators.NewManager(),
-		UptimeLockedCalculator: uptime.NewLockedCalculator(),
-		MinStakeDuration:       ts.MinStakingDuration,
-		MaxStakeDuration:       ts.MaxStakingDuration,
-		RewardConfig:           defaultRewardConfig,
-		BanffTime:              latestForkTime,
-		CortinaTime:            mockable.MaxTime,
-		DurangoTime:            mockable.MaxTime,
-	}}
-
-	ctx := defaultContext(t)
->>>>>>> dcf8926e
 	ctx.Lock.Lock()
 	defer func() {
 		require.NoError(vm.Shutdown(context.Background()))
