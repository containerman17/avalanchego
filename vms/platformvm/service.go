// (c) 2019-2020, Ava Labs, Inc. All rights reserved.
// See the file LICENSE for licensing terms.

package platformvm

import (
	"errors"
	"fmt"
	"net/http"
	"strings"
	"time"

	"github.com/ava-labs/avalanchego/api"
	"github.com/ava-labs/avalanchego/database"
	"github.com/ava-labs/avalanchego/ids"
	"github.com/ava-labs/avalanchego/utils/constants"
	"github.com/ava-labs/avalanchego/utils/crypto"
	"github.com/ava-labs/avalanchego/utils/formatting"
	"github.com/ava-labs/avalanchego/utils/json"
	"github.com/ava-labs/avalanchego/utils/math"
	"github.com/ava-labs/avalanchego/utils/wrappers"
	"github.com/ava-labs/avalanchego/vms/avm"
	"github.com/ava-labs/avalanchego/vms/components/avax"
	"github.com/ava-labs/avalanchego/vms/platformvm/entities"
<<<<<<< HEAD
	"github.com/ava-labs/avalanchego/vms/platformvm/platformcodec"
=======
>>>>>>> b3dcbdb8
	sts "github.com/ava-labs/avalanchego/vms/platformvm/status"
	"github.com/ava-labs/avalanchego/vms/platformvm/transactions"
	"github.com/ava-labs/avalanchego/vms/secp256k1fx"
)

const (
	// Max number of addresses that can be passed in as argument to GetUTXOs
	maxGetUTXOsAddrs = 1024

	// Max number of addresses that can be passed in as argument to GetStake
	maxGetStakeAddrs = 256

	// Max number of addresses allowed for a single keystore user
	maxKeystoreAddresses = 5000

	// Minimum amount of delay to allow a transactions.to be issued through the
	// API
	minAddStakerDelay = 2 * syncBound
)

var (
	errMissingDecisionBlock       = errors.New("should have a decision block within the past two blocks")
	errNoFunds                    = errors.New("no spendable funds were found")
	errNoSubnetID                 = errors.New("argument 'subnetID' not provided")
	errNoRewardAddress            = errors.New("argument 'rewardAddress' not provided")
	errInvalidDelegationRate      = errors.New("argument 'delegationFeeRate' must be between 0 and 100, inclusive")
	errNoAddresses                = errors.New("no addresses provided")
	errNoKeys                     = errors.New("user has no keys or funds")
	errNoPrimaryValidators        = errors.New("no default subnet validators")
	errCorruptedReason            = errors.New("tx validity corrupted")
	errStartTimeTooSoon           = fmt.Errorf("start time must be at least %s in the future", minAddStakerDelay)
	errStartTimeTooLate           = errors.New("start time is too far in the future")
	errTotalOverflow              = errors.New("overflow while calculating total balance")
	errUnlockedOverflow           = errors.New("overflow while calculating unlocked balance")
	errLockedOverflow             = errors.New("overflow while calculating locked balance")
	errNotStakeableOverflow       = errors.New("overflow while calculating locked not stakeable balance")
	errLockedNotStakeableOverflow = errors.New("overflow while calculating locked not stakeable balance")
	errUnlockedStakeableOverflow  = errors.New("overflow while calculating unlocked stakeable balance")
	errNamedSubnetCantBePrimary   = errors.New("subnet validator attempts to validate primary network")
	errNoAmount                   = errors.New("argument 'amount' must be > 0")
	errMissingName                = errors.New("argument 'name' not given")
	errMissingVMID                = errors.New("argument 'vmID' not given")
	errMissingBlockchainID        = errors.New("argument 'blockchainID' not given")
)

// Service defines the API calls that can be made to the platform chain
type Service struct{ vm *VM }

type GetHeightResponse struct {
	Height json.Uint64 `json:"height"`
}

// GetHeight returns the height of the last accepted block
func (service *Service) GetHeight(r *http.Request, args *struct{}, response *GetHeightResponse) error {
	lastAcceptedID, err := service.vm.LastAccepted()
	if err != nil {
		return fmt.Errorf("couldn't get last accepted block ID: %w", err)
	}
	lastAccepted, err := service.vm.getBlock(lastAcceptedID)
	if err != nil {
		return fmt.Errorf("couldn't get last accepted block: %w", err)
	}
	response.Height = json.Uint64(lastAccepted.Height())
	return nil
}

// ExportKeyArgs are arguments for ExportKey
type ExportKeyArgs struct {
	api.UserPass
	Address string `json:"address"`
}

// ExportKeyReply is the response for ExportKey
type ExportKeyReply struct {
	// The decrypted PrivateKey for the Address provided in the arguments
	PrivateKey string `json:"privateKey"`
}

// ExportKey returns a private key from the provided user
func (service *Service) ExportKey(r *http.Request, args *ExportKeyArgs, reply *ExportKeyReply) error {
	service.vm.ctx.Log.Debug("Platform: ExportKey called")

	address, err := service.vm.ParseLocalAddress(args.Address)
	if err != nil {
		return fmt.Errorf("couldn't parse %s to address: %w", args.Address, err)
	}

	db, err := service.vm.ctx.Keystore.GetDatabase(args.Username, args.Password)
	if err != nil {
		return fmt.Errorf("problem retrieving user %q: %w", args.Username, err)
	}

	user := user{db: db}
	sk, err := user.getKey(address)
	if err != nil {
		// Drop any potential error closing the database to report the original
		// error
		_ = db.Close()
		return fmt.Errorf("problem retrieving private key: %w", err)
	}

	// We assume that the maximum size of a byte slice that
	// can be stringified is at least the length of a SECP256K1 private key
	privKeyStr, _ := formatting.EncodeWithChecksum(formatting.CB58, sk.Bytes())
	reply.PrivateKey = constants.SecretKeyPrefix + privKeyStr
	return db.Close()
}

// ImportKeyArgs are arguments for ImportKey
type ImportKeyArgs struct {
	api.UserPass
	PrivateKey string `json:"privateKey"`
}

// ImportKey adds a private key to the provided user
func (service *Service) ImportKey(r *http.Request, args *ImportKeyArgs, reply *api.JSONAddress) error {
	service.vm.ctx.Log.Debug("Platform: ImportKey called for user '%s'", args.Username)

	db, err := service.vm.ctx.Keystore.GetDatabase(args.Username, args.Password)
	if err != nil {
		return fmt.Errorf("problem retrieving data: %w", err)
	}
	defer db.Close()

	user := user{db: db}
	if addrs, _ := user.getAddresses(); len(addrs) >= maxKeystoreAddresses {
		return fmt.Errorf("keystore user has reached its limit of %d addresses", maxKeystoreAddresses)
	}

	if !strings.HasPrefix(args.PrivateKey, constants.SecretKeyPrefix) {
		return fmt.Errorf("private key missing %s prefix", constants.SecretKeyPrefix)
	}

	trimmedPrivateKey := strings.TrimPrefix(args.PrivateKey, constants.SecretKeyPrefix)
	privKeyBytes, err := formatting.Decode(formatting.CB58, trimmedPrivateKey)
	if err != nil {
		return fmt.Errorf("problem parsing private key: %w", err)
	}

	skIntf, err := service.vm.factory.ToPrivateKey(privKeyBytes)
	if err != nil {
		return fmt.Errorf("problem parsing private key: %w", err)
	}
	sk := skIntf.(*crypto.PrivateKeySECP256K1R)

	reply.Address, err = service.vm.FormatLocalAddress(sk.PublicKey().Address())
	if err != nil {
		return fmt.Errorf("problem formatting address: %w", err)
	}

	if err := user.putAddress(sk); err != nil {
		return fmt.Errorf("problem saving key %w", err)
	}
	return db.Close()
}

/*
 ******************************************************
 *************  Balances / Addresses ******************
 ******************************************************
 */

type GetBalanceResponse struct {
	// Balance, in nAVAX, of the address
	Balance            json.Uint64    `json:"balance"`
	Unlocked           json.Uint64    `json:"unlocked"`
	LockedStakeable    json.Uint64    `json:"lockedStakeable"`
	LockedNotStakeable json.Uint64    `json:"lockedNotStakeable"`
	UTXOIDs            []*avax.UTXOID `json:"utxoIDs"`
}

// GetBalance gets the balance of an address
func (service *Service) GetBalance(_ *http.Request, args *api.JSONAddress, response *GetBalanceResponse) error {
	service.vm.ctx.Log.Debug("Platform: GetBalance called for address %s", args.Address)

	// Parse to address
	addr, err := service.vm.ParseLocalAddress(args.Address)
	if err != nil {
		return fmt.Errorf("couldn't parse argument 'address' to address: %w", err)
	}

	addrs := ids.ShortSet{}
	addrs.Add(addr)
	utxos, err := service.vm.getAllUTXOs(addrs)
	if err != nil {
		addr, err2 := service.vm.FormatLocalAddress(addr)
		if err2 != nil {
			return fmt.Errorf("problem formatting address: %w", err2)
		}
		return fmt.Errorf("couldn't get UTXO set of %s: %w", addr, err)
	}

	currentTime := service.vm.clock.Unix()

	unlocked := uint64(0)
	lockedStakeable := uint64(0)
	lockedNotStakeable := uint64(0)

utxoFor:
	for _, utxo := range utxos {
		switch out := utxo.Out.(type) {
		case *secp256k1fx.TransferOutput:
			if out.Locktime <= currentTime {
				newBalance, err := math.Add64(unlocked, out.Amount())
				if err != nil {
					return errUnlockedOverflow
				}
				unlocked = newBalance
			} else {
				newBalance, err := math.Add64(lockedNotStakeable, out.Amount())
				if err != nil {
					return errNotStakeableOverflow
				}
				lockedNotStakeable = newBalance
			}
		case *entities.StakeableLockOut:
			innerOut, ok := out.TransferableOut.(*secp256k1fx.TransferOutput)
			switch {
			case !ok:
				service.vm.ctx.Log.Warn("Unexpected Output type in UTXO: %T",
					out.TransferableOut)
				continue utxoFor
			case innerOut.Locktime > currentTime:
				newBalance, err := math.Add64(lockedNotStakeable, out.Amount())
				if err != nil {
					return errLockedNotStakeableOverflow
				}
				lockedNotStakeable = newBalance
			case out.Locktime <= currentTime:
				newBalance, err := math.Add64(unlocked, out.Amount())
				if err != nil {
					return errUnlockedOverflow
				}
				unlocked = newBalance
			default:
				newBalance, err := math.Add64(lockedStakeable, out.Amount())
				if err != nil {
					return errUnlockedStakeableOverflow
				}
				lockedStakeable = newBalance
			}
		default:
			continue utxoFor
		}

		response.UTXOIDs = append(response.UTXOIDs, &utxo.UTXOID)
	}

	lockedBalance, err := math.Add64(lockedStakeable, lockedNotStakeable)
	if err != nil {
		return errLockedOverflow
	}
	balance, err := math.Add64(unlocked, lockedBalance)
	if err != nil {
		return errTotalOverflow
	}

	response.Balance = json.Uint64(balance)
	response.Unlocked = json.Uint64(unlocked)
	response.LockedStakeable = json.Uint64(lockedStakeable)
	response.LockedNotStakeable = json.Uint64(lockedNotStakeable)
	return nil
}

// CreateAddress creates an address controlled by [args.Username]
// Returns the newly created address
func (service *Service) CreateAddress(_ *http.Request, args *api.UserPass, response *api.JSONAddress) error {
	service.vm.ctx.Log.Debug("Platform: CreateAddress called")

	db, err := service.vm.ctx.Keystore.GetDatabase(args.Username, args.Password)
	if err != nil {
		return fmt.Errorf("problem retrieving user %q: %w", args.Username, err)
	}
	defer db.Close()

	user := user{db: db}
	if addrs, _ := user.getAddresses(); len(addrs) >= maxKeystoreAddresses {
		return fmt.Errorf("keystore user has reached its limit of %d addresses", maxKeystoreAddresses)
	}

	key, err := service.vm.factory.NewPrivateKey()
	if err != nil {
		return fmt.Errorf("couldn't create key: %w", err)
	}

	response.Address, err = service.vm.FormatLocalAddress(key.PublicKey().Address())
	if err != nil {
		return fmt.Errorf("problem formatting address: %w", err)
	}

	if err := user.putAddress(key.(*crypto.PrivateKeySECP256K1R)); err != nil {
		return fmt.Errorf("problem saving key %w", err)
	}
	return db.Close()
}

// ListAddresses returns the addresses controlled by [args.Username]
func (service *Service) ListAddresses(_ *http.Request, args *api.UserPass, response *api.JSONAddresses) error {
	service.vm.ctx.Log.Debug("Platform: ListAddresses called")

	db, err := service.vm.ctx.Keystore.GetDatabase(args.Username, args.Password)
	if err != nil {
		return fmt.Errorf("problem retrieving user '%s': %w", args.Username, err)
	}

	defer db.Close()

	user := user{db: db}
	addresses, err := user.getAddresses()
	if err != nil {
		return fmt.Errorf("couldn't get addresses: %w", err)
	}
	response.Addresses = make([]string, len(addresses))
	for i, addr := range addresses {
		response.Addresses[i], err = service.vm.FormatLocalAddress(addr)
		if err != nil {
			return fmt.Errorf("problem formatting address: %w", err)
		}
	}
	return db.Close()
}

// Index is an address and an associated UTXO.
// Marks a starting or stopping point when fetching UTXOs. Used for pagination.
type Index struct {
	Address string `json:"address"` // The address as a string
	UTXO    string `json:"utxo"`    // The UTXO ID as a string
}

// GetUTXOsArgs are arguments for passing into GetUTXOs.
// Gets the UTXOs that reference at least one address in [Addresses].
// If specified, [SourceChain] is the chain where the atomic UTXOs were exported from. If empty,
// or the Platform Chain ID is specified, then GetUTXOs fetches the native UTXOs.
// Returns at most [limit] addresses.
// If [limit] == 0 or > [maxUTXOsToFetch], fetches up to [maxUTXOsToFetch].
// [StartIndex] defines where to start fetching UTXOs (for pagination.)
// UTXOs fetched are from addresses equal to or greater than [StartIndex.Address]
// For address [StartIndex.Address], only UTXOs with IDs greater than [StartIndex.UTXO] will be returned.
// If [StartIndex] is omitted, gets all UTXOs.
// If GetUTXOs is called multiple times, with our without [StartIndex], it is not guaranteed
// that returned UTXOs are unique. That is, the same UTXO may appear in the response of multiple calls.
// [Encoding] defines the encoding format to use for the returned UTXOs. Can be either "cb58" or "hex"
type GetUTXOsArgs struct {
	Addresses   []string            `json:"addresses"`
	SourceChain string              `json:"sourceChain"`
	Limit       json.Uint32         `json:"limit"`
	StartIndex  Index               `json:"startIndex"`
	Encoding    formatting.Encoding `json:"encoding"`
}

// GetUTXOsResponse defines the GetUTXOs replies returned from the API
type GetUTXOsResponse struct {
	// Number of UTXOs returned
	NumFetched json.Uint64 `json:"numFetched"`
	// The UTXOs
	UTXOs []string `json:"utxos"`
	// The last UTXO that was returned, and the address it corresponds to.
	// Used for pagination. To get the rest of the UTXOs, call GetUTXOs
	// again and set [StartIndex] to this value.
	EndIndex Index `json:"endIndex"`
	// Encoding specifies the format the UTXOs are returned in
	Encoding formatting.Encoding `json:"encoding"`
}

// GetUTXOs returns the UTXOs controlled by the given addresses
func (service *Service) GetUTXOs(_ *http.Request, args *GetUTXOsArgs, response *GetUTXOsResponse) error {
	service.vm.ctx.Log.Debug("Platform: GetUTXOs called")

	if len(args.Addresses) == 0 {
		return errNoAddresses
	}
	if len(args.Addresses) > maxGetUTXOsAddrs {
		return fmt.Errorf("number of addresses given, %d, exceeds maximum, %d", len(args.Addresses), maxGetUTXOsAddrs)
	}

	var sourceChain ids.ID
	if args.SourceChain == "" {
		sourceChain = service.vm.ctx.ChainID
	} else {
		chainID, err := service.vm.ctx.BCLookup.Lookup(args.SourceChain)
		if err != nil {
			return fmt.Errorf("problem parsing source chainID %q: %w", args.SourceChain, err)
		}
		sourceChain = chainID
	}

	addrSet := ids.ShortSet{}
	for _, addrStr := range args.Addresses {
		addr, err := service.vm.ParseLocalAddress(addrStr)
		if err != nil {
			return fmt.Errorf("couldn't parse address %q: %w", addrStr, err)
		}
		addrSet.Add(addr)
	}

	startAddr := ids.ShortEmpty
	startUTXO := ids.Empty
	if args.StartIndex.Address != "" || args.StartIndex.UTXO != "" {
		var err error
		startAddr, err = service.vm.ParseLocalAddress(args.StartIndex.Address)
		if err != nil {
			return fmt.Errorf("couldn't parse start index address %q: %w", args.StartIndex.Address, err)
		}
		startUTXO, err = ids.FromString(args.StartIndex.UTXO)
		if err != nil {
			return fmt.Errorf("couldn't parse start index utxo: %w", err)
		}
	}

	var (
		utxos     []*avax.UTXO
		endAddr   ids.ShortID
		endUTXOID ids.ID
		err       error
	)
	if sourceChain == service.vm.ctx.ChainID {
		utxos, endAddr, endUTXOID, err = service.vm.getPaginatedUTXOs(
			addrSet,
			startAddr,
			startUTXO,
			int(args.Limit),
		)
	} else {
		utxos, endAddr, endUTXOID, err = service.vm.GetAtomicUTXOs(
			sourceChain,
			addrSet,
			startAddr,
			startUTXO,
			int(args.Limit),
		)
	}
	if err != nil {
		return fmt.Errorf("problem retrieving UTXOs: %w", err)
	}

	response.UTXOs = make([]string, len(utxos))
	for i, utxo := range utxos {
<<<<<<< HEAD
		bytes, err := platformcodec.Codec.Marshal(platformcodec.Version, utxo)
=======
		bytes, err := Codec.Marshal(CodecVersion, utxo)
>>>>>>> b3dcbdb8
		if err != nil {
			return fmt.Errorf("couldn't serialize UTXO %q: %w", utxo.InputID(), err)
		}
		response.UTXOs[i], err = formatting.EncodeWithChecksum(args.Encoding, bytes)
		if err != nil {
			return fmt.Errorf("couldn't encode UTXO %s as string: %s", utxo.InputID(), err)
		}
	}

	endAddress, err := service.vm.FormatLocalAddress(endAddr)
	if err != nil {
		return fmt.Errorf("problem formatting address: %w", err)
	}

	response.EndIndex.Address = endAddress
	response.EndIndex.UTXO = endUTXOID.String()
	response.NumFetched = json.Uint64(len(utxos))
	response.Encoding = args.Encoding
	return nil
}

/*
 ******************************************************
 ******************* Get Subnets **********************
 ******************************************************
 */

// APISubnet is a representation of a subnet used in API calls
type APISubnet struct {
	// ID of the subnet
	ID ids.ID `json:"id"`

	// Each element of [ControlKeys] the address of a public key.
	// A transactions.to add a validator to this subnet requires
	// signatures from [Threshold] of these keys to be valid.
	ControlKeys []string    `json:"controlKeys"`
	Threshold   json.Uint32 `json:"threshold"`
}

// GetSubnetsArgs are the arguments to GetSubnet
type GetSubnetsArgs struct {
	// IDs of the subnets to retrieve information about
	// If omitted, gets all subnets
	IDs []ids.ID `json:"ids"`
}

// GetSubnetsResponse is the response from calling GetSubnets
type GetSubnetsResponse struct {
	// Each element is a subnet that exists
	// Null if there are no subnets other than the primary network
	Subnets []APISubnet `json:"subnets"`
}

// GetSubnets returns the subnets whose ID are in [args.IDs]
// The response will include the primary network
func (service *Service) GetSubnets(_ *http.Request, args *GetSubnetsArgs, response *GetSubnetsResponse) error {
	service.vm.ctx.Log.Debug("Platform: GetSubnets called")

	getAll := len(args.IDs) == 0
	if getAll {
		subnets, err := service.vm.internalState.GetSubnets() // all subnets
		if err != nil {
			return fmt.Errorf("error getting subnets from database: %w", err)
		}

		response.Subnets = make([]APISubnet, len(subnets)+1)
		for i, subnet := range subnets {
			unsignedTx := subnet.UnsignedTx.(VerifiableUnsignedCreateSubnetTx)
			owner := unsignedTx.Owner.(*secp256k1fx.OutputOwners)
			controlAddrs := []string{}
			for _, controlKeyID := range owner.Addrs {
				addr, err := service.vm.FormatLocalAddress(controlKeyID)
				if err != nil {
					return fmt.Errorf("problem formatting address: %w", err)
				}
				controlAddrs = append(controlAddrs, addr)
			}
			response.Subnets[i] = APISubnet{
				ID:          subnet.ID(),
				ControlKeys: controlAddrs,
				Threshold:   json.Uint32(owner.Threshold),
			}
		}
		// Include primary network
		response.Subnets[len(subnets)] = APISubnet{
			ID:          constants.PrimaryNetworkID,
			ControlKeys: []string{},
			Threshold:   json.Uint32(0),
		}
		return nil
	}

	subnetSet := ids.NewSet(len(args.IDs))
	for _, subnetID := range args.IDs {
		if subnetSet.Contains(subnetID) {
			continue
		}
		subnetSet.Add(subnetID)

		if subnetID == constants.PrimaryNetworkID {
			response.Subnets = append(response.Subnets,
				APISubnet{
					ID:          constants.PrimaryNetworkID,
					ControlKeys: []string{},
					Threshold:   json.Uint32(0),
				},
			)
			continue
		}

		subnetTx, _, err := service.vm.internalState.GetTx(subnetID)
		if err == database.ErrNotFound {
			continue
		}
		if err != nil {
			return err
		}

		subnet, ok := subnetTx.UnsignedTx.(VerifiableUnsignedCreateSubnetTx)
		if !ok {
			return errWrongTxType
		}
		owner, ok := subnet.Owner.(*secp256k1fx.OutputOwners)
		if !ok {
			return errUnknownOwners
		}

		controlAddrs := make([]string, len(owner.Addrs))
		for i, controlKeyID := range owner.Addrs {
			addr, err := service.vm.FormatLocalAddress(controlKeyID)
			if err != nil {
				return fmt.Errorf("problem formatting address: %w", err)
			}
			controlAddrs[i] = addr
		}

		response.Subnets = append(response.Subnets,
			APISubnet{
				ID:          subnet.ID(),
				ControlKeys: controlAddrs,
				Threshold:   json.Uint32(owner.Threshold),
			},
		)
	}
	return nil
}

// GetStakingAssetIDArgs are the arguments to GetStakingAssetID
type GetStakingAssetIDArgs struct {
	SubnetID ids.ID `json:"subnetID"`
}

// GetStakingAssetIDResponse is the response from calling GetStakingAssetID
type GetStakingAssetIDResponse struct {
	AssetID ids.ID `json:"assetID"`
}

// GetStakingAssetID returns the assetID of the token used to stake on the
// provided subnet
func (service *Service) GetStakingAssetID(_ *http.Request, args *GetStakingAssetIDArgs, response *GetStakingAssetIDResponse) error {
	service.vm.ctx.Log.Debug("Platform: GetStakingAssetID called")

	if args.SubnetID != constants.PrimaryNetworkID {
		return fmt.Errorf("Subnet %s doesn't have a valid staking token",
			args.SubnetID)
	}

	response.AssetID = service.vm.ctx.AVAXAssetID
	return nil
}

/*
 ******************************************************
 **************** Get/Sample Validators ***************
 ******************************************************
 */

// GetCurrentValidatorsArgs are the arguments for calling GetCurrentValidators
type GetCurrentValidatorsArgs struct {
	// Subnet we're listing the validators of
	// If omitted, defaults to primary network
	SubnetID ids.ID `json:"subnetID"`
	// NodeIDs of validators to request. If [NodeIDs]
	// is empty, it fetches all current validators. If
	// some nodeIDs are not currently validators, they
	// will be omitted from the response.
	NodeIDs []string `json:"nodeIDs"`
}

// GetCurrentValidatorsReply are the results from calling GetCurrentValidators.
// Each validator contains a list of delegators to itself.
type GetCurrentValidatorsReply struct {
	Validators []interface{} `json:"validators"`
}

// GetCurrentValidators returns current validators and delegators
func (service *Service) GetCurrentValidators(_ *http.Request, args *GetCurrentValidatorsArgs, reply *GetCurrentValidatorsReply) error {
	service.vm.ctx.Log.Debug("Platform: GetCurrentValidators called")

	reply.Validators = []interface{}{}

	// Validator's node ID as string --> Delegators to them
	vdrToDelegators := map[string][]APIPrimaryDelegator{}

	// Create set of nodeIDs
	nodeIDs := ids.ShortSet{}
	for _, nodeID := range args.NodeIDs {
		nID, err := ids.ShortFromPrefixedString(nodeID, constants.NodeIDPrefix)
		if err != nil {
			return err
		}
		nodeIDs.Add(nID)
	}
	includeAllNodes := nodeIDs.Len() == 0

	currentValidators := service.vm.internalState.CurrentStakerChainState()

	for _, tx := range currentValidators.Stakers() { // Iterates in order of increasing stop time
		_, reward, err := currentValidators.GetStaker(tx.ID())
		if err != nil {
			return err
		}
		switch staker := tx.UnsignedTx.(type) {
		case VerifiableUnsignedAddDelegatorTx:
			if args.SubnetID != constants.PrimaryNetworkID {
				continue
			}
			if !includeAllNodes && !nodeIDs.Contains(staker.Validator.ID()) {
				continue
			}

			weight := json.Uint64(staker.Validator.Weight())

			var rewardOwner *APIOwner
			owner, ok := staker.RewardsOwner.(*secp256k1fx.OutputOwners)
			if ok {
				rewardOwner = &APIOwner{
					Locktime:  json.Uint64(owner.Locktime),
					Threshold: json.Uint32(owner.Threshold),
				}
				for _, addr := range owner.Addrs {
					addrStr, err := service.vm.FormatLocalAddress(addr)
					if err != nil {
						return err
					}
					rewardOwner.Addresses = append(rewardOwner.Addresses, addrStr)
				}
			}

			potentialReward := json.Uint64(reward)
			delegator := APIPrimaryDelegator{
				APIStaker: APIStaker{
					TxID:        tx.ID(),
					StartTime:   json.Uint64(staker.StartTime().Unix()),
					EndTime:     json.Uint64(staker.EndTime().Unix()),
					StakeAmount: &weight,
					NodeID:      staker.Validator.ID().PrefixedString(constants.NodeIDPrefix),
				},
				RewardOwner:     rewardOwner,
				PotentialReward: &potentialReward,
			}
			vdrToDelegators[delegator.NodeID] = append(vdrToDelegators[delegator.NodeID], delegator)
		case VerifiableUnsignedAddValidatorTx:
			if args.SubnetID != constants.PrimaryNetworkID {
				continue
			}
			if !includeAllNodes && !nodeIDs.Contains(staker.Validator.ID()) {
				continue
			}

			nodeID := staker.Validator.ID()
			startTime := staker.StartTime()
			weight := json.Uint64(staker.Validator.Weight())
			potentialReward := json.Uint64(reward)
			delegationFee := json.Float32(100 * float32(staker.Shares) / float32(transactions.PercentDenominator))
			rawUptime, err := service.vm.CalculateUptimePercent(nodeID, startTime)
			if err != nil {
				return err
			}
			uptime := json.Float32(rawUptime)

			connected := service.vm.IsConnected(nodeID)

			var rewardOwner *APIOwner
			owner, ok := staker.RewardsOwner.(*secp256k1fx.OutputOwners)
			if ok {
				rewardOwner = &APIOwner{
					Locktime:  json.Uint64(owner.Locktime),
					Threshold: json.Uint32(owner.Threshold),
				}
				for _, addr := range owner.Addrs {
					addrStr, err := service.vm.FormatLocalAddress(addr)
					if err != nil {
						return err
					}
					rewardOwner.Addresses = append(rewardOwner.Addresses, addrStr)
				}
			}

			reply.Validators = append(reply.Validators, APIPrimaryValidator{
				APIStaker: APIStaker{
					TxID:        tx.ID(),
					NodeID:      nodeID.PrefixedString(constants.NodeIDPrefix),
					StartTime:   json.Uint64(startTime.Unix()),
					EndTime:     json.Uint64(staker.EndTime().Unix()),
					StakeAmount: &weight,
				},
				Uptime:          &uptime,
				Connected:       &connected,
				PotentialReward: &potentialReward,
				RewardOwner:     rewardOwner,
				DelegationFee:   delegationFee,
			})
		case VerifiableUnsignedAddSubnetValidatorTx:
			if args.SubnetID != staker.Validator.Subnet {
				continue
			}
			if !includeAllNodes && !nodeIDs.Contains(staker.Validator.ID()) {
				continue
			}

			weight := json.Uint64(staker.Validator.Weight())
			reply.Validators = append(reply.Validators, APIStaker{
				TxID:      tx.ID(),
				NodeID:    staker.Validator.ID().PrefixedString(constants.NodeIDPrefix),
				StartTime: json.Uint64(staker.StartTime().Unix()),
				EndTime:   json.Uint64(staker.EndTime().Unix()),
				Weight:    &weight,
			})
		default:
			return fmt.Errorf("expected validator but got %T", tx.UnsignedTx)
		}
	}

	for i, vdrIntf := range reply.Validators {
		vdr, ok := vdrIntf.(APIPrimaryValidator)
		if !ok {
			continue
		}
		if delegators, ok := vdrToDelegators[vdr.NodeID]; ok {
			vdr.Delegators = delegators
		}
		reply.Validators[i] = vdr
	}

	return nil
}

// GetPendingValidatorsArgs are the arguments for calling GetPendingValidators
type GetPendingValidatorsArgs struct {
	// Subnet we're getting the pending validators of
	// If omitted, defaults to primary network
	SubnetID ids.ID `json:"subnetID"`
	// NodeIDs of validators to request. If [NodeIDs]
	// is empty, it fetches all pending validators. If
	// some requested nodeIDs are not pending validators,
	// they are omitted from the response.
	NodeIDs []string `json:"nodeIDs"`
}

// GetPendingValidatorsReply are the results from calling GetPendingValidators.
// Unlike GetCurrentValidatorsReply, each validator has a null delegator list.
type GetPendingValidatorsReply struct {
	Validators []interface{} `json:"validators"`
	Delegators []interface{} `json:"delegators"`
}

// GetPendingValidators returns the list of pending validators
func (service *Service) GetPendingValidators(_ *http.Request, args *GetPendingValidatorsArgs, reply *GetPendingValidatorsReply) error {
	service.vm.ctx.Log.Debug("Platform: GetPendingValidators called")

	reply.Validators = []interface{}{}
	reply.Delegators = []interface{}{}

	// Create set of nodeIDs
	nodeIDs := ids.ShortSet{}
	for _, nodeID := range args.NodeIDs {
		nID, err := ids.ShortFromPrefixedString(nodeID, constants.NodeIDPrefix)
		if err != nil {
			return err
		}
		nodeIDs.Add(nID)
	}
	includeAllNodes := nodeIDs.Len() == 0

	pendingValidators := service.vm.internalState.PendingStakerChainState()

	for _, tx := range pendingValidators.Stakers() { // Iterates in order of increasing start time
		switch staker := tx.UnsignedTx.(type) {
		case VerifiableUnsignedAddDelegatorTx:
			if args.SubnetID != constants.PrimaryNetworkID {
				continue
			}
			if !includeAllNodes && !nodeIDs.Contains(staker.Validator.ID()) {
				continue
			}

			weight := json.Uint64(staker.Validator.Weight())
			reply.Delegators = append(reply.Delegators, APIStaker{
				TxID:        tx.ID(),
				NodeID:      staker.Validator.ID().PrefixedString(constants.NodeIDPrefix),
				StartTime:   json.Uint64(staker.StartTime().Unix()),
				EndTime:     json.Uint64(staker.EndTime().Unix()),
				StakeAmount: &weight,
			})
		case VerifiableUnsignedAddValidatorTx:
			if args.SubnetID != constants.PrimaryNetworkID {
				continue
			}
			if !includeAllNodes && !nodeIDs.Contains(staker.Validator.ID()) {
				continue
			}

			nodeID := staker.Validator.ID()
			weight := json.Uint64(staker.Validator.Weight())
			delegationFee := json.Float32(100 * float32(staker.Shares) / float32(transactions.PercentDenominator))

			connected := service.vm.IsConnected(nodeID)
			reply.Validators = append(reply.Validators, APIPrimaryValidator{
				APIStaker: APIStaker{
					TxID:        tx.ID(),
					NodeID:      staker.Validator.ID().PrefixedString(constants.NodeIDPrefix),
					StartTime:   json.Uint64(staker.StartTime().Unix()),
					EndTime:     json.Uint64(staker.EndTime().Unix()),
					StakeAmount: &weight,
				},
				DelegationFee: delegationFee,
				Connected:     &connected,
			})
		case VerifiableUnsignedAddSubnetValidatorTx:
			if args.SubnetID != staker.Validator.Subnet {
				continue
			}
			if !includeAllNodes && !nodeIDs.Contains(staker.Validator.ID()) {
				continue
			}

			weight := json.Uint64(staker.Validator.Weight())
			reply.Validators = append(reply.Validators, APIStaker{
				TxID:      tx.ID(),
				NodeID:    staker.Validator.ID().PrefixedString(constants.NodeIDPrefix),
				StartTime: json.Uint64(staker.StartTime().Unix()),
				EndTime:   json.Uint64(staker.EndTime().Unix()),
				Weight:    &weight,
			})
		default:
			return fmt.Errorf("expected validator but got %T", tx.UnsignedTx)
		}
	}
	return nil
}

// GetCurrentSupplyReply are the results from calling GetCurrentSupply
type GetCurrentSupplyReply struct {
	Supply json.Uint64 `json:"supply"`
}

// GetCurrentSupply returns an upper bound on the supply of AVAX in the system
func (service *Service) GetCurrentSupply(_ *http.Request, _ *struct{}, reply *GetCurrentSupplyReply) error {
	service.vm.ctx.Log.Debug("Platform: GetCurrentSupply called")

	reply.Supply = json.Uint64(service.vm.internalState.GetCurrentSupply())
	return nil
}

// SampleValidatorsArgs are the arguments for calling SampleValidators
type SampleValidatorsArgs struct {
	// Number of validators in the sample
	Size json.Uint16 `json:"size"`

	// ID of subnet to sample validators from
	// If omitted, defaults to the primary network
	SubnetID ids.ID `json:"subnetID"`
}

// SampleValidatorsReply are the results from calling Sample
type SampleValidatorsReply struct {
	Validators []string `json:"validators"`
}

// SampleValidators returns a sampling of the list of current validators
func (service *Service) SampleValidators(_ *http.Request, args *SampleValidatorsArgs, reply *SampleValidatorsReply) error {
	service.vm.ctx.Log.Debug("Platform: SampleValidators called with Size = %d", args.Size)

	validators, ok := service.vm.Validators.GetValidators(args.SubnetID)
	if !ok {
		return fmt.Errorf(
			"couldn't get validators of subnet %q. Is it being validated?",
			args.SubnetID,
		)
	}

	sample, err := validators.Sample(int(args.Size))
	if err != nil {
		return fmt.Errorf("sampling errored with %w", err)
	}

	validatorIDs := make([]ids.ShortID, int(args.Size))
	for i, vdr := range sample {
		validatorIDs[i] = vdr.ID()
	}
	ids.SortShortIDs(validatorIDs)

	reply.Validators = make([]string, int(args.Size))
	for i, vdrID := range validatorIDs {
		reply.Validators[i] = vdrID.PrefixedString(constants.NodeIDPrefix)
	}
	return nil
}

/*
 ******************************************************
 ************ Add Validators to Subnets ***************
 ******************************************************
 */

// AddValidatorArgs are the arguments to AddValidator
type AddValidatorArgs struct {
	// User, password, from addrs, change addr
	api.JSONSpendHeader
	APIStaker
	// The address the staking reward, if applicable, will go to
	RewardAddress     string       `json:"rewardAddress"`
	DelegationFeeRate json.Float32 `json:"delegationFeeRate"`
}

<<<<<<< HEAD
// AddValidator creates and signs and issues a transactions.to add a
// validator to the primary network
=======
// AddValidator creates and signs and issues a transaction to add a validator to
// the primary network
>>>>>>> b3dcbdb8
func (service *Service) AddValidator(_ *http.Request, args *AddValidatorArgs, reply *api.JSONTxIDChangeAddr) error {
	service.vm.ctx.Log.Debug("Platform: AddValidator called")

	now := service.vm.clock.Time()
	minAddStakerTime := now.Add(minAddStakerDelay)
	minAddStakerUnix := json.Uint64(minAddStakerTime.Unix())
	maxAddStakerTime := now.Add(maxFutureStartTime)
	maxAddStakerUnix := json.Uint64(maxAddStakerTime.Unix())

	if args.StartTime == 0 {
		args.StartTime = minAddStakerUnix
	}

	switch {
	case args.RewardAddress == "":
		return errNoRewardAddress
	case args.StartTime < minAddStakerUnix:
		return errStartTimeTooSoon
	case args.StartTime > maxAddStakerUnix:
		return errStartTimeTooLate
	case args.DelegationFeeRate < 0 || args.DelegationFeeRate > 100:
		return errInvalidDelegationRate
	}

	// Parse the node ID
	var nodeID ids.ShortID
	if args.NodeID == "" {
		nodeID = service.vm.ctx.NodeID // If omitted, use this node's ID
	} else {
		nID, err := ids.ShortFromPrefixedString(args.NodeID, constants.NodeIDPrefix)
		if err != nil {
			return err
		}
		nodeID = nID
	}

	// Parse the from addresses
	fromAddrs := ids.ShortSet{}
	for _, addrStr := range args.From {
		addr, err := service.vm.ParseLocalAddress(addrStr)
		if err != nil {
			return fmt.Errorf("couldn't parse 'from' address %s: %w", addrStr, err)
		}
		fromAddrs.Add(addr)
	}

	// Parse the reward address
	rewardAddress, err := service.vm.ParseLocalAddress(args.RewardAddress)
	if err != nil {
		return fmt.Errorf("problem while parsing reward address: %w", err)
	}

	// Get the keys controlled by the user
	db, err := service.vm.ctx.Keystore.GetDatabase(args.Username, args.Password)
	if err != nil {
		return fmt.Errorf("problem retrieving user %q: %w", args.Username, err)
	}
	defer db.Close()

	// Get the user's keys
	user := user{db: db}
	privKeys, err := user.getKeys()
	if err != nil {
		return fmt.Errorf("couldn't get addresses controlled by the user: %w", err)
	}

	// If fromAddrs given, only use those addrs to pay fee
	filteredPrivKeys := []*crypto.PrivateKeySECP256K1R{}
	if fromAddrs.Len() == 0 {
		filteredPrivKeys = privKeys
	} else {
		for _, key := range privKeys {
			if fromAddrs.Contains(key.PublicKey().Address()) {
				filteredPrivKeys = append(filteredPrivKeys, key)
			}
		}
	}

	// Parse the change address.
	if len(filteredPrivKeys) == 0 {
		return errNoKeys
	}
	changeAddr := filteredPrivKeys[0].PublicKey().Address() // By default, use a key controlled by the user
	if args.ChangeAddr != "" {
		changeAddr, err = service.vm.ParseLocalAddress(args.ChangeAddr)
		if err != nil {
			return fmt.Errorf("couldn't parse changeAddr: %w", err)
		}
	}

	// Create the transaction
	tx, err := service.vm.newAddValidatorTx(
		args.weight(),                        // Stake amount
		uint64(args.StartTime),               // Start time
		uint64(args.EndTime),                 // End time
		nodeID,                               // Node ID
		rewardAddress,                        // Reward Address
		uint32(10000*args.DelegationFeeRate), // Shares
		filteredPrivKeys,                     // Private keys
		changeAddr,                           // Change address
	)
	if err != nil {
		return fmt.Errorf("couldn't create tx: %w", err)
	}

	reply.TxID = tx.ID()
	reply.ChangeAddr, err = service.vm.FormatLocalAddress(changeAddr)

	errs := wrappers.Errs{}
	errs.Add(
		err,
		service.vm.mempool.IssueTx(tx),
		db.Close(),
	)
	return errs.Err
}

// AddDelegatorArgs are the arguments to AddDelegator
type AddDelegatorArgs struct {
	// User, password, from addrs, change addr
	api.JSONSpendHeader
	APIStaker
	RewardAddress string `json:"rewardAddress"`
}

<<<<<<< HEAD
// AddDelegator creates and signs and issues a transactions.to add a
// delegator to the primary network
=======
// AddDelegator creates and signs and issues a transaction to add a delegator to
// the primary network
>>>>>>> b3dcbdb8
func (service *Service) AddDelegator(_ *http.Request, args *AddDelegatorArgs, reply *api.JSONTxIDChangeAddr) error {
	service.vm.ctx.Log.Debug("Platform: AddDelegator called")

	now := service.vm.clock.Time()
	minAddStakerTime := now.Add(minAddStakerDelay)
	minAddStakerUnix := json.Uint64(minAddStakerTime.Unix())
	maxAddStakerTime := now.Add(maxFutureStartTime)
	maxAddStakerUnix := json.Uint64(maxAddStakerTime.Unix())

	if args.StartTime == 0 {
		args.StartTime = minAddStakerUnix
	}

	switch {
	case args.RewardAddress == "":
		return errNoRewardAddress
	case args.StartTime < minAddStakerUnix:
		return errStartTimeTooSoon
	case args.StartTime > maxAddStakerUnix:
		return errStartTimeTooLate
	}

	// Parse the node ID
	var nodeID ids.ShortID
	if args.NodeID == "" { // If ID unspecified, use this node's ID
		nodeID = service.vm.ctx.NodeID
	} else {
		nID, err := ids.ShortFromPrefixedString(args.NodeID, constants.NodeIDPrefix)
		if err != nil {
			return err
		}
		nodeID = nID
	}

	// Parse the reward address
	rewardAddress, err := service.vm.ParseLocalAddress(args.RewardAddress)
	if err != nil {
		return fmt.Errorf("problem parsing 'rewardAddress': %w", err)
	}

	// Get the keys controlled by the user
	db, err := service.vm.ctx.Keystore.GetDatabase(args.Username, args.Password)
	if err != nil {
		return fmt.Errorf("problem retrieving user %q: %w", args.Username, err)
	}
	defer db.Close()

	user := user{db: db}
	privKeys, err := user.getKeys()
	if err != nil {
		return fmt.Errorf("couldn't get addresses controlled by the user: %w", err)
	}

	// Parse the change address. Assumes that if the user has no keys,
	// this operation will fail so the change address can be anything.
	if len(privKeys) == 0 {
		return errNoKeys
	}
	changeAddr := privKeys[0].PublicKey().Address() // By default, use a key controlled by the user
	if args.ChangeAddr != "" {
		changeAddr, err = service.vm.ParseLocalAddress(args.ChangeAddr)
		if err != nil {
			return fmt.Errorf("couldn't parse changeAddr: %w", err)
		}
	}

	// Parse the from addresses
	fromAddrs := ids.ShortSet{}
	for _, addrStr := range args.From {
		addr, err := service.vm.ParseLocalAddress(addrStr)
		if err != nil {
			return fmt.Errorf("couldn't parse 'from' address %s: %w", addrStr, err)
		}
		fromAddrs.Add(addr)
	}

	// If fromAddrs given, only use those addrs to pay fee
	filteredPrivKeys := []*crypto.PrivateKeySECP256K1R{}
	if fromAddrs.Len() == 0 {
		filteredPrivKeys = privKeys
	} else {
		for _, key := range privKeys {
			if fromAddrs.Contains(key.PublicKey().Address()) {
				filteredPrivKeys = append(filteredPrivKeys, key)
			}
		}
	}

	// Create the transaction
	tx, err := service.vm.newAddDelegatorTx(
		args.weight(),          // Stake amount
		uint64(args.StartTime), // Start time
		uint64(args.EndTime),   // End time
		nodeID,                 // Node ID
		rewardAddress,          // Reward Address
		filteredPrivKeys,       // Private keys
		changeAddr,             // Change address
	)
	if err != nil {
		return fmt.Errorf("couldn't create tx: %w", err)
	}

	reply.TxID = tx.ID()
	reply.ChangeAddr, err = service.vm.FormatLocalAddress(changeAddr)

	errs := wrappers.Errs{}
	errs.Add(
		err,
		service.vm.mempool.IssueTx(tx),
		db.Close(),
	)
	return errs.Err
}

// AddSubnetValidatorArgs are the arguments to AddSubnetValidator
type AddSubnetValidatorArgs struct {
	// User, password, from addrs, change addr
	api.JSONSpendHeader
	APIStaker
	// ID of subnet to validate
	SubnetID string `json:"subnetID"`
}

<<<<<<< HEAD
// AddSubnetValidator creates and signs and issues a transactions.to
// add a validator to a subnet other than the primary network
=======
// AddSubnetValidator creates and signs and issues a transaction to add a
// validator to a subnet other than the primary network
>>>>>>> b3dcbdb8
func (service *Service) AddSubnetValidator(_ *http.Request, args *AddSubnetValidatorArgs, response *api.JSONTxIDChangeAddr) error {
	service.vm.ctx.Log.Debug("Platform: AddSubnetValidator called")

	now := service.vm.clock.Time()
	minAddStakerTime := now.Add(minAddStakerDelay)
	minAddStakerUnix := json.Uint64(minAddStakerTime.Unix())
	maxAddStakerTime := now.Add(maxFutureStartTime)
	maxAddStakerUnix := json.Uint64(maxAddStakerTime.Unix())

	if args.StartTime == 0 {
		args.StartTime = minAddStakerUnix
	}

	switch {
	case args.SubnetID == "":
		return errNoSubnetID
	case args.StartTime < minAddStakerUnix:
		return errStartTimeTooSoon
	case args.StartTime > maxAddStakerUnix:
		return errStartTimeTooLate
	}

	// Parse the node ID
	nodeID, err := ids.ShortFromPrefixedString(args.NodeID, constants.NodeIDPrefix)
	if err != nil {
		return fmt.Errorf("error parsing nodeID: %q: %w", args.NodeID, err)
	}

	// Parse the subnet ID
	subnetID, err := ids.FromString(args.SubnetID)
	if err != nil {
		return fmt.Errorf("problem parsing subnetID %q: %w", args.SubnetID, err)
	}
	if subnetID == constants.PrimaryNetworkID {
		return errNamedSubnetCantBePrimary
	}

	// Get the keys controlled by the user
	db, err := service.vm.ctx.Keystore.GetDatabase(args.Username, args.Password)
	if err != nil {
		return fmt.Errorf("problem retrieving user %q: %w", args.Username, err)
	}
	defer db.Close()

	user := user{db: db}
	keys, err := user.getKeys()
	if err != nil {
		return fmt.Errorf("couldn't get addresses controlled by the user: %w", err)
	}

	// Parse the change address.
	if len(keys) == 0 {
		return errNoKeys
	}
	changeAddr := keys[0].PublicKey().Address() // By default, use a key controlled by the user
	if args.ChangeAddr != "" {
		changeAddr, err = service.vm.ParseLocalAddress(args.ChangeAddr)
		if err != nil {
			return fmt.Errorf("couldn't parse changeAddr: %w", err)
		}
	}

	// Parse the from addresses
	fromAddrs := ids.ShortSet{}
	for _, addrStr := range args.From {
		addr, err := service.vm.ParseLocalAddress(addrStr)
		if err != nil {
			return fmt.Errorf("couldn't parse 'from' address %s: %w", addrStr, err)
		}
		fromAddrs.Add(addr)
	}

	// If fromAddrs given, only use those addrs to pay fee
	filteredPrivKeys := []*crypto.PrivateKeySECP256K1R{}
	if fromAddrs.Len() == 0 {
		filteredPrivKeys = keys
	} else {
		for _, key := range keys {
			if fromAddrs.Contains(key.PublicKey().Address()) {
				filteredPrivKeys = append(filteredPrivKeys, key)
			}
		}
	}

	// Create the transaction
	tx, err := service.vm.newAddSubnetValidatorTx(
		args.weight(),          // Stake amount
		uint64(args.StartTime), // Start time
		uint64(args.EndTime),   // End time
		nodeID,                 // Node ID
		subnetID,               // Subnet ID
		filteredPrivKeys,       // Keys
		changeAddr,             // Change address
	)
	if err != nil {
		return fmt.Errorf("couldn't create tx: %w", err)
	}

	response.TxID = tx.ID()
	response.ChangeAddr, err = service.vm.FormatLocalAddress(changeAddr)

	errs := wrappers.Errs{}
	errs.Add(
		err,
		service.vm.mempool.IssueTx(tx),
		db.Close(),
	)
	return errs.Err
}

// CreateSubnetArgs are the arguments to CreateSubnet
type CreateSubnetArgs struct {
	// User, password, from addrs, change addr
	api.JSONSpendHeader
	// The ID member of APISubnet is ignored
	APISubnet
}

// CreateSubnet creates and signs and issues a transactions.to create a new
// subnet
func (service *Service) CreateSubnet(_ *http.Request, args *CreateSubnetArgs, response *api.JSONTxIDChangeAddr) error {
	service.vm.ctx.Log.Debug("Platform: CreateSubnet called")

	// Parse the control keys
	controlKeys := []ids.ShortID{}
	for _, controlKey := range args.ControlKeys {
		controlKeyID, err := service.vm.ParseLocalAddress(controlKey)
		if err != nil {
			return fmt.Errorf("problem parsing control key %q: %w", controlKey, err)
		}
		controlKeys = append(controlKeys, controlKeyID)
	}

	// Get the keys controlled by the user
	db, err := service.vm.ctx.Keystore.GetDatabase(args.Username, args.Password)
	if err != nil {
		return fmt.Errorf("problem retrieving user %q: %w", args.Username, err)
	}
	defer db.Close()

	user := user{db: db}
	privKeys, err := user.getKeys()
	if err != nil {
		return fmt.Errorf("couldn't get addresses controlled by the user: %w", err)
	}

	// Parse the change address. Assumes that if the user has no keys,
	// this operation will fail so the change address can be anything.
	if len(privKeys) == 0 {
		return errNoKeys
	}
	changeAddr := privKeys[0].PublicKey().Address() // By default, use a key controlled by the user
	if args.ChangeAddr != "" {
		changeAddr, err = service.vm.ParseLocalAddress(args.ChangeAddr)
		if err != nil {
			return fmt.Errorf("couldn't parse changeAddr: %w", err)
		}
	}

	// Parse the from addresses
	fromAddrs := ids.ShortSet{}
	for _, addrStr := range args.From {
		addr, err := service.vm.ParseLocalAddress(addrStr)
		if err != nil {
			return fmt.Errorf("couldn't parse 'from' address %s: %w", addrStr, err)
		}
		fromAddrs.Add(addr)
	}

	// If fromAddrs given, only use those addrs to pay fee
	filteredPrivKeys := []*crypto.PrivateKeySECP256K1R{}
	if fromAddrs.Len() == 0 {
		filteredPrivKeys = privKeys
	} else {
		for _, key := range privKeys {
			if fromAddrs.Contains(key.PublicKey().Address()) {
				filteredPrivKeys = append(filteredPrivKeys, key)
			}
		}
	}

	// Create the transaction
	tx, err := service.vm.newCreateSubnetTx(
		uint32(args.Threshold), // Threshold
		controlKeys,            // Control Addresses
		filteredPrivKeys,       // Private keys
		changeAddr,             // Change address
	)
	if err != nil {
		return fmt.Errorf("couldn't create tx: %w", err)
	}

	response.TxID = tx.ID()
	response.ChangeAddr, err = service.vm.FormatLocalAddress(changeAddr)

	errs := wrappers.Errs{}
	errs.Add(
		err,
		service.vm.mempool.IssueTx(tx),
		db.Close(),
	)
	return errs.Err
}

// ExportAVAXArgs are the arguments to ExportAVAX
type ExportAVAXArgs struct {
	// User, password, from addrs, change addr
	api.JSONSpendHeader

	// Amount of AVAX to send
	Amount json.Uint64 `json:"amount"`

	// ID of the address that will receive the AVAX. This address includes the
	// chainID, which is used to determine what the destination chain is.
	To string `json:"to"`
}

// ExportAVAX exports AVAX from the P-Chain to the X-Chain
// It must be imported on the X-Chain to complete the transfer
func (service *Service) ExportAVAX(_ *http.Request, args *ExportAVAXArgs, response *api.JSONTxIDChangeAddr) error {
	service.vm.ctx.Log.Debug("Platform: ExportAVAX called")

	if args.Amount == 0 {
		return errNoAmount
	}

	// Parse the to address
	chainID, to, err := service.vm.ParseAddress(args.To)
	if err != nil {
		return err
	}

	// Get this user's data
	db, err := service.vm.ctx.Keystore.GetDatabase(args.Username, args.Password)
	if err != nil {
		return fmt.Errorf("problem retrieving user %q: %w", args.Username, err)
	}
	defer db.Close()

	user := user{db: db}
	privKeys, err := user.getKeys()
	if err != nil {
		return fmt.Errorf("couldn't get addresses controlled by the user: %w", err)
	}

	// Parse the change address. Assumes that if the user has no keys,
	// this operation will fail so the change address can be anything.
	if len(privKeys) == 0 {
		return errNoKeys
	}
	changeAddr := privKeys[0].PublicKey().Address() // By default, use a key controlled by the user
	if args.ChangeAddr != "" {
		changeAddr, err = service.vm.ParseLocalAddress(args.ChangeAddr)
		if err != nil {
			return fmt.Errorf("couldn't parse changeAddr: %w", err)
		}
	}

	// Parse the from addresses
	fromAddrs := ids.ShortSet{}
	for _, addrStr := range args.From {
		addr, err := service.vm.ParseLocalAddress(addrStr)
		if err != nil {
			return fmt.Errorf("couldn't parse 'from' address %s: %w", addrStr, err)
		}
		fromAddrs.Add(addr)
	}

	// If fromAddrs given, only use those addrs to pay fee
	filteredPrivKeys := []*crypto.PrivateKeySECP256K1R{}
	if fromAddrs.Len() == 0 {
		filteredPrivKeys = privKeys
	} else {
		for _, key := range privKeys {
			if fromAddrs.Contains(key.PublicKey().Address()) {
				filteredPrivKeys = append(filteredPrivKeys, key)
			}
		}
	}

	// Create the transaction
	tx, err := service.vm.newExportTx(
		uint64(args.Amount), // Amount
		chainID,             // ID of the chain to send the funds to
		to,                  // Address
		filteredPrivKeys,    // Private keys
		changeAddr,          // Change address
	)
	if err != nil {
		return fmt.Errorf("couldn't create tx: %w", err)
	}

	response.TxID = tx.ID()
	response.ChangeAddr, err = service.vm.FormatLocalAddress(changeAddr)

	errs := wrappers.Errs{}
	errs.Add(
		err,
		service.vm.mempool.IssueTx(tx),
		db.Close(),
	)
	return errs.Err
}

// ImportAVAXArgs are the arguments to ImportAVAX
type ImportAVAXArgs struct {
	// User, password, from addrs, change addr
	api.JSONSpendHeader

	// Chain the funds are coming from
	SourceChain string `json:"sourceChain"`

	// The address that will receive the imported funds
	To string `json:"to"`
}

// ImportAVAX issues a transactions.to import AVAX from the X-chain. The AVAX
// must have already been exported from the X-Chain.
func (service *Service) ImportAVAX(_ *http.Request, args *ImportAVAXArgs, response *api.JSONTxIDChangeAddr) error {
	service.vm.ctx.Log.Debug("Platform: ImportAVAX called")

	// Parse the sourceCHain
	chainID, err := service.vm.ctx.BCLookup.Lookup(args.SourceChain)
	if err != nil {
		return fmt.Errorf("problem parsing chainID %q: %w", args.SourceChain, err)
	}

	// Parse the to address
	to, err := service.vm.ParseLocalAddress(args.To)
	if err != nil { // Parse address
		return fmt.Errorf("couldn't parse argument 'to' to an address: %w", err)
	}

	// Get the user's info
	db, err := service.vm.ctx.Keystore.GetDatabase(args.Username, args.Password)
	if err != nil {
		return fmt.Errorf("couldn't get user %q: %w", args.Username, err)
	}
	defer db.Close()

	user := user{db: db}
	privKeys, err := user.getKeys()
	if err != nil { // Get keys
		return fmt.Errorf("couldn't get keys controlled by the user: %w", err)
	}

	// Parse the change address. Assumes that if the user has no keys,
	// this operation will fail so the change address can be anything.
	if len(privKeys) == 0 {
		return errNoKeys
	}
	changeAddr := privKeys[0].PublicKey().Address() // By default, use a key controlled by the user
	if args.ChangeAddr != "" {
		changeAddr, err = service.vm.ParseLocalAddress(args.ChangeAddr)
		if err != nil {
			return fmt.Errorf("couldn't parse changeAddr: %w", err)
		}
	}

	// Parse the from addresses
	fromAddrs := ids.ShortSet{}
	for _, addrStr := range args.From {
		addr, err := service.vm.ParseLocalAddress(addrStr)
		if err != nil {
			return fmt.Errorf("couldn't parse 'from' address %s: %w", addrStr, err)
		}
		fromAddrs.Add(addr)
	}

	// If fromAddrs given, only use those addrs to pay fee
	filteredPrivKeys := []*crypto.PrivateKeySECP256K1R{}
	if fromAddrs.Len() == 0 {
		filteredPrivKeys = privKeys
	} else {
		for _, key := range privKeys {
			if fromAddrs.Contains(key.PublicKey().Address()) {
				filteredPrivKeys = append(filteredPrivKeys, key)
			}
		}
	}

	tx, err := service.vm.newImportTx(chainID, to, filteredPrivKeys, changeAddr)
	if err != nil {
		return err
	}

	response.TxID = tx.ID()
	response.ChangeAddr, err = service.vm.FormatLocalAddress(changeAddr)

	errs := wrappers.Errs{}
	errs.Add(
		err,
		service.vm.mempool.IssueTx(tx),
		db.Close(),
	)
	return errs.Err
}

/*
 ******************************************************
 ******** Create/get status of a blockchain ***********
 ******************************************************
 */

// CreateBlockchainArgs is the arguments for calling CreateBlockchain
type CreateBlockchainArgs struct {
	// User, password, from addrs, change addr
	api.JSONSpendHeader
	// ID of Subnet that validates the new blockchain
	SubnetID ids.ID `json:"subnetID"`
	// ID of the VM the new blockchain is running
	VMID string `json:"vmID"`
	// IDs of the FXs the VM is running
	FxIDs []string `json:"fxIDs"`
	// Human-readable name for the new blockchain, not necessarily unique
	Name string `json:"name"`
	// Genesis state of the blockchain being created
	GenesisData string `json:"genesisData"`
	// Encoding format to use for genesis data
	Encoding formatting.Encoding `json:"encoding"`
}

// CreateBlockchain issues a transactions.to create a new blockchain
func (service *Service) CreateBlockchain(_ *http.Request, args *CreateBlockchainArgs, response *api.JSONTxIDChangeAddr) error {
	service.vm.ctx.Log.Debug("Platform: CreateBlockchain called")

	switch {
	case args.Name == "":
		return errMissingName
	case args.VMID == "":
		return errMissingVMID
	}

	genesisBytes, err := formatting.Decode(args.Encoding, args.GenesisData)
	if err != nil {
		return fmt.Errorf("problem parsing genesis data: %w", err)
	}

	vmID, err := service.vm.Chains.LookupVM(args.VMID)
	if err != nil {
		return fmt.Errorf("no VM with ID '%s' found", args.VMID)
	}

	fxIDs := []ids.ID(nil)
	for _, fxIDStr := range args.FxIDs {
		fxID, err := service.vm.Chains.LookupVM(fxIDStr)
		if err != nil {
			return fmt.Errorf("no FX with ID '%s' found", fxIDStr)
		}
		fxIDs = append(fxIDs, fxID)
	}
	// If creating AVM instance, use secp256k1fx
	// TODO: Document FXs and have user specify them in API call
	fxIDsSet := ids.Set{}
	fxIDsSet.Add(fxIDs...)
	if vmID == avm.ID && !fxIDsSet.Contains(secp256k1fx.ID) {
		fxIDs = append(fxIDs, secp256k1fx.ID)
	}

	if args.SubnetID == constants.PrimaryNetworkID {
		return transactions.ErrDSCantValidate
	}

	// Get the keys controlled by the user
	db, err := service.vm.ctx.Keystore.GetDatabase(args.Username, args.Password)
	if err != nil {
		return fmt.Errorf("problem retrieving user %q: %w", args.Username, err)
	}
	defer db.Close()

	user := user{db: db}
	keys, err := user.getKeys()
	if err != nil {
		return fmt.Errorf("couldn't get addresses controlled by the user: %w", err)
	}

	// Parse the change address. Assumes that if the user has no keys,
	// this operation will fail so the change address can be anything.
	if len(keys) == 0 {
		return errNoKeys
	}
	changeAddr := keys[0].PublicKey().Address() // By default, use a key controlled by the user
	if args.ChangeAddr != "" {
		changeAddr, err = service.vm.ParseLocalAddress(args.ChangeAddr)
		if err != nil {
			return fmt.Errorf("couldn't parse changeAddr: %w", err)
		}
	}

	// Parse the from addresses
	fromAddrs := ids.ShortSet{}
	for _, addrStr := range args.From {
		addr, err := service.vm.ParseLocalAddress(addrStr)
		if err != nil {
			return fmt.Errorf("couldn't parse 'from' address %s: %w", addrStr, err)
		}
		fromAddrs.Add(addr)
	}

	// If fromAddrs given, only use those addrs to pay fee
	filteredPrivKeys := []*crypto.PrivateKeySECP256K1R{}
	if fromAddrs.Len() == 0 {
		filteredPrivKeys = keys
	} else {
		for _, key := range keys {
			if fromAddrs.Contains(key.PublicKey().Address()) {
				filteredPrivKeys = append(filteredPrivKeys, key)
			}
		}
	}

	// Create the transaction
	tx, err := service.vm.newCreateChainTx(
		args.SubnetID,
		genesisBytes,
		vmID,
		fxIDs,
		args.Name,
		filteredPrivKeys,
		changeAddr, // Change address
	)
	if err != nil {
		return fmt.Errorf("couldn't create tx: %w", err)
	}

	response.TxID = tx.ID()
	response.ChangeAddr, err = service.vm.FormatLocalAddress(changeAddr)

	errs := wrappers.Errs{}
	errs.Add(
		err,
		service.vm.mempool.IssueTx(tx),
		db.Close(),
	)
	return errs.Err
}

// GetBlockchainStatusArgs is the arguments for calling GetBlockchainStatus
// [BlockchainID] is the ID of or an alias of the blockchain to get the status of.
type GetBlockchainStatusArgs struct {
	BlockchainID string `json:"blockchainID"`
}

// GetBlockchainStatusReply is the reply from calling GetBlockchainStatus
// [Status] is the blockchain's status
type GetBlockchainStatusReply struct {
	Status sts.BlockchainStatus `json:"status"`
}

// GetBlockchainStatus gets the status of a blockchain with the ID [args.BlockchainID].
func (service *Service) GetBlockchainStatus(_ *http.Request, args *GetBlockchainStatusArgs, reply *GetBlockchainStatusReply) error {
	service.vm.ctx.Log.Debug("Platform: GetBlockchainStatus called")

	if args.BlockchainID == "" {
		return errMissingBlockchainID
	}

	// if its aliased then vm created this chain.
	if aliasedID, err := service.vm.Chains.Lookup(args.BlockchainID); err == nil {
		if service.nodeValidates(aliasedID) {
			reply.Status = sts.Validating
			return nil
		}

		reply.Status = sts.Syncing
		return nil
	}

	blockchainID, err := ids.FromString(args.BlockchainID)
	if err != nil {
		return fmt.Errorf("problem parsing blockchainID %q: %w", args.BlockchainID, err)
	}

	lastAcceptedID, err := service.vm.LastAccepted()
	if err != nil {
		return fmt.Errorf("problem loading last accepted ID: %w", err)
	}

	exists, err := service.chainExists(lastAcceptedID, blockchainID)
	if err != nil {
		return fmt.Errorf("problem looking up blockchain: %w", err)
	}
	if exists {
		reply.Status = sts.Created
		return nil
	}

	preferred, err := service.chainExists(service.vm.preferred, blockchainID)
	if err != nil {
		return fmt.Errorf("problem looking up blockchain: %w", err)
	}
	if preferred {
		reply.Status = sts.Preferred
	}
	return nil
}

func (service *Service) nodeValidates(blockchainID ids.ID) bool {
	chainTx, _, err := service.vm.internalState.GetTx(blockchainID)
	if err != nil {
		return false
	}

	chain, ok := chainTx.UnsignedTx.(VerifiableUnsignedCreateChainTx)
	if !ok {
		return false
	}

	validators, ok := service.vm.Validators.GetValidators(chain.SubnetID)
	if !ok {
		return false
	}

	return validators.Contains(service.vm.ctx.NodeID)
}

func (service *Service) chainExists(blockID ids.ID, chainID ids.ID) (bool, error) {
	blockIntf, err := service.vm.getBlock(blockID)
	if err != nil {
		return false, err
	}

	block, ok := blockIntf.(decision)
	if !ok {
		parentBlockIntf, err := blockIntf.parentBlock()
		if err != nil {
			return false, err
		}
		block, ok = parentBlockIntf.(decision)
		if !ok {
			return false, errMissingDecisionBlock
		}
	}
	state := block.onAccept()

	tx, _, err := state.GetTx(chainID)
	if err == database.ErrNotFound {
		return false, nil
	}
	if err != nil {
		return false, err
	}
	_, ok = tx.UnsignedTx.(VerifiableUnsignedCreateChainTx)
	return ok, nil
}

// ValidatedByArgs is the arguments for calling ValidatedBy
type ValidatedByArgs struct {
	// ValidatedBy returns the ID of the Subnet validating the blockchain with this ID
	BlockchainID ids.ID `json:"blockchainID"`
}

// ValidatedByResponse is the reply from calling ValidatedBy
type ValidatedByResponse struct {
	// ID of the Subnet validating the specified blockchain
	SubnetID ids.ID `json:"subnetID"`
}

// ValidatedBy returns the ID of the Subnet that validates [args.BlockchainID]
func (service *Service) ValidatedBy(_ *http.Request, args *ValidatedByArgs, response *ValidatedByResponse) error {
	service.vm.ctx.Log.Debug("Platform: ValidatedBy called")

	chainTx, _, err := service.vm.internalState.GetTx(args.BlockchainID)
	if err != nil {
		return fmt.Errorf(
			"problem retrieving blockchain %q: %w",
			args.BlockchainID,
			err,
		)
	}
	chain, ok := chainTx.UnsignedTx.(VerifiableUnsignedCreateChainTx)
	if !ok {
		return fmt.Errorf("%q is not a blockchain", args.BlockchainID)
	}
	response.SubnetID = chain.SubnetID
	return nil
}

// ValidatesArgs are the arguments to Validates
type ValidatesArgs struct {
	SubnetID ids.ID `json:"subnetID"`
}

// ValidatesResponse is the response from calling Validates
type ValidatesResponse struct {
	BlockchainIDs []ids.ID `json:"blockchainIDs"`
}

// Validates returns the IDs of the blockchains validated by [args.SubnetID]
func (service *Service) Validates(_ *http.Request, args *ValidatesArgs, response *ValidatesResponse) error {
	service.vm.ctx.Log.Debug("Platform: Validates called")

	if args.SubnetID != constants.PrimaryNetworkID {
		subnetTx, _, err := service.vm.internalState.GetTx(args.SubnetID)
		if err != nil {
			return fmt.Errorf(
				"problem retrieving subnet %q: %w",
				args.SubnetID,
				err,
			)
		}
		_, ok := subnetTx.UnsignedTx.(VerifiableUnsignedCreateSubnetTx)
		if !ok {
			return fmt.Errorf("%q is not a subnet", args.SubnetID)
		}
	}

	// Get the chains that exist
	chains, err := service.vm.internalState.GetChains(args.SubnetID)
	if err != nil {
		return fmt.Errorf("problem retrieving chains for subnet %q: %w", args.SubnetID, err)
	}

	response.BlockchainIDs = make([]ids.ID, len(chains))
	for i, chain := range chains {
		response.BlockchainIDs[i] = chain.ID()
	}
	return nil
}

// APIBlockchain is the representation of a blockchain used in API calls
type APIBlockchain struct {
	// Blockchain's ID
	ID ids.ID `json:"id"`

	// Blockchain's (non-unique) human-readable name
	Name string `json:"name"`

	// Subnet that validates the blockchain
	SubnetID ids.ID `json:"subnetID"`

	// Virtual Machine the blockchain runs
	VMID ids.ID `json:"vmID"`
}

// GetBlockchainsResponse is the response from a call to GetBlockchains
type GetBlockchainsResponse struct {
	// blockchains that exist
	Blockchains []APIBlockchain `json:"blockchains"`
}

// GetBlockchains returns all of the blockchains that exist
func (service *Service) GetBlockchains(_ *http.Request, args *struct{}, response *GetBlockchainsResponse) error {
	service.vm.ctx.Log.Debug("Platform: GetBlockchains called")

	subnets, err := service.vm.internalState.GetSubnets()
	if err != nil {
		return fmt.Errorf("couldn't retrieve subnets: %w", err)
	}

	response.Blockchains = []APIBlockchain{}
	for _, subnet := range subnets {
		subnetID := subnet.ID()
		chains, err := service.vm.internalState.GetChains(subnetID)
		if err != nil {
			return fmt.Errorf(
				"couldn't retrieve chains for subnet %q: %w",
				subnetID,
				err,
			)
		}

		for _, chainTx := range chains {
			chain, ok := chainTx.UnsignedTx.(VerifiableUnsignedCreateChainTx)
			if !ok {
				return errWrongTxType
			}
			response.Blockchains = append(response.Blockchains, APIBlockchain{
				ID:       chain.ID(),
				Name:     chain.ChainName,
				SubnetID: subnetID,
				VMID:     chain.VMID,
			})
		}
	}

	chains, err := service.vm.internalState.GetChains(constants.PrimaryNetworkID)
	if err != nil {
		return fmt.Errorf("couldn't retrieve subnets: %w", err)
	}
	for _, chainTx := range chains {
		chain, ok := chainTx.UnsignedTx.(VerifiableUnsignedCreateChainTx)
		if !ok {
			return errWrongTxType
		}
		response.Blockchains = append(response.Blockchains, APIBlockchain{
			ID:       chain.ID(),
			Name:     chain.ChainName,
			SubnetID: constants.PrimaryNetworkID,
			VMID:     chain.VMID,
		})
	}

	return nil
}

// IssueTx issues a tx
func (service *Service) IssueTx(_ *http.Request, args *api.FormattedTx, response *api.JSONTxID) error {
	service.vm.ctx.Log.Debug("Platform: IssueTx called")

	txBytes, err := formatting.Decode(args.Encoding, args.Tx)
	if err != nil {
		return fmt.Errorf("problem decoding transactions. %w", err)
	}
	tx := &transactions.SignedTx{}
<<<<<<< HEAD
	if _, err := platformcodec.Codec.Unmarshal(txBytes, tx); err != nil {
=======
	if _, err := Codec.Unmarshal(txBytes, tx); err != nil {
>>>>>>> b3dcbdb8
		return fmt.Errorf("couldn't parse tx: %w", err)
	}
	if err := service.vm.mempool.IssueTx(tx); err != nil {
		return fmt.Errorf("couldn't issue tx: %w", err)
	}

	response.TxID = tx.ID()
	return nil
}

// GetTx gets a tx
func (service *Service) GetTx(_ *http.Request, args *api.GetTxArgs, response *api.FormattedTx) error {
	service.vm.ctx.Log.Debug("Platform: GetTx called")

	tx, _, err := service.vm.internalState.GetTx(args.TxID)
	if err != nil {
		return fmt.Errorf("couldn't get tx: %w", err)
	}

	txBytes := tx.Bytes()
	response.Tx, err = formatting.EncodeWithChecksum(args.Encoding, txBytes)
	if err != nil {
		return fmt.Errorf("couldn't encode tx as a string: %s", err)
	}
	response.Encoding = args.Encoding
	return nil
}

type GetTxStatusArgs struct {
	TxID ids.ID `json:"txID"`
	// If IncludeReason is false returns a response that looks like:
	// {
	// 	"jsonrpc": "2.0",
	// 	"result": "sts Dropped",
	// 	"id": 1
	// }
	// If IncludeReason is true returns a response that looks like this:
	// {
	// 	"jsonrpc": "2.0",
	// 	"result": {
	//     "status":"[Status]",
	//     "reason":"[Reason tx was dropped, if applicable]"
	//  },
	// 	"id": 1
	// }
	// In the latter, "reason" is only present if the status is dropped
	IncludeReason bool `json:"includeReason"`
}

type GetTxStatusResponse struct {
	Status sts.Status `json:"status"`
	// Reason this tx was dropped.
	// Only non-empty if Status is dropped
	Reason string `json:"reason,omitempty"`
}

// GetTxStatus gets a tx's status
func (service *Service) GetTxStatus(_ *http.Request, args *GetTxStatusArgs, response *GetTxStatusResponse) error {
	service.vm.ctx.Log.Debug("Platform: GetTxStatus called")

	_, status, err := service.vm.internalState.GetTx(args.TxID)
	if err == nil { // Found the status. Report it.
		response.Status = status
		return nil
	}
	if err != database.ErrNotFound {
		return err
	}

	// The status of this transactions.is not in the database - check if the tx
	// is in the preferred block's db. If so, return that it's processing.
	preferred, err := service.vm.Preferred()
	if err != nil {
		return err
	}

	block, ok := preferred.(decision)
	if !ok {
		return errInvalidBlockType
	}

	onAccept := block.onAccept()
	_, _, err = onAccept.GetTx(args.TxID)
	if err == nil {
		// Found the status in the preferred block's db. Report tx is processing.
		response.Status = sts.Processing
		return nil
	}
	if err != database.ErrNotFound {
		return err
	}

	reason, ok := service.vm.droppedTxCache.Get(args.TxID)
	if !ok {
		// The tx isn't being tracked by the node.
		response.Status = sts.Unknown
		return nil
	}

	// The tx was recently dropped because it was invalid.
	response.Status = sts.Dropped
	if !args.IncludeReason {
		return nil
	}

	reasonStr, ok := reason.(string)
	if !ok {
		return errCorruptedReason
	}

	response.Reason = reasonStr
	return nil
}

type GetStakeArgs struct {
	api.JSONAddresses
	Encoding formatting.Encoding `json:"encoding"`
}

// GetStakeReply is the response from calling GetStake.
type GetStakeReply struct {
	Staked json.Uint64 `json:"staked"`
	// String representation of staked outputs
	// Each is of type avax.TransferableOutput
	Outputs []string `json:"stakedOutputs"`
	// Encoding of [Outputs]
	Encoding formatting.Encoding `json:"encoding"`
}

// Takes in a staker and a set of addresses
// Returns:
// 1) The total amount staked by addresses in [addrs]
// 2) The staked outputs
func (service *Service) getStakeHelper(tx *transactions.SignedTx, addrs ids.ShortSet) (uint64, []avax.TransferableOutput, error) {
	var outs []*avax.TransferableOutput
	switch staker := tx.UnsignedTx.(type) {
	case VerifiableUnsignedAddDelegatorTx:
		outs = staker.Stake
	case VerifiableUnsignedAddValidatorTx:
		outs = staker.Stake
	case VerifiableUnsignedAddSubnetValidatorTx:
		return 0, nil, nil
	default:
		err := fmt.Errorf("expected VerifiableUnsignedAddDelegatorTx, VerifiableUnsignedAddValidatorTx or VerifiableUnsignedAddSubnetValidatorTx but got %T", tx.UnsignedTx)
		service.vm.ctx.Log.Error("invalid tx type provided from validator set %s", err)
		return 0, nil, err
	}

	var (
		totalAmountStaked uint64
		err               error
		stakedOuts        = make([]avax.TransferableOutput, 0, len(outs))
	)
	// Go through all of the staked outputs
	for _, stake := range outs {
		// This output isn't AVAX. Ignore.
		if stake.AssetID() != service.vm.ctx.AVAXAssetID {
			continue
		}
		out := stake.Out
		if lockedOut, ok := out.(*entities.StakeableLockOut); ok {
			// This output can only be used for staking until [stakeOnlyUntil]
			out = lockedOut.TransferableOut
		}
		secpOut, ok := out.(*secp256k1fx.TransferOutput)
		if !ok {
			continue
		}
		// Check whether this output is owned by one of the given addresses
		contains := false
		for _, addr := range secpOut.Addrs {
			if addrs.Contains(addr) {
				contains = true
				break
			}
		}
		if !contains {
			// This output isn't owned by one of the given addresses. Ignore.
			continue
		}
		totalAmountStaked, err = math.Add64(totalAmountStaked, stake.Out.Amount())
		if err != nil {
			return 0, stakedOuts, err
		}
		stakedOuts = append(
			stakedOuts,
			*stake,
		)
	}
	return totalAmountStaked, stakedOuts, nil
}

// GetStake returns the amount of nAVAX that [args.Addresses] have cumulatively
// staked on the Primary Network.
//
// This method assumes that each stake output has only owner
// This method assumes only AVAX can be staked
// This method only concerns itself with the Primary Network, not subnets
// TODO: Improve the performance of this method by maintaining this data
// in a data structure rather than re-calculating it by iterating over stakers
func (service *Service) GetStake(_ *http.Request, args *GetStakeArgs, response *GetStakeReply) error {
	service.vm.ctx.Log.Debug("Platform: GetStake called")

	if len(args.Addresses) > maxGetStakeAddrs {
		return fmt.Errorf("%d addresses provided but this method can take at most %d", len(args.Addresses), maxGetStakeAddrs)
	}

	addrs := ids.ShortSet{}
	for _, addrStr := range args.Addresses { // Parse addresses from string
		addr, err := service.vm.ParseLocalAddress(addrStr)
		if err != nil {
			return fmt.Errorf("couldn't parse address %s: %w", addrStr, err)
		}
		addrs.Add(addr)
	}

	currentStakers := service.vm.internalState.CurrentStakerChainState()
	stakers := currentStakers.Stakers()

	var (
		totalStake uint64
		stakedOuts = make([]avax.TransferableOutput, 0, len(stakers))
	)
	for _, tx := range stakers { // Iterates over current stakers
		stakedAmt, outs, err := service.getStakeHelper(tx, addrs)
		if err != nil {
			return err
		}
		totalStake, err = math.Add64(totalStake, stakedAmt)
		if err != nil {
			return err
		}
		stakedOuts = append(stakedOuts, outs...)
	}

	pendingStakers := service.vm.internalState.PendingStakerChainState()
	for _, tx := range pendingStakers.Stakers() { // Iterates over pending stakers
		stakedAmt, outs, err := service.getStakeHelper(tx, addrs)
		if err != nil {
			return err
		}
		totalStake, err = math.Add64(totalStake, stakedAmt)
		if err != nil {
			return err
		}
		stakedOuts = append(stakedOuts, outs...)
	}

	response.Staked = json.Uint64(totalStake)
	response.Outputs = make([]string, len(stakedOuts))
	for i, output := range stakedOuts {
<<<<<<< HEAD
		bytes, err := platformcodec.Codec.Marshal(platformcodec.Version, output)
=======
		bytes, err := Codec.Marshal(CodecVersion, output)
>>>>>>> b3dcbdb8
		if err != nil {
			return fmt.Errorf("couldn't serialize output %s: %w", output.ID, err)
		}
		response.Outputs[i], err = formatting.EncodeWithChecksum(args.Encoding, bytes)
		if err != nil {
			return fmt.Errorf("couldn't encode output %s as string: %s", output.ID, err)
		}
	}
	response.Encoding = args.Encoding

	return nil
}

// GetMinStakeReply is the response from calling GetMinStake.
type GetMinStakeReply struct {
	//  The minimum amount of tokens one must bond to be a validator
	MinValidatorStake json.Uint64 `json:"minValidatorStake"`
	// Minimum stake, in nAVAX, that can be delegated on the primary network
	MinDelegatorStake json.Uint64 `json:"minDelegatorStake"`
}

// GetMinStake returns the minimum staking amount in nAVAX.
func (service *Service) GetMinStake(_ *http.Request, _ *struct{}, reply *GetMinStakeReply) error {
	reply.MinValidatorStake = json.Uint64(service.vm.MinValidatorStake)
	reply.MinDelegatorStake = json.Uint64(service.vm.MinDelegatorStake)
	return nil
}

// GetTotalStakeReply is the response from calling GetTotalStake.
type GetTotalStakeReply struct {
	Stake json.Uint64 `json:"stake"`
}

// GetTotalStake returns the total amount staked on the Primary Network
func (service *Service) GetTotalStake(_ *http.Request, _ *struct{}, reply *GetTotalStakeReply) error {
	vdrs, ok := service.vm.Validators.GetValidators(constants.PrimaryNetworkID)
	if !ok {
		return errNoPrimaryValidators
	}
	reply.Stake = json.Uint64(vdrs.Weight())
	return nil
}

// GetMaxStakeAmountArgs is the request for calling GetMaxStakeAmount.
type GetMaxStakeAmountArgs struct {
	SubnetID  ids.ID      `json:"subnetID"`
	NodeID    string      `json:"nodeID"`
	StartTime json.Uint64 `json:"startTime"`
	EndTime   json.Uint64 `json:"endTime"`
}

// GetMaxStakeAmountReply is the response from calling GetMaxStakeAmount.
type GetMaxStakeAmountReply struct {
	Amount json.Uint64 `json:"amount"`
}

// GetMaxStakeAmount returns the maximum amount of nAVAX staking to the named
// node during the time period.
func (service *Service) GetMaxStakeAmount(_ *http.Request, args *GetMaxStakeAmountArgs, reply *GetMaxStakeAmountReply) error {
	nodeID, err := ids.ShortFromPrefixedString(args.NodeID, constants.NodeIDPrefix)
	if err != nil {
		return fmt.Errorf("failed to parse nodeID %q due to: %w", args.NodeID, err)
	}
	startTime := time.Unix(int64(args.StartTime), 0)
	endTime := time.Unix(int64(args.EndTime), 0)

	maxStakeAmount, err := service.vm.maxStakeAmount(
		args.SubnetID,
		nodeID,
		startTime,
		endTime,
	)

	reply.Amount = json.Uint64(maxStakeAmount)
	return err
}

// GetRewardUTXOsReply defines the GetRewardUTXOs replies returned from the API
type GetRewardUTXOsReply struct {
	// Number of UTXOs returned
	NumFetched json.Uint64 `json:"numFetched"`
	// The UTXOs
	UTXOs []string `json:"utxos"`
	// Encoding specifies the encoding format the UTXOs are returned in
	Encoding formatting.Encoding `json:"encoding"`
}

// GetRewardUTXOs returns the UTXOs that were rewarded after the provided
// transactions.s staking period ended.
func (service *Service) GetRewardUTXOs(_ *http.Request, args *api.GetTxArgs, reply *GetRewardUTXOsReply) error {
	service.vm.ctx.Log.Debug("Platform: GetRewardUTXOs called")

	utxos, err := service.vm.internalState.GetRewardUTXOs(args.TxID)
	if err != nil {
		return fmt.Errorf("couldn't get reward UTXOs: %w", err)
	}

	reply.NumFetched = json.Uint64(len(utxos))
	reply.UTXOs = make([]string, len(utxos))
	for i, utxo := range utxos {
<<<<<<< HEAD
		utxoBytes, err := platformcodec.GenesisCodec.Marshal(platformcodec.Version, utxo)
=======
		utxoBytes, err := GenesisCodec.Marshal(CodecVersion, utxo)
>>>>>>> b3dcbdb8
		if err != nil {
			return fmt.Errorf("failed to encode UTXO to bytes: %w", err)
		}

		utxoStr, err := formatting.EncodeWithChecksum(args.Encoding, utxoBytes)
		if err != nil {
			return fmt.Errorf("couldn't encode utxo as a string: %s", err)
		}
		reply.UTXOs[i] = utxoStr
	}
	reply.Encoding = args.Encoding
	return nil
}

// GetTimestampReply is the response from GetTimestamp
type GetTimestampReply struct {
	// Current timestamp
	Timestamp time.Time `json:"timestamp"`
}

// GetTimestamp returns the current timestamp on chain.
func (service *Service) GetTimestamp(_ *http.Request, args *struct{}, reply *GetTimestampReply) error {
	service.vm.ctx.Log.Debug("Platform: GetTimestamp called")

	reply.Timestamp = service.vm.internalState.GetTimestamp()
	return nil
}

// GetValidatorsAtArgs is the response from GetValidatorsAt
type GetValidatorsAtArgs struct {
	Height   json.Uint64 `json:"height"`
	SubnetID ids.ID      `json:"subnetID"`
}

// GetValidatorsAtReply is the response from GetValidatorsAt
type GetValidatorsAtReply struct {
	Validators map[string]uint64 `json:"validators"`
}

// GetValidatorsAt returns the weights of the validator set of a provided subnet
// at the specified height.
func (service *Service) GetValidatorsAt(_ *http.Request, args *GetValidatorsAtArgs, reply *GetValidatorsAtReply) error {
	service.vm.ctx.Log.Info(
		"Platform: GetValidatorsAt called with Height %d and SubnetID %s",
		args.Height,
		args.SubnetID,
	)

	validators, err := service.vm.GetValidatorSet(uint64(args.Height), args.SubnetID)
	if err != nil {
		return fmt.Errorf("couldn't get validator set: %w", err)
	}

	reply.Validators = make(map[string]uint64, len(validators))
	for nodeID, weight := range validators {
		reply.Validators[nodeID.PrefixedString(constants.NodeIDPrefix)] = weight
	}
	return nil
}<|MERGE_RESOLUTION|>--- conflicted
+++ resolved
@@ -22,10 +22,6 @@
 	"github.com/ava-labs/avalanchego/vms/avm"
 	"github.com/ava-labs/avalanchego/vms/components/avax"
 	"github.com/ava-labs/avalanchego/vms/platformvm/entities"
-<<<<<<< HEAD
-	"github.com/ava-labs/avalanchego/vms/platformvm/platformcodec"
-=======
->>>>>>> b3dcbdb8
 	sts "github.com/ava-labs/avalanchego/vms/platformvm/status"
 	"github.com/ava-labs/avalanchego/vms/platformvm/transactions"
 	"github.com/ava-labs/avalanchego/vms/secp256k1fx"
@@ -41,7 +37,7 @@
 	// Max number of addresses allowed for a single keystore user
 	maxKeystoreAddresses = 5000
 
-	// Minimum amount of delay to allow a transactions.to be issued through the
+	// Minimum amount of delay to allow a transaction to be issued through the
 	// API
 	minAddStakerDelay = 2 * syncBound
 )
@@ -463,11 +459,7 @@
 
 	response.UTXOs = make([]string, len(utxos))
 	for i, utxo := range utxos {
-<<<<<<< HEAD
-		bytes, err := platformcodec.Codec.Marshal(platformcodec.Version, utxo)
-=======
 		bytes, err := Codec.Marshal(CodecVersion, utxo)
->>>>>>> b3dcbdb8
 		if err != nil {
 			return fmt.Errorf("couldn't serialize UTXO %q: %w", utxo.InputID(), err)
 		}
@@ -501,7 +493,7 @@
 	ID ids.ID `json:"id"`
 
 	// Each element of [ControlKeys] the address of a public key.
-	// A transactions.to add a validator to this subnet requires
+	// A transaction to add a validator to this subnet requires
 	// signatures from [Threshold] of these keys to be valid.
 	ControlKeys []string    `json:"controlKeys"`
 	Threshold   json.Uint32 `json:"threshold"`
@@ -994,13 +986,8 @@
 	DelegationFeeRate json.Float32 `json:"delegationFeeRate"`
 }
 
-<<<<<<< HEAD
-// AddValidator creates and signs and issues a transactions.to add a
-// validator to the primary network
-=======
 // AddValidator creates and signs and issues a transaction to add a validator to
 // the primary network
->>>>>>> b3dcbdb8
 func (service *Service) AddValidator(_ *http.Request, args *AddValidatorArgs, reply *api.JSONTxIDChangeAddr) error {
 	service.vm.ctx.Log.Debug("Platform: AddValidator called")
 
@@ -1126,13 +1113,8 @@
 	RewardAddress string `json:"rewardAddress"`
 }
 
-<<<<<<< HEAD
-// AddDelegator creates and signs and issues a transactions.to add a
-// delegator to the primary network
-=======
 // AddDelegator creates and signs and issues a transaction to add a delegator to
 // the primary network
->>>>>>> b3dcbdb8
 func (service *Service) AddDelegator(_ *http.Request, args *AddDelegatorArgs, reply *api.JSONTxIDChangeAddr) error {
 	service.vm.ctx.Log.Debug("Platform: AddDelegator called")
 
@@ -1256,13 +1238,8 @@
 	SubnetID string `json:"subnetID"`
 }
 
-<<<<<<< HEAD
-// AddSubnetValidator creates and signs and issues a transactions.to
-// add a validator to a subnet other than the primary network
-=======
 // AddSubnetValidator creates and signs and issues a transaction to add a
 // validator to a subnet other than the primary network
->>>>>>> b3dcbdb8
 func (service *Service) AddSubnetValidator(_ *http.Request, args *AddSubnetValidatorArgs, response *api.JSONTxIDChangeAddr) error {
 	service.vm.ctx.Log.Debug("Platform: AddSubnetValidator called")
 
@@ -1381,7 +1358,7 @@
 	APISubnet
 }
 
-// CreateSubnet creates and signs and issues a transactions.to create a new
+// CreateSubnet creates and signs and issues a transaction to create a new
 // subnet
 func (service *Service) CreateSubnet(_ *http.Request, args *CreateSubnetArgs, response *api.JSONTxIDChangeAddr) error {
 	service.vm.ctx.Log.Debug("Platform: CreateSubnet called")
@@ -1579,7 +1556,7 @@
 	To string `json:"to"`
 }
 
-// ImportAVAX issues a transactions.to import AVAX from the X-chain. The AVAX
+// ImportAVAX issues a transaction to import AVAX from the X-chain. The AVAX
 // must have already been exported from the X-Chain.
 func (service *Service) ImportAVAX(_ *http.Request, args *ImportAVAXArgs, response *api.JSONTxIDChangeAddr) error {
 	service.vm.ctx.Log.Debug("Platform: ImportAVAX called")
@@ -1685,7 +1662,7 @@
 	Encoding formatting.Encoding `json:"encoding"`
 }
 
-// CreateBlockchain issues a transactions.to create a new blockchain
+// CreateBlockchain issues a transaction to create a new blockchain
 func (service *Service) CreateBlockchain(_ *http.Request, args *CreateBlockchainArgs, response *api.JSONTxIDChangeAddr) error {
 	service.vm.ctx.Log.Debug("Platform: CreateBlockchain called")
 
@@ -2065,14 +2042,10 @@
 
 	txBytes, err := formatting.Decode(args.Encoding, args.Tx)
 	if err != nil {
-		return fmt.Errorf("problem decoding transactions. %w", err)
+		return fmt.Errorf("problem decoding transaction: %w", err)
 	}
 	tx := &transactions.SignedTx{}
-<<<<<<< HEAD
-	if _, err := platformcodec.Codec.Unmarshal(txBytes, tx); err != nil {
-=======
 	if _, err := Codec.Unmarshal(txBytes, tx); err != nil {
->>>>>>> b3dcbdb8
 		return fmt.Errorf("couldn't parse tx: %w", err)
 	}
 	if err := service.vm.mempool.IssueTx(tx); err != nil {
@@ -2106,7 +2079,7 @@
 	// If IncludeReason is false returns a response that looks like:
 	// {
 	// 	"jsonrpc": "2.0",
-	// 	"result": "sts Dropped",
+	// 	"result": "Dropped",
 	// 	"id": 1
 	// }
 	// If IncludeReason is true returns a response that looks like this:
@@ -2142,7 +2115,7 @@
 		return err
 	}
 
-	// The status of this transactions.is not in the database - check if the tx
+	// The status of this transaction is not in the database - check if the tx
 	// is in the preferred block's db. If so, return that it's processing.
 	preferred, err := service.vm.Preferred()
 	if err != nil {
@@ -2324,11 +2297,7 @@
 	response.Staked = json.Uint64(totalStake)
 	response.Outputs = make([]string, len(stakedOuts))
 	for i, output := range stakedOuts {
-<<<<<<< HEAD
-		bytes, err := platformcodec.Codec.Marshal(platformcodec.Version, output)
-=======
 		bytes, err := Codec.Marshal(CodecVersion, output)
->>>>>>> b3dcbdb8
 		if err != nil {
 			return fmt.Errorf("couldn't serialize output %s: %w", output.ID, err)
 		}
@@ -2417,7 +2386,7 @@
 }
 
 // GetRewardUTXOs returns the UTXOs that were rewarded after the provided
-// transactions.s staking period ended.
+// transaction's staking period ended.
 func (service *Service) GetRewardUTXOs(_ *http.Request, args *api.GetTxArgs, reply *GetRewardUTXOsReply) error {
 	service.vm.ctx.Log.Debug("Platform: GetRewardUTXOs called")
 
@@ -2429,11 +2398,7 @@
 	reply.NumFetched = json.Uint64(len(utxos))
 	reply.UTXOs = make([]string, len(utxos))
 	for i, utxo := range utxos {
-<<<<<<< HEAD
-		utxoBytes, err := platformcodec.GenesisCodec.Marshal(platformcodec.Version, utxo)
-=======
 		utxoBytes, err := GenesisCodec.Marshal(CodecVersion, utxo)
->>>>>>> b3dcbdb8
 		if err != nil {
 			return fmt.Errorf("failed to encode UTXO to bytes: %w", err)
 		}
