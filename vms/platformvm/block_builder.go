// Copyright (C) 2019-2021, Ava Labs, Inc. All rights reserved.
// See the file LICENSE for licensing terms.

package platformvm

import (
	"errors"
	"fmt"
	"time"

	"github.com/prometheus/client_golang/prometheus"

	"github.com/ava-labs/avalanchego/ids"
	"github.com/ava-labs/avalanchego/snow/consensus/snowman"
	"github.com/ava-labs/avalanchego/snow/engine/common"
	"github.com/ava-labs/avalanchego/utils/timer"
	"github.com/ava-labs/avalanchego/utils/timer/mockable"
	"github.com/ava-labs/avalanchego/utils/units"
	"github.com/ava-labs/avalanchego/vms/platformvm/state"
	"github.com/ava-labs/avalanchego/vms/platformvm/transactions/signed"
	"github.com/ava-labs/avalanchego/vms/platformvm/transactions/stateful"
	"github.com/ava-labs/avalanchego/vms/platformvm/transactions/timed"
)

const (
	// TargetTxSize is the maximum number of bytes a transaction can use to be
	// allowed into the mempool.
	TargetTxSize = 64 * units.KiB

	// TargetBlockSize is maximum number of transaction bytes to place into a
	// StandardBlock
	TargetBlockSize = 128 * units.KiB
)

var (
	errEndOfTime         = errors.New("program time is suspiciously far in the future")
	errNoPendingBlocks   = errors.New("no pending blocks")
	errMempoolReentrancy = errors.New("mempool reentrancy")
	errTxTooBig          = errors.New("tx too big")
)

// blockBuilder implements a simple blockBuilder to convert txs into valid blocks
type blockBuilder struct {
	Mempool

	// TODO: factor out VM into separable interfaces
	vm *VM

	// channel to send messages to the consensus engine
	toEngine chan<- common.Message

	// This timer goes off when it is time for the next validator to add/leave
	// the validator set. When it goes off ResetTimer() is called, potentially
	// triggering creation of a new block.
	timer *timer.Timer

	// Transactions that have not been put into blocks yet
	dropIncoming bool
}

// Initialize this builder.
func (m *blockBuilder) Initialize(
	vm *VM,
	toEngine chan<- common.Message,
	registerer prometheus.Registerer,
) error {
	m.vm = vm
	m.toEngine = toEngine

	m.vm.ctx.Log.Verbo("initializing platformVM mempool")
	mempool, err := NewMempool("mempool", registerer)
	if err != nil {
		return err
	}
	m.Mempool = mempool

	m.timer = timer.NewTimer(func() {
		m.vm.ctx.Lock.Lock()
		defer m.vm.ctx.Lock.Unlock()

		m.ResetTimer()
	})
	go m.vm.ctx.Log.RecoverAndPanic(m.timer.Dispatch)
	return nil
}

// AddUnverifiedTx verifies a transaction and attempts to add it to the mempool
func (m *blockBuilder) AddUnverifiedTx(tx *signed.Tx) error {
	statefulTx, err := stateful.MakeStatefulTx(tx, m.vm.txVerifier)
	if err != nil {
		return fmt.Errorf("unsupported stateful tx, err %w", err)
	}

	txID := tx.ID()
	if m.Has(txID) {
		// If the transaction is already in the mempool - then it looks the same
		// as if it was successfully added
		return nil
	}

	// Get the preferred block (which we want to build off)
	preferred, err := m.vm.Preferred()
	if err != nil {
		return fmt.Errorf("couldn't get preferred block: %w", err)
	}

	preferredDecision, ok := preferred.(decision)
	if !ok {
		// The preferred block should always be a decision block
		return errInvalidBlockType
	}

	preferredState := preferredDecision.onAccept()
<<<<<<< HEAD
	if err := statefulTx.SemanticVerify(preferredState); err != nil {
		m.MarkDropped(txID)
=======
	statefulTx, err := MakeStatefulTx(tx)
	if err != nil {
		return fmt.Errorf("unsopported stateful tx, err %w", err)
	}
	if err := statefulTx.SemanticVerify(m.vm, preferredState, tx); err != nil {
		m.MarkDropped(txID, err.Error())
>>>>>>> 4420fe80
		return err
	}

	if err := m.AddVerifiedTx(tx); err != nil {
		return err
	}
	return m.vm.GossipTx(tx)
}

// AddVerifiedTx attempts to add a transaction to the mempool
func (m *blockBuilder) AddVerifiedTx(tx *signed.Tx) error {
	if m.dropIncoming {
		return errMempoolReentrancy
	}

	txBytes := tx.Bytes()
	if len(txBytes) > TargetTxSize {
		return errTxTooBig
	}

	if err := m.Add(tx); err != nil {
		return err
	}
	m.ResetTimer()
	return nil
}

// BuildBlock builds a block to be added to consensus
func (m *blockBuilder) BuildBlock() (snowman.Block, error) {
	m.dropIncoming = true
	defer func() {
		m.dropIncoming = false
		m.ResetTimer()
	}()

	m.vm.ctx.Log.Debug("starting to attempt to build a block")

	// Get the block to build on top of and retrieve the new block's context.
	preferred, err := m.vm.Preferred()
	if err != nil {
		return nil, fmt.Errorf("couldn't get preferred block: %w", err)
	}
	preferredID := preferred.ID()
	nextHeight := preferred.Height() + 1
	preferredDecision, ok := preferred.(decision)
	if !ok {
		// The preferred block should always be a decision block
		return nil, errInvalidBlockType
	}
	preferredState := preferredDecision.onAccept()

	// Try building a standard block.
	if m.HasDecisionTxs() {
		txs := m.PopDecisionTxs(TargetBlockSize)
		return m.vm.newStandardBlock(preferredID, nextHeight, txs)
	}

	// Try building a proposal block that rewards a staker.
	stakerTxID, shouldReward, err := m.getStakerToReward(preferredState)
	if err != nil {
		return nil, err
	}
	if shouldReward {
		rewardValidatorTx, err := m.vm.txBuilder.NewRewardValidatorTx(stakerTxID)
		if err != nil {
			return nil, err
		}
		return m.vm.newProposalBlock(preferredID, nextHeight, *rewardValidatorTx)
	}

	// Try building a proposal block that advances the chain timestamp.
	nextChainTime, shouldAdvanceTime, err := m.getNextChainTime(preferredState)
	if err != nil {
		return nil, err
	}
	if shouldAdvanceTime {
		advanceTimeTx, err := m.vm.txBuilder.NewAdvanceTimeTx(nextChainTime)
		if err != nil {
			return nil, err
		}
		return m.vm.newProposalBlock(preferredID, nextHeight, *advanceTimeTx)
	}

	// Clean out the mempool's transactions with invalid timestamps.
	if hasProposalTxs := m.dropTooEarlyMempoolProposalTxs(); !hasProposalTxs {
		m.vm.ctx.Log.Debug("no pending blocks to build")
		return nil, errNoPendingBlocks
	}

	// Get the proposal transaction that should be issued.
	tx := m.PopProposalTx()
	startTime := tx.Unsigned.(timed.Tx).StartTime()

	// If the chain timestamp is too far in the past to issue this transaction
	// but according to local time, it's ready to be issued, then attempt to
	// advance the timestamp, so it can be issued.
	maxChainStartTime := preferredState.GetTimestamp().Add(stateful.MaxFutureStartTime)
	if startTime.After(maxChainStartTime) {
		m.AddProposalTx(tx)

		advanceTimeTx, err := m.vm.txBuilder.NewAdvanceTimeTx(m.vm.clock.Time())
		if err != nil {
			return nil, err
		}
		return m.vm.newProposalBlock(preferredID, nextHeight, *advanceTimeTx)
	}

	return m.vm.newProposalBlock(preferredID, nextHeight, *tx)
}

// ResetTimer Check if there is a block ready to be added to consensus. If so, notify the
// consensus engine.
func (m *blockBuilder) ResetTimer() {
	// If there is a pending transaction trigger building of a block with that transaction
	if m.HasDecisionTxs() {
		m.notifyBlockReady()
		return
	}

	preferred, err := m.vm.Preferred()
	if err != nil {
		return
	}
	preferredDecision, ok := preferred.(decision)
	if !ok {
		// The preferred block should always be a decision block
		m.vm.ctx.Log.Error("the preferred block %q should be a decision block but was %T", preferred.ID(), preferred)
		return
	}
	preferredState := preferredDecision.onAccept()

	_, shouldReward, err := m.getStakerToReward(preferredState)
	if err != nil {
		m.vm.ctx.Log.Error("failed to fetch next staker to reward with %s", err)
		return
	}
	if shouldReward {
		m.notifyBlockReady()
		return
	}

	_, shouldAdvanceTime, err := m.getNextChainTime(preferredState)
	if err != nil {
		m.vm.ctx.Log.Error("failed to fetch next chain time with %s", err)
		return
	}
	if shouldAdvanceTime {
		// time is at or after the time for the next validator to join/leave
		m.notifyBlockReady() // Should issue a proposal to advance timestamp
		return
	}

	if hasProposalTxs := m.dropTooEarlyMempoolProposalTxs(); hasProposalTxs {
		m.notifyBlockReady() // Should issue a ProposeAddValidator
		return
	}

	now := m.vm.clock.Time()
	nextStakerChangeTime, err := preferredState.GetNextStakerChangeTime()
	if err != nil {
		m.vm.ctx.Log.Error("couldn't get next staker change time: %s", err)
		return
	}
	waitTime := nextStakerChangeTime.Sub(now)
	m.vm.ctx.Log.Debug("next scheduled event is at %s (%s in the future)", nextStakerChangeTime, waitTime)

	// Wake up when it's time to add/remove the next validator
	m.timer.SetTimeoutIn(waitTime)
}

// Shutdown this mempool
func (m *blockBuilder) Shutdown() {
	if m.timer == nil {
		return
	}

	// There is a potential deadlock if the timer is about to execute a timeout.
	// So, the lock must be released before stopping the timer.
	m.vm.ctx.Lock.Unlock()
	m.timer.Stop()
	m.vm.ctx.Lock.Lock()
}

// getStakerToReward return the staker txID to remove from the primary network
// staking set, if one exists.
func (m *blockBuilder) getStakerToReward(preferredState state.Mutable) (ids.ID, bool, error) {
	currentChainTimestamp := preferredState.GetTimestamp()
	if !currentChainTimestamp.Before(mockable.MaxTime) {
		return ids.Empty, false, errEndOfTime
	}

	currentStakers := preferredState.CurrentStakerChainState()
	tx, _, err := currentStakers.GetNextStaker()
	if err != nil {
		return ids.Empty, false, err
	}

	staker, ok := tx.Unsigned.(timed.Tx)
	if !ok {
		return ids.Empty, false, fmt.Errorf("expected staker tx to be TimedTx but got %T", tx.Unsigned)
	}
	return tx.ID(), currentChainTimestamp.Equal(staker.EndTime()), nil
}

// getNextChainTime returns the timestamp for the next chain time and if the
// local time is >= time of the next staker set change.
func (m *blockBuilder) getNextChainTime(preferredState state.Mutable) (time.Time, bool, error) {
	nextStakerChangeTime, err := preferredState.GetNextStakerChangeTime()
	if err != nil {
		return time.Time{}, false, err
	}

	now := m.vm.clock.Time()
	return nextStakerChangeTime, !now.Before(nextStakerChangeTime), nil
}

// dropTooEarlyMempoolProposalTxs drops mempool's validators whose start time is
// too close in the future i.e. within local time plus Delta.
// dropTooEarlyMempoolProposalTxs makes sure that mempool's top proposal tx has
// a valid starting time but does not necessarily remove all txs since
// popped txs are not necessarily ordered by start time.
// Returns true/false if mempool is non-empty/empty following cleanup.
func (m *blockBuilder) dropTooEarlyMempoolProposalTxs() bool {
	now := m.vm.clock.Time()
	syncTime := now.Add(stateful.SyncBound)
	for m.HasProposalTx() {
		tx := m.PopProposalTx()
		startTime := tx.Unsigned.(timed.Tx).StartTime()
		if !startTime.Before(syncTime) {
			m.AddProposalTx(tx)
			return true
		}

		txID := tx.ID()
		errMsg := fmt.Sprintf(
			"synchrony bound (%s) is later than staker start time (%s)",
			syncTime,
			startTime,
		)

		m.vm.blockBuilder.MarkDropped(txID, errMsg) // cache tx as dropped
		m.vm.ctx.Log.Debug("dropping tx %s: %s", txID, errMsg)
	}
	return false
}

// notifyBlockReady tells the consensus engine that a new block is ready to be
// created
func (m *blockBuilder) notifyBlockReady() {
	select {
	case m.toEngine <- common.PendingTxs:
	default:
		m.vm.ctx.Log.Debug("dropping message to consensus engine")
	}
}<|MERGE_RESOLUTION|>--- conflicted
+++ resolved
@@ -111,17 +111,8 @@
 	}
 
 	preferredState := preferredDecision.onAccept()
-<<<<<<< HEAD
 	if err := statefulTx.SemanticVerify(preferredState); err != nil {
-		m.MarkDropped(txID)
-=======
-	statefulTx, err := MakeStatefulTx(tx)
-	if err != nil {
-		return fmt.Errorf("unsopported stateful tx, err %w", err)
-	}
-	if err := statefulTx.SemanticVerify(m.vm, preferredState, tx); err != nil {
 		m.MarkDropped(txID, err.Error())
->>>>>>> 4420fe80
 		return err
 	}
 
