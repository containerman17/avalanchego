// Copyright (C) 2019-2021, Ava Labs, Inc. All rights reserved.
// See the file LICENSE for licensing terms.

package platformvm

import (
	"fmt"

	"github.com/prometheus/client_golang/prometheus"

	"github.com/ava-labs/avalanchego/cache"
	"github.com/ava-labs/avalanchego/cache/metercacher"
	"github.com/ava-labs/avalanchego/database"
	"github.com/ava-labs/avalanchego/database/prefixdb"
	"github.com/ava-labs/avalanchego/database/versiondb"
	"github.com/ava-labs/avalanchego/ids"
	"github.com/ava-labs/avalanchego/snow/choices"
	"github.com/ava-labs/avalanchego/utils/hashing"
	"github.com/ava-labs/avalanchego/utils/wrappers"
	"github.com/ava-labs/avalanchego/vms/platformvm/blocks/stateless"
	"github.com/ava-labs/avalanchego/vms/platformvm/genesis"
	"github.com/ava-labs/avalanchego/vms/platformvm/state"
	"github.com/ava-labs/avalanchego/vms/platformvm/txs"
)

var (
	_ InternalState = &internalStateImpl{}

	blockPrefix = []byte("block")
)

const blockCacheSize = 2048

type InternalState interface {
	state.Content

	GetStatelessBlock(blockID ids.ID) (stateless.Block, choices.Status, error)
	AddStatelessBlock(block stateless.Block, status choices.Status)

	Abort()
	Commit() error
	CommitBatch() (database.Batch, error)
	Close() error
}

/*
 * VMDB
 * |-. validators
 * | |-. current
 * | | |-. validator
 * | | | '-. list
 * | | |   '-- txID -> uptime + potential reward
 * | | |-. delegator
 * | | | '-. list
 * | | |   '-- txID -> potential reward
 * | | '-. subnetValidator
 * | |   '-. list
 * | |     '-- txID -> nil
 * | |-. pending
 * | | |-. validator
 * | | | '-. list
 * | | |   '-- txID -> nil
 * | | |-. delegator
 * | | | '-. list
 * | | |   '-- txID -> nil
 * | | '-. subnetValidator
 * | |   '-. list
 * | |     '-- txID -> nil
 * | '-. diffs
 * |   '-. height+subnet
 * |     '-. list
 * |       '-- nodeID -> weightChange
 * |-. blocks
 * | '-- blockID -> block bytes
 * |-. txs
 * | '-- txID -> tx bytes + tx status
 * |- rewardUTXOs
 * | '-. txID
 * |   '-. list
 * |     '-- utxoID -> utxo bytes
 * |- utxos
 * | '-- utxoDB
 * |-. subnets
 * | '-. list
 * |   '-- txID -> nil
 * |-. chains
 * | '-. subnetID
 * |   '-. list
 * |     '-- txID -> nil
 * '-. singletons
 *   |-- initializedKey -> nil
 *   |-- timestampKey -> timestamp
 *   |-- currentSupplyKey -> currentSupply
 *   '-- lastAcceptedKey -> lastAccepted
 */
type internalStateImpl struct {
	state.State

	vm     *VM
	baseDB *versiondb.Database

<<<<<<< HEAD
	state.State

	addedBlocks map[ids.ID]stateBlk // map of blockID -> Block
	blockCache  cache.Cacher        // cache of blockID -> Block, if the entry is nil, it is not in the database
=======
	addedBlocks map[ids.ID]Block // map of blockID -> Block
	blockCache  cache.Cacher     // cache of blockID -> Block, if the entry is nil, it is not in the database
>>>>>>> bf18a938
	blockDB     database.Database
}

type stateBlk struct {
	Blk    stateless.Block
	Bytes  []byte         `serialize:"true"`
	Status choices.Status `serialize:"true"`
}

func newInternalStateDatabases(vm *VM, db database.Database) *internalStateImpl {
	baseDB := versiondb.New(db)

	return &internalStateImpl{
		vm:          vm,
		baseDB:      baseDB,
		addedBlocks: make(map[ids.ID]stateBlk),
		blockDB:     prefixdb.New(blockPrefix, baseDB),
	}
}

func (st *internalStateImpl) initCaches() {
	st.blockCache = &cache.LRU{Size: blockCacheSize}
}

func (st *internalStateImpl) initMeteredCaches(metrics prometheus.Registerer) error {
	blockCache, err := metercacher.New(
		"block_cache",
		metrics,
		&cache.LRU{Size: blockCacheSize},
	)
	if err != nil {
		return err
	}

	st.blockCache = blockCache
	return err
}

func (st *internalStateImpl) sync(genesis []byte) error {
	shouldInit, err := st.ShouldInit()
	if err != nil {
		return fmt.Errorf(
			"failed to check if the database is initialized: %w",
			err,
		)
	}

	// If the database is empty, create the platform chain anew using the
	// provided genesis state
	if shouldInit {
		if err := st.init(genesis); err != nil {
			return fmt.Errorf(
				"failed to initialize the database: %w",
				err,
			)
		}
	}

	if err := st.Load(); err != nil {
		return fmt.Errorf(
			"failed to load the database state: %w",
			err,
		)
	}

	return nil
}

func NewInternalState(vm *VM, db database.Database, genesis []byte) (InternalState, error) {
	is := newInternalStateDatabases(vm, db)
	is.State = state.New(
		is.baseDB,
		&vm.Config,
		vm.ctx,
		vm.localStake,
		vm.totalStake,
		vm.rewards,
	)
	is.initCaches()

	if err := is.sync(genesis); err != nil {
		// Drop any errors on close to return the first error
		_ = is.Close()

		return nil, err
	}
	return is, nil
}

func NewMeteredInternalState(vm *VM, db database.Database, genesis []byte, metrics prometheus.Registerer) (InternalState, error) {
	is := newInternalStateDatabases(vm, db)
	var err error
	is.State, err = state.NewMetered(
		is.baseDB,
		metrics,
		&vm.Config,
		vm.ctx,
		vm.localStake,
		vm.totalStake,
		vm.rewards,
	)
	if err != nil {
		// Drop any errors on close to return the first error
		_ = is.Close()

		return nil, err
	}
	if err = is.initMeteredCaches(metrics); err != nil {
		// Drop any errors on close to return the first error
		_ = is.Close()

		return nil, err
	}

	if err = is.sync(genesis); err != nil {
		// Drop any errors on close to return the first error
		_ = is.Close()

		return nil, err
	}
	return is, nil
}

func (st *internalStateImpl) GetStatelessBlock(blockID ids.ID) (stateless.Block, choices.Status, error) {
	if blkState, exists := st.addedBlocks[blockID]; exists {
		return blkState.Blk, blkState.Status, nil
	}
	if blkIntf, cached := st.blockCache.Get(blockID); cached {
		if blkIntf == nil {
			return nil, choices.Processing, database.ErrNotFound // status does not matter here
		}

		blkState := blkIntf.(stateBlk)
		return blkState.Blk, blkState.Status, nil
	}

	blkBytes, err := st.blockDB.Get(blockID[:])
	if err == database.ErrNotFound {
		st.blockCache.Put(blockID, nil)
		return nil, choices.Processing, database.ErrNotFound // status does not matter here
	} else if err != nil {
		return nil, choices.Processing, err // status does not matter here
	}

	blkState := stateBlk{}
	if _, err := stateless.Codec.Unmarshal(blkBytes, &blkState); err != nil {
		return nil, choices.Processing, err // status does not matter here
	}

	statelessBlk, err := stateless.Parse(blkState.Bytes)
	if err != nil {
		return nil, choices.Processing, err // status does not matter here
	}
	blkState.Blk = statelessBlk

	st.blockCache.Put(blockID, blkState)
	return statelessBlk, blkState.Status, nil
}

func (st *internalStateImpl) AddStatelessBlock(block stateless.Block, status choices.Status) {
	st.addedBlocks[block.ID()] = stateBlk{
		Blk:    block,
		Bytes:  block.Bytes(),
		Status: status,
	}
}

func (st *internalStateImpl) Abort() {
	st.baseDB.Abort()
}

func (st *internalStateImpl) Commit() error {
	defer st.Abort()
	batch, err := st.CommitBatch()
	if err != nil {
		return err
	}
	return batch.Write()
}

func (st *internalStateImpl) CommitBatch() (database.Batch, error) {
	errs := wrappers.Errs{}
	errs.Add(
		st.writeBlocks(),
		st.State.Write(),
	)
	if errs.Err != nil {
		return nil, errs.Err
	}
	return st.baseDB.CommitBatch()
}

func (st *internalStateImpl) Close() error {
	errs := wrappers.Errs{}
	errs.Add(
		st.blockDB.Close(),
		st.State.Close(),
		st.baseDB.Close(),
	)
	return errs.Err
}

<<<<<<< HEAD
func (st *internalStateImpl) writeBlocks() (err error) {
	defer func() {
		if err != nil {
			err = fmt.Errorf("failed to write blocks with: %w", err)
		}
	}()

	for blkID, stateBlk := range st.addedBlocks {
		var (
			btxBytes []byte
			blkID    = blkID
			sblk     = stateBlk
		)

		btxBytes, err = stateless.Codec.Marshal(stateless.Version, &sblk)
=======
func (st *internalStateImpl) writeBlocks() error {
	for blkID, blk := range st.addedBlocks {
		blkID := blkID

		sblk := stateBlk{
			Blk:    blk.Bytes(),
			Status: blk.Status(),
		}
		btxBytes, err := GenesisCodec.Marshal(txs.Version, &sblk)
>>>>>>> bf18a938
		if err != nil {
			return fmt.Errorf("failed to marshal state block with: %w", err)
		}

		delete(st.addedBlocks, blkID)
<<<<<<< HEAD
		st.blockCache.Put(blkID, stateBlk)
		if err = st.blockDB.Put(blkID[:], btxBytes); err != nil {
			return
=======
		st.blockCache.Put(blkID, blk)
		if err := st.blockDB.Put(blkID[:], btxBytes); err != nil {
			return fmt.Errorf("failed to write block with: %w", err)
>>>>>>> bf18a938
		}
	}
	return nil
}

func (st *internalStateImpl) init(genesisBytes []byte) error {
	// Create the genesis block and save it as being accepted (We don't just
	// do genesisBlock.Accept() because then it'd look for genesisBlock's
	// non-existent parent)
	genesisID := hashing.ComputeHash256Array(genesisBytes)
	genesisBlock, err := stateless.NewCommitBlock(genesisID, 0)
	if err != nil {
		return err
	}
	st.AddStatelessBlock(genesisBlock, choices.Accepted)
	st.SetLastAccepted(genesisBlock.ID())

	genesisState, err := genesis.ParseState(genesisBytes)
	if err != nil {
		return err
	}
	if err := st.SyncGenesis(genesisBlock.ID(), genesisState); err != nil {
		return err
	}

	if err := st.DoneInit(); err != nil {
		return err
	}

	return st.Commit()
}<|MERGE_RESOLUTION|>--- conflicted
+++ resolved
@@ -20,7 +20,6 @@
 	"github.com/ava-labs/avalanchego/vms/platformvm/blocks/stateless"
 	"github.com/ava-labs/avalanchego/vms/platformvm/genesis"
 	"github.com/ava-labs/avalanchego/vms/platformvm/state"
-	"github.com/ava-labs/avalanchego/vms/platformvm/txs"
 )
 
 var (
@@ -99,15 +98,8 @@
 	vm     *VM
 	baseDB *versiondb.Database
 
-<<<<<<< HEAD
-	state.State
-
 	addedBlocks map[ids.ID]stateBlk // map of blockID -> Block
 	blockCache  cache.Cacher        // cache of blockID -> Block, if the entry is nil, it is not in the database
-=======
-	addedBlocks map[ids.ID]Block // map of blockID -> Block
-	blockCache  cache.Cacher     // cache of blockID -> Block, if the entry is nil, it is not in the database
->>>>>>> bf18a938
 	blockDB     database.Database
 }
 
@@ -310,47 +302,22 @@
 	return errs.Err
 }
 
-<<<<<<< HEAD
-func (st *internalStateImpl) writeBlocks() (err error) {
-	defer func() {
-		if err != nil {
-			err = fmt.Errorf("failed to write blocks with: %w", err)
-		}
-	}()
-
+func (st *internalStateImpl) writeBlocks() error {
 	for blkID, stateBlk := range st.addedBlocks {
 		var (
-			btxBytes []byte
-			blkID    = blkID
-			sblk     = stateBlk
+			blkID = blkID
+			stBlk = stateBlk
 		)
 
-		btxBytes, err = stateless.Codec.Marshal(stateless.Version, &sblk)
-=======
-func (st *internalStateImpl) writeBlocks() error {
-	for blkID, blk := range st.addedBlocks {
-		blkID := blkID
-
-		sblk := stateBlk{
-			Blk:    blk.Bytes(),
-			Status: blk.Status(),
-		}
-		btxBytes, err := GenesisCodec.Marshal(txs.Version, &sblk)
->>>>>>> bf18a938
+		btxBytes, err := stateless.Codec.Marshal(stateless.Version, &stBlk)
 		if err != nil {
 			return fmt.Errorf("failed to marshal state block with: %w", err)
 		}
 
 		delete(st.addedBlocks, blkID)
-<<<<<<< HEAD
 		st.blockCache.Put(blkID, stateBlk)
 		if err = st.blockDB.Put(blkID[:], btxBytes); err != nil {
-			return
-=======
-		st.blockCache.Put(blkID, blk)
-		if err := st.blockDB.Put(blkID[:], btxBytes); err != nil {
 			return fmt.Errorf("failed to write block with: %w", err)
->>>>>>> bf18a938
 		}
 	}
 	return nil
