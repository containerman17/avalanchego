// Copyright (C) 2019-2024, Ava Labs, Inc. All rights reserved.
// See the file LICENSE for licensing terms.

package fee

import (
	"math"

	"github.com/ava-labs/avalanchego/vms/components/gas"

	safemath "github.com/ava-labs/avalanchego/utils/math"
)

// Config contains all the static parameters of the dynamic fee mechanism.
type Config struct {
	Target                   gas.Gas   `json:"target"`
	MinPrice                 gas.Price `json:"minPrice"`
	ExcessConversionConstant gas.Gas   `json:"excessConversionConstant"`
}

// State represents the current on-chain values used in the dynamic fee
// mechanism.
type State struct {
	Current gas.Gas `json:"current"`
	Excess  gas.Gas `json:"excess"`
}

// AdvanceTime adds (s.Current - target) * seconds to Excess.
//
// If Excess would underflow, it is set to 0.
// If Excess would overflow, it is set to MaxUint64.
func (s State) AdvanceTime(target gas.Gas, seconds uint64) State {
	excess := s.Excess
	if s.Current < target {
		excess = excess.SubPerSecond(target-s.Current, seconds)
	} else if s.Current > target {
		excess = excess.AddPerSecond(s.Current-target, seconds)
	}
	return State{
		Current: s.Current,
		Excess:  excess,
	}
}

// CostOf calculates how much to charge based on the dynamic fee mechanism for
// seconds.
//
// This implements the ACP-77 cost over time formula:
func (s State) CostOf(c Config, seconds uint64) uint64 {
	// If the current and target are the same, the price is constant.
	if s.Current == c.Target {
		price := gas.CalculatePrice(c.MinPrice, s.Excess, c.ExcessConversionConstant)
		cost, err := safemath.Mul(seconds, uint64(price))
		if err != nil {
			return math.MaxUint64
		}
		return cost
	}

	var (
		cost uint64
		err  error
	)
	for i := uint64(0); i < seconds; i++ {
		s = s.AdvanceTime(c.Target, 1)

		// Advancing the time is going to either hold excess constant,
		// monotonically increase it, or monotonically decrease it. If it is
		// equal to 0 after performing one of these operations, it is guaranteed
		// to always remain 0.
		if s.Excess == 0 {
			secondsWithZeroExcess := seconds - i
			zeroExcessCost, err := safemath.Mul(uint64(c.MinPrice), secondsWithZeroExcess)
			if err != nil {
				return math.MaxUint64
			}

			cost, err = safemath.Add(cost, zeroExcessCost)
			if err != nil {
				return math.MaxUint64
			}
			return cost
		}

		price := gas.CalculatePrice(c.MinPrice, s.Excess, c.ExcessConversionConstant)
		cost, err = safemath.Add(cost, uint64(price))
		if err != nil {
			return math.MaxUint64
		}
	}
	return cost
}

// SecondsRemaining calculates the maximum number of seconds that a validator
<<<<<<< HEAD
// can pay fees before their [costLimit] would be exceeded based on the dynamic
// fee mechanism. The result is capped at [maxSeconds].
func (s State) SecondsRemaining(c Config, maxSeconds uint64, costLimit uint64) uint64 {
=======
// can pay fees before their fundsRemaining would be exhausted based on the
// dynamic fee mechanism. The result is capped at maxSeconds.
func (s State) SecondsRemaining(c Config, maxSeconds uint64, fundsRemaining uint64) uint64 {
>>>>>>> 6c0945b5
	// Because this function can divide by prices, we need to sanity check the
	// parameters to avoid division by 0.
	if c.MinPrice == 0 {
		return maxSeconds
	}

	// If the current and target are the same, the price is constant.
	if s.Current == c.Target {
		price := uint64(gas.CalculatePrice(c.MinPrice, s.Excess, c.ExcessConversionConstant))
<<<<<<< HEAD
		seconds := costLimit / price
=======
		seconds := fundsRemaining / price
>>>>>>> 6c0945b5
		return min(seconds, maxSeconds)
	}

	for seconds := uint64(0); seconds < maxSeconds; seconds++ {
		s = s.AdvanceTime(c.Target, 1)

		// Advancing the time is going to either hold excess constant,
		// monotonically increase it, or monotonically decrease it. If it is
		// equal to 0 after performing one of these operations, it is guaranteed
		// to always remain 0.
		if s.Excess == 0 {
<<<<<<< HEAD
			secondsWithZeroExcess := costLimit / uint64(c.MinPrice)
=======
			secondsWithZeroExcess := fundsRemaining / uint64(c.MinPrice)
>>>>>>> 6c0945b5
			totalSeconds, err := safemath.Add(seconds, secondsWithZeroExcess)
			if err != nil {
				// This is technically unreachable, but makes the code more
				// clearly correct.
				return maxSeconds
			}
			return min(totalSeconds, maxSeconds)
		}

		price := uint64(gas.CalculatePrice(c.MinPrice, s.Excess, c.ExcessConversionConstant))
<<<<<<< HEAD
		if price > costLimit {
			return seconds
		}
		costLimit -= price
=======
		if price > fundsRemaining {
			return seconds
		}
		fundsRemaining -= price
>>>>>>> 6c0945b5
	}
	return maxSeconds
}<|MERGE_RESOLUTION|>--- conflicted
+++ resolved
@@ -92,15 +92,9 @@
 }
 
 // SecondsRemaining calculates the maximum number of seconds that a validator
-<<<<<<< HEAD
-// can pay fees before their [costLimit] would be exceeded based on the dynamic
-// fee mechanism. The result is capped at [maxSeconds].
-func (s State) SecondsRemaining(c Config, maxSeconds uint64, costLimit uint64) uint64 {
-=======
 // can pay fees before their fundsRemaining would be exhausted based on the
 // dynamic fee mechanism. The result is capped at maxSeconds.
 func (s State) SecondsRemaining(c Config, maxSeconds uint64, fundsRemaining uint64) uint64 {
->>>>>>> 6c0945b5
 	// Because this function can divide by prices, we need to sanity check the
 	// parameters to avoid division by 0.
 	if c.MinPrice == 0 {
@@ -110,11 +104,7 @@
 	// If the current and target are the same, the price is constant.
 	if s.Current == c.Target {
 		price := uint64(gas.CalculatePrice(c.MinPrice, s.Excess, c.ExcessConversionConstant))
-<<<<<<< HEAD
-		seconds := costLimit / price
-=======
 		seconds := fundsRemaining / price
->>>>>>> 6c0945b5
 		return min(seconds, maxSeconds)
 	}
 
@@ -126,11 +116,7 @@
 		// equal to 0 after performing one of these operations, it is guaranteed
 		// to always remain 0.
 		if s.Excess == 0 {
-<<<<<<< HEAD
-			secondsWithZeroExcess := costLimit / uint64(c.MinPrice)
-=======
 			secondsWithZeroExcess := fundsRemaining / uint64(c.MinPrice)
->>>>>>> 6c0945b5
 			totalSeconds, err := safemath.Add(seconds, secondsWithZeroExcess)
 			if err != nil {
 				// This is technically unreachable, but makes the code more
@@ -141,17 +127,10 @@
 		}
 
 		price := uint64(gas.CalculatePrice(c.MinPrice, s.Excess, c.ExcessConversionConstant))
-<<<<<<< HEAD
-		if price > costLimit {
-			return seconds
-		}
-		costLimit -= price
-=======
 		if price > fundsRemaining {
 			return seconds
 		}
 		fundsRemaining -= price
->>>>>>> 6c0945b5
 	}
 	return maxSeconds
 }