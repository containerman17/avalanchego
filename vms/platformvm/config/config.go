--- conflicted
+++ resolved
@@ -140,16 +140,12 @@
 	return !timestamp.Before(c.DurangoTime)
 }
 
-<<<<<<< HEAD
-func (c *Config) IsEUpgradeActivated(timestamp time.Time) bool {
-=======
 func (c *Config) IsEActivated(timestamp time.Time) bool {
->>>>>>> 287dbb5f
 	return !timestamp.Before(c.EUpgradeTime)
 }
 
 func (c *Config) GetDynamicFeesConfig(timestamp time.Time) DynamicFeesConfig {
-	if !c.IsEUpgradeActivated(timestamp) {
+	if !c.IsEActivated(timestamp) {
 		return PreEUpgradeDynamicFeesConfig
 	}
 
