package nftfx

import (
	"errors"

	"github.com/ava-labs/avalanchego/snow"

	"github.com/ava-labs/avalanchego/vms/components/verify"
	"github.com/ava-labs/avalanchego/vms/secp256k1fx"
)

var errNilTransferOperation = errors.New("nil transfer operation")

type TransferOperation struct {
	Input  secp256k1fx.Input `serialize:"true" json:"input"`
	Output TransferOutput    `serialize:"true" json:"output"`
}

<<<<<<< HEAD
func (op *TransferOperation) InitCtx(ctx *snow.Context) {
	op.Output.OutputOwners.InitCtx(ctx)
}

// Outs ...
=======
>>>>>>> 7a894914
func (op *TransferOperation) Outs() []verify.State {
	return []verify.State{&op.Output}
}

func (op *TransferOperation) Verify() error {
	switch {
	case op == nil:
		return errNilTransferOperation
	default:
		return verify.All(&op.Input, &op.Output)
	}
}<|MERGE_RESOLUTION|>--- conflicted
+++ resolved
@@ -16,14 +16,11 @@
 	Output TransferOutput    `serialize:"true" json:"output"`
 }
 
-<<<<<<< HEAD
 func (op *TransferOperation) InitCtx(ctx *snow.Context) {
 	op.Output.OutputOwners.InitCtx(ctx)
 }
 
 // Outs ...
-=======
->>>>>>> 7a894914
 func (op *TransferOperation) Outs() []verify.State {
 	return []verify.State{&op.Output}
 }
