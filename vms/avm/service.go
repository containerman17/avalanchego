--- conflicted
+++ resolved
@@ -1232,7 +1232,6 @@
 	}
 
 	s.txBuilderBackend.ResetAddresses(kc.Addresses())
-<<<<<<< HEAD
 	return buildBaseTx(
 		s.txBuilderBackend,
 		outs,
@@ -1240,9 +1239,6 @@
 		kc,
 		changeAddr,
 	)
-=======
-	return buildBaseTx(s.txBuilderBackend, outs, memoBytes, kc, changeAddr)
->>>>>>> 8037af79
 }
 
 // MintArgs are arguments for passing into Mint requests
@@ -1338,16 +1334,12 @@
 	}
 
 	s.txBuilderBackend.ResetAddresses(kc.Addresses())
-<<<<<<< HEAD
 	tx, err := mintFTs(
 		s.txBuilderBackend,
 		outputs,
 		feeKc,
 		changeAddr,
 	)
-=======
-	tx, err := mintFTs(s.txBuilderBackend, outputs, feeKc, changeAddr)
->>>>>>> 8037af79
 	if err != nil {
 		return nil, ids.ShortEmpty, err
 	}
@@ -1424,7 +1416,6 @@
 
 	ops, _, err := s.vm.SpendNFT(
 		utxos,
-<<<<<<< HEAD
 		kc,
 		assetID,
 		uint32(args.GroupID),
@@ -1438,8 +1429,6 @@
 	tx, err := buildOperation(
 		s.txBuilderBackend,
 		ops,
-=======
->>>>>>> 8037af79
 		kc,
 		changeAddr,
 	)
@@ -1447,15 +1436,6 @@
 		return nil, ids.ShortEmpty, err
 	}
 
-<<<<<<< HEAD
-=======
-	s.txBuilderBackend.ResetAddresses(kc.Addresses())
-	tx, err := buildOperation(s.txBuilderBackend, ops, kc, changeAddr)
-	if err != nil {
-		return nil, ids.ShortEmpty, err
-	}
-
->>>>>>> 8037af79
 	return tx, changeAddr, nil
 }
 
@@ -1610,17 +1590,12 @@
 		return nil, err
 	}
 
-<<<<<<< HEAD
-	s.txBuilderBackend.ResetAddresses(kc.Addresses())
 	return buildImportTx(
 		s.txBuilderBackend,
 		chainID,
 		to,
 		kc,
 	)
-=======
-	return buildImportTx(s.txBuilderBackend, chainID, to, kc)
->>>>>>> 8037af79
 }
 
 // ExportArgs are arguments for passing into ExportAVA requests
@@ -1714,7 +1689,6 @@
 	}
 
 	s.txBuilderBackend.ResetAddresses(kc.Addresses())
-<<<<<<< HEAD
 	return buildExportTx(
 		s.txBuilderBackend,
 		chainID,
@@ -1724,7 +1698,4 @@
 		kc,
 		changeAddr,
 	)
-=======
-	return buildExportTx(s.txBuilderBackend, chainID, to, assetID, uint64(args.Amount), kc, changeAddr)
->>>>>>> 8037af79
 }