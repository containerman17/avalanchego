--- conflicted
+++ resolved
@@ -21,7 +21,6 @@
 	"github.com/ava-labs/avalanchego/utils/formatting"
 	"github.com/ava-labs/avalanchego/utils/logging"
 	"github.com/ava-labs/avalanchego/utils/set"
-	"github.com/ava-labs/avalanchego/vms/avm/block/builder"
 	"github.com/ava-labs/avalanchego/vms/avm/block/executor"
 	"github.com/ava-labs/avalanchego/vms/avm/txs"
 	"github.com/ava-labs/avalanchego/vms/avm/txs/fees"
@@ -716,18 +715,11 @@
 		return nil
 	}
 
-<<<<<<< HEAD
-	feeManager, err := builder.UpdatedFeeManager(onAccept, &s.vm.Config, currentTimestamp, nextTimestamp)
-	if err != nil {
-		return err
-	}
-=======
-	feeManager, err := fees.UpdatedFeeManager(onAccept, &s.vm.Config, onAccept.GetTimestamp(), nextTimestamp)
-	if err != nil {
-		return err
-	}
-
->>>>>>> 4c93dd5a
+	feeManager, err := fees.UpdatedFeeManager(onAccept, &s.vm.Config, currentTimestamp, nextTimestamp)
+	if err != nil {
+		return err
+	}
+
 	reply.NextFeeRates = feeManager.GetFeeRates()
 	return nil
 }
