// Copyright (C) 2019-2024, Ava Labs, Inc. All rights reserved.
// See the file LICENSE for licensing terms.

package avm

import (
	"context"
	"encoding/json"
	"fmt"
	"math/rand"
	"testing"
	"time"

	"github.com/stretchr/testify/require"

	"github.com/ava-labs/avalanchego/api/keystore"
	"github.com/ava-labs/avalanchego/chains/atomic"
	"github.com/ava-labs/avalanchego/database/memdb"
	"github.com/ava-labs/avalanchego/database/prefixdb"
	"github.com/ava-labs/avalanchego/ids"
	"github.com/ava-labs/avalanchego/snow"
	"github.com/ava-labs/avalanchego/snow/engine/common"
	"github.com/ava-labs/avalanchego/snow/snowtest"
	"github.com/ava-labs/avalanchego/utils/constants"
	"github.com/ava-labs/avalanchego/utils/crypto/secp256k1"
	"github.com/ava-labs/avalanchego/utils/formatting"
	"github.com/ava-labs/avalanchego/utils/formatting/address"
	"github.com/ava-labs/avalanchego/utils/logging"
	"github.com/ava-labs/avalanchego/utils/sampler"
	"github.com/ava-labs/avalanchego/utils/timer/mockable"
	"github.com/ava-labs/avalanchego/utils/units"
	"github.com/ava-labs/avalanchego/vms/avm/block/executor"
	"github.com/ava-labs/avalanchego/vms/avm/config"
	"github.com/ava-labs/avalanchego/vms/avm/fxs"
	"github.com/ava-labs/avalanchego/vms/avm/txs"
	"github.com/ava-labs/avalanchego/vms/components/avax"
	"github.com/ava-labs/avalanchego/vms/nftfx"
	"github.com/ava-labs/avalanchego/vms/secp256k1fx"

	avajson "github.com/ava-labs/avalanchego/utils/json"
	commonfees "github.com/ava-labs/avalanchego/vms/components/fees"
	keystoreutils "github.com/ava-labs/avalanchego/vms/components/keystore"
)

type fork uint8

const (
	durango fork = iota
	eUpgrade

	latest = eUpgrade

	testTxFee    uint64 = units.MilliAvax
	startBalance uint64 = 1000 * units.MilliAvax

	username       = "bobby"
	password       = "StrnasfqewiurPasswdn56d" //#nosec G101
	feeAssetName   = "TEST"
	otherAssetName = "OTHER"
)

var (
	testChangeAddr = ids.GenerateTestShortID()
	testCases      = []struct {
		name      string
		avaxAsset bool
	}{
		{
			name:      "genesis asset is AVAX",
			avaxAsset: true,
		},
		{
			name:      "genesis asset is TEST",
			avaxAsset: false,
		},
	}

	assetID = ids.ID{1, 2, 3}

	keys  = secp256k1.TestKeys()[:3] // TODO: Remove [:3]
	addrs []ids.ShortID              // addrs[i] corresponds to keys[i]

	testFeesCfg = commonfees.DynamicFeesConfig{
<<<<<<< HEAD
		InitialUnitFees: commonfees.Dimensions{
=======
		UnitFees: commonfees.Dimensions{
>>>>>>> 6d9ac636
			5 * units.NanoAvax,
			5 * units.NanoAvax,
			5 * units.NanoAvax,
			5 * units.NanoAvax,
		},
<<<<<<< HEAD
		MinUnitFees: commonfees.Dimensions{
			1 * units.NanoAvax,
			1 * units.NanoAvax,
			1 * units.NanoAvax,
			1 * units.NanoAvax,
		},
		UpdateCoefficient: commonfees.Dimensions{
			1,
			1,
			1,
			1,
		},
		BlockUnitsCap:    commonfees.Max,
		BlockUnitsTarget: commonfees.Dimensions{1000, 1000, 1000, 10000},
=======
		BlockUnitsCap: commonfees.Max,
>>>>>>> 6d9ac636
	}
)

func init() {
	addrs = make([]ids.ShortID, len(keys))
	for i, key := range keys {
		addrs[i] = key.Address()
	}
}

type user struct {
	username    string
	password    string
	initialKeys []*secp256k1.PrivateKey
}

type envConfig struct {
	fork             fork
	isCustomFeeAsset bool
	keystoreUsers    []*user
	vmStaticConfig   *config.Config
	vmDynamicConfig  *Config
	additionalFxs    []*common.Fx
	notLinearized    bool
	notBootstrapped  bool
}

type environment struct {
	genesisBytes  []byte
	genesisTx     *txs.Tx
	sharedMemory  *atomic.Memory
	issuer        chan common.Message
	vm            *VM
	service       *Service
	walletService *WalletService
}

// setup the testing environment
func setup(tb testing.TB, c *envConfig) *environment {
	require := require.New(tb)

	var (
		genesisArgs *BuildGenesisArgs
		assetName   = "AVAX"
	)
	if c.isCustomFeeAsset {
		genesisArgs = makeCustomAssetGenesis(tb)
		assetName = feeAssetName
	} else {
		genesisArgs = makeDefaultGenesis(tb)
	}

	genesisBytes := buildGenesisTestWithArgs(tb, genesisArgs)

	ctx := snowtest.Context(tb, snowtest.XChainID)

	baseDB := memdb.New()
	m := atomic.NewMemory(prefixdb.New([]byte{0}, baseDB))
	ctx.SharedMemory = m.NewSharedMemory(ctx.ChainID)

	// NB: this lock is intentionally left locked when this function returns.
	// The caller of this function is responsible for unlocking.
	ctx.Lock.Lock()

	userKeystore := keystore.New(logging.NoLog{}, memdb.New())
	ctx.Keystore = userKeystore.NewBlockchainKeyStore(ctx.ChainID)

	for _, user := range c.keystoreUsers {
		require.NoError(userKeystore.CreateUser(user.username, user.password))

		// Import the initially funded private keys
		keystoreUser, err := keystoreutils.NewUserFromKeystore(ctx.Keystore, user.username, user.password)
		require.NoError(err)

		require.NoError(keystoreUser.PutKeys(user.initialKeys...))
		require.NoError(keystoreUser.Close())
	}

	vmStaticConfig := staticConfig(tb, c.fork)
	if c.vmStaticConfig != nil {
		vmStaticConfig = *c.vmStaticConfig
	}

	vm := &VM{
		Config: vmStaticConfig,
	}

	vmDynamicConfig := DefaultConfig
	vmDynamicConfig.DynamicFeesConfig = &testFeesCfg
	vmDynamicConfig.IndexTransactions = true
	if c.vmDynamicConfig != nil {
		vmDynamicConfig = *c.vmDynamicConfig
	}
	configBytes, err := json.Marshal(vmDynamicConfig)
	require.NoError(err)

	require.NoError(vm.Initialize(
		context.Background(),
		ctx,
		prefixdb.New([]byte{1}, baseDB),
		genesisBytes,
		nil,
		configBytes,
		nil,
		append(
			[]*common.Fx{
				{
					ID: secp256k1fx.ID,
					Fx: &secp256k1fx.Fx{},
				},
				{
					ID: nftfx.ID,
					Fx: &nftfx.Fx{},
				},
			},
			c.additionalFxs...,
		),
		&common.SenderTest{},
	))

	stopVertexID := ids.GenerateTestID()
	issuer := make(chan common.Message, 1)

	env := &environment{
		genesisBytes: genesisBytes,
		genesisTx:    getCreateTxFromGenesisTest(tb, genesisBytes, assetName),
		sharedMemory: m,
		issuer:       issuer,
		vm:           vm,
		service: &Service{
			vm: vm,
			txBuilderBackend: newServiceBackend(
				vm.feeAssetID,
				vm.parser.Codec(),
				vm.ctx,
				&vm.Config,
				vm.state,
				vm.AtomicUTXOManager,
			),
		},
		walletService: &WalletService{
			walletServiceBackend: NewWalletServiceBackend(vm),
		},
	}

	require.NoError(vm.SetState(context.Background(), snow.Bootstrapping))
	if c.notLinearized {
		return env
	}

	require.NoError(vm.Linearize(context.Background(), stopVertexID, issuer))
	if c.notBootstrapped {
		return env
	}

	require.NoError(vm.SetState(context.Background(), snow.NormalOp))
	return env
}

func staticConfig(tb testing.TB, f fork) config.Config {
	var eUpgradeTime time.Time

	switch f {
	case eUpgrade:
		eUpgradeTime = time.Time{}
	case durango:
		eUpgradeTime = mockable.MaxTime
	default:
		require.FailNow(tb, fmt.Sprintf("unhandled fork %d", f))
	}

	return config.Config{
		TxFee:            testTxFee,
		CreateAssetTxFee: testTxFee,
		EUpgradeTime:     eUpgradeTime,
	}
}

// Returns:
//
//  1. tx in genesis that creates asset
//  2. the index of the output
func getCreateTxFromGenesisTest(tb testing.TB, genesisBytes []byte, assetName string) *txs.Tx {
	require := require.New(tb)

	parser, err := txs.NewParser(
		[]fxs.Fx{
			&secp256k1fx.Fx{},
		},
	)
	require.NoError(err)

	cm := parser.GenesisCodec()
	genesis := Genesis{}
	_, err = cm.Unmarshal(genesisBytes, &genesis)
	require.NoError(err)
	require.NotEmpty(genesis.Txs)

	var assetTx *GenesisAsset
	for _, tx := range genesis.Txs {
		if tx.Name == assetName {
			assetTx = tx
			break
		}
	}
	require.NotNil(assetTx)

	tx := &txs.Tx{
		Unsigned: &assetTx.CreateAssetTx,
	}
	require.NoError(tx.Initialize(parser.GenesisCodec()))
	return tx
}

// buildGenesisTest is the common Genesis builder for most tests
func buildGenesisTest(tb testing.TB) []byte {
	defaultArgs := makeDefaultGenesis(tb)
	return buildGenesisTestWithArgs(tb, defaultArgs)
}

// buildGenesisTestWithArgs allows building the genesis while injecting different starting points (args)
func buildGenesisTestWithArgs(tb testing.TB, args *BuildGenesisArgs) []byte {
	require := require.New(tb)

	ss := CreateStaticService()

	reply := BuildGenesisReply{}
	require.NoError(ss.BuildGenesis(nil, args, &reply))

	b, err := formatting.Decode(reply.Encoding, reply.Bytes)
	require.NoError(err)
	return b
}

func newTx(tb testing.TB, genesisBytes []byte, chainID ids.ID, parser txs.Parser, assetName string) *txs.Tx {
	require := require.New(tb)

	createTx := getCreateTxFromGenesisTest(tb, genesisBytes, assetName)
	tx := &txs.Tx{Unsigned: &txs.BaseTx{
		BaseTx: avax.BaseTx{
			NetworkID:    constants.UnitTestID,
			BlockchainID: chainID,
			Ins: []*avax.TransferableInput{{
				UTXOID: avax.UTXOID{
					TxID:        createTx.ID(),
					OutputIndex: 2,
				},
				Asset: avax.Asset{ID: createTx.ID()},
				In: &secp256k1fx.TransferInput{
					Amt: startBalance,
					Input: secp256k1fx.Input{
						SigIndices: []uint32{
							0,
						},
					},
				},
			}},
		},
	}}
	require.NoError(tx.SignSECP256K1Fx(parser.Codec(), [][]*secp256k1.PrivateKey{{keys[0]}}))
	return tx
}

// Sample from a set of addresses and return them raw and formatted as strings.
// The size of the sample is between 1 and len(addrs)
// If len(addrs) == 0, returns nil
func sampleAddrs(tb testing.TB, addressFormatter avax.AddressManager, addrs []ids.ShortID) ([]ids.ShortID, []string) {
	require := require.New(tb)

	sampledAddrs := []ids.ShortID{}
	sampledAddrsStr := []string{}

	sampler := sampler.NewUniform()
	sampler.Initialize(uint64(len(addrs)))

	numAddrs := 1 + rand.Intn(len(addrs)) // #nosec G404
	indices, err := sampler.Sample(numAddrs)
	require.NoError(err)
	for _, index := range indices {
		addr := addrs[index]
		addrStr, err := addressFormatter.FormatLocalAddress(addr)
		require.NoError(err)

		sampledAddrs = append(sampledAddrs, addr)
		sampledAddrsStr = append(sampledAddrsStr, addrStr)
	}
	return sampledAddrs, sampledAddrsStr
}

func makeDefaultGenesis(tb testing.TB) *BuildGenesisArgs {
	require := require.New(tb)

	addr0Str, err := address.FormatBech32(constants.UnitTestHRP, addrs[0].Bytes())
	require.NoError(err)

	addr1Str, err := address.FormatBech32(constants.UnitTestHRP, addrs[1].Bytes())
	require.NoError(err)

	addr2Str, err := address.FormatBech32(constants.UnitTestHRP, addrs[2].Bytes())
	require.NoError(err)

	return &BuildGenesisArgs{
		Encoding: formatting.Hex,
		GenesisData: map[string]AssetDefinition{
			"asset1": {
				Name:   "AVAX",
				Symbol: "SYMB",
				InitialState: map[string][]interface{}{
					"fixedCap": {
						Holder{
							Amount:  avajson.Uint64(startBalance),
							Address: addr0Str,
						},
						Holder{
							Amount:  avajson.Uint64(startBalance),
							Address: addr1Str,
						},
						Holder{
							Amount:  avajson.Uint64(startBalance),
							Address: addr2Str,
						},
					},
				},
			},
			"asset2": {
				Name:   "myVarCapAsset",
				Symbol: "MVCA",
				InitialState: map[string][]interface{}{
					"variableCap": {
						Owners{
							Threshold: 1,
							Minters: []string{
								addr0Str,
								addr1Str,
							},
						},
						Owners{
							Threshold: 2,
							Minters: []string{
								addr0Str,
								addr1Str,
								addr2Str,
							},
						},
					},
				},
			},
			"asset3": {
				Name: "myOtherVarCapAsset",
				InitialState: map[string][]interface{}{
					"variableCap": {
						Owners{
							Threshold: 1,
							Minters: []string{
								addr0Str,
							},
						},
					},
				},
			},
			"asset4": {
				Name: "myFixedCapAsset",
				InitialState: map[string][]interface{}{
					"fixedCap": {
						Holder{
							Amount:  avajson.Uint64(startBalance),
							Address: addr0Str,
						},
						Holder{
							Amount:  avajson.Uint64(startBalance),
							Address: addr1Str,
						},
					},
				},
			},
		},
	}
}

func makeCustomAssetGenesis(tb testing.TB) *BuildGenesisArgs {
	require := require.New(tb)

	addr0Str, err := address.FormatBech32(constants.UnitTestHRP, addrs[0].Bytes())
	require.NoError(err)

	addr1Str, err := address.FormatBech32(constants.UnitTestHRP, addrs[1].Bytes())
	require.NoError(err)

	addr2Str, err := address.FormatBech32(constants.UnitTestHRP, addrs[2].Bytes())
	require.NoError(err)

	return &BuildGenesisArgs{
		Encoding: formatting.Hex,
		GenesisData: map[string]AssetDefinition{
			"asset1": {
				Name:   feeAssetName,
				Symbol: "TST",
				InitialState: map[string][]interface{}{
					"fixedCap": {
						Holder{
							Amount:  avajson.Uint64(startBalance),
							Address: addr0Str,
						},
						Holder{
							Amount:  avajson.Uint64(startBalance),
							Address: addr1Str,
						},
						Holder{
							Amount:  avajson.Uint64(startBalance),
							Address: addr2Str,
						},
					},
				},
			},
			"asset2": {
				Name:   otherAssetName,
				Symbol: "OTH",
				InitialState: map[string][]interface{}{
					"fixedCap": {
						Holder{
							Amount:  avajson.Uint64(startBalance),
							Address: addr0Str,
						},
						Holder{
							Amount:  avajson.Uint64(startBalance),
							Address: addr1Str,
						},
						Holder{
							Amount:  avajson.Uint64(startBalance),
							Address: addr2Str,
						},
					},
				},
			},
		},
	}
}

// issueAndAccept expects the context lock not to be held
func issueAndAccept(
	require *require.Assertions,
	vm *VM,
	issuer <-chan common.Message,
	tx *txs.Tx,
) {
	txID, err := vm.issueTxFromRPC(tx)
	require.NoError(err)
	require.Equal(tx.ID(), txID)

	buildAndAccept(require, vm, issuer, txID)
}

// buildAndAccept expects the context lock not to be held
func buildAndAccept(
	require *require.Assertions,
	vm *VM,
	issuer <-chan common.Message,
	txID ids.ID,
) {
	require.Equal(common.PendingTxs, <-issuer)

	vm.ctx.Lock.Lock()
	defer vm.ctx.Lock.Unlock()

	blkIntf, err := vm.BuildBlock(context.Background())
	require.NoError(err)
	require.IsType(&executor.Block{}, blkIntf)

	blk := blkIntf.(*executor.Block)
	txs := blk.Txs()
	require.Len(txs, 1)

	issuedTx := txs[0]
	require.Equal(txID, issuedTx.ID())
	require.NoError(blk.Verify(context.Background()))
	require.NoError(vm.SetPreference(context.Background(), blk.ID()))
	require.NoError(blk.Accept(context.Background()))
}<|MERGE_RESOLUTION|>--- conflicted
+++ resolved
@@ -81,17 +81,12 @@
 	addrs []ids.ShortID              // addrs[i] corresponds to keys[i]
 
 	testFeesCfg = commonfees.DynamicFeesConfig{
-<<<<<<< HEAD
 		InitialUnitFees: commonfees.Dimensions{
-=======
-		UnitFees: commonfees.Dimensions{
->>>>>>> 6d9ac636
 			5 * units.NanoAvax,
 			5 * units.NanoAvax,
 			5 * units.NanoAvax,
 			5 * units.NanoAvax,
 		},
-<<<<<<< HEAD
 		MinUnitFees: commonfees.Dimensions{
 			1 * units.NanoAvax,
 			1 * units.NanoAvax,
@@ -106,9 +101,6 @@
 		},
 		BlockUnitsCap:    commonfees.Max,
 		BlockUnitsTarget: commonfees.Dimensions{1000, 1000, 1000, 10000},
-=======
-		BlockUnitsCap: commonfees.Max,
->>>>>>> 6d9ac636
 	}
 )
 
