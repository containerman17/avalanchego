--- conflicted
+++ resolved
@@ -6,7 +6,6 @@
 import (
 	"context"
 	"encoding/json"
-	"fmt"
 	"math/rand"
 	"testing"
 	"time"
@@ -235,24 +234,6 @@
 }
 
 func staticConfig(tb testing.TB, f fork) config.Config {
-<<<<<<< HEAD
-	var eUpgradeTime time.Time
-
-	switch f {
-	case eUpgrade:
-		eUpgradeTime = time.Time{}
-	case durango:
-		eUpgradeTime = mockable.MaxTime
-	default:
-		require.FailNow(tb, fmt.Sprintf("unhandled fork %d", f))
-	}
-
-	return config.Config{
-		TxFee:            testTxFee,
-		CreateAssetTxFee: testTxFee,
-		EUpgradeTime:     eUpgradeTime,
-	}
-=======
 	c := config.Config{
 		TxFee:            testTxFee,
 		CreateAssetTxFee: testTxFee,
@@ -268,7 +249,6 @@
 	}
 
 	return c
->>>>>>> 9cef7d30
 }
 
 // Returns:
