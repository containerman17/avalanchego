--- conflicted
+++ resolved
@@ -833,31 +833,13 @@
 	defer db.Close()
 
 	user := userState{vm: vm}
-<<<<<<< HEAD
-
-	// true iff we should only return UTXOs that reference one or more addresses in [addrsToUse]
-	filterAddresses := len(addrsToUse) > 0
-
-	// The error is explicitly dropped, as it may just mean that there are no addresses.
-	addresses, _ := user.Addresses(db)
-
-	addrs := ids.ShortSet{}
-	for _, addr := range addresses {
-		if !filterAddresses {
-			addrs.Add(addr)
-		} else if filterAddresses && addrsToUse.Contains(addr) {
-			addrs.Add(addr)
-		}
-	}
-	utxos, _, _, err := vm.GetUTXOs(addrs, ids.ShortEmpty, ids.Empty, -1, false)
-=======
+
 	kc, err := user.Keychain(db, addrsToUse)
->>>>>>> efdf59bf
 	if err != nil {
 		return nil, nil, err
 	}
 
-	utxos, _, _, err := vm.GetUTXOs(kc.Addresses(), ids.ShortEmpty, ids.Empty, -1)
+	utxos, _, _, err := vm.GetUTXOs(kc.Addresses(), ids.ShortEmpty, ids.Empty, -1, false)
 	if err != nil {
 		return nil, nil, fmt.Errorf("problem retrieving user's UTXOs: %w", err)
 	}
