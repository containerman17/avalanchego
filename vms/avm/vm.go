// Copyright (C) 2019-2022, Ava Labs, Inc. All rights reserved.
// See the file LICENSE for licensing terms.

package avm

import (
	"context"
	"errors"
	"fmt"
	"reflect"
	"time"

	stdjson "encoding/json"

	"github.com/gorilla/rpc/v2"

	"github.com/prometheus/client_golang/prometheus"

	"go.uber.org/zap"

	"github.com/ava-labs/avalanchego/cache"
	"github.com/ava-labs/avalanchego/database"
	"github.com/ava-labs/avalanchego/database/manager"
	"github.com/ava-labs/avalanchego/database/versiondb"
	"github.com/ava-labs/avalanchego/ids"
	"github.com/ava-labs/avalanchego/pubsub"
	"github.com/ava-labs/avalanchego/snow"
	"github.com/ava-labs/avalanchego/snow/choices"
	"github.com/ava-labs/avalanchego/snow/consensus/snowman"
	"github.com/ava-labs/avalanchego/snow/consensus/snowstorm"
	"github.com/ava-labs/avalanchego/snow/engine/avalanche/vertex"
	"github.com/ava-labs/avalanchego/snow/engine/common"
	"github.com/ava-labs/avalanchego/utils"
	"github.com/ava-labs/avalanchego/utils/json"
	"github.com/ava-labs/avalanchego/utils/linkedhashmap"
	"github.com/ava-labs/avalanchego/utils/set"
	"github.com/ava-labs/avalanchego/utils/timer"
	"github.com/ava-labs/avalanchego/utils/timer/mockable"
	"github.com/ava-labs/avalanchego/utils/wrappers"
	"github.com/ava-labs/avalanchego/version"
	"github.com/ava-labs/avalanchego/vms/avm/blocks"
	"github.com/ava-labs/avalanchego/vms/avm/config"
	"github.com/ava-labs/avalanchego/vms/avm/states"
	"github.com/ava-labs/avalanchego/vms/avm/txs"
	"github.com/ava-labs/avalanchego/vms/avm/txs/executor"
	"github.com/ava-labs/avalanchego/vms/avm/utxo"
	"github.com/ava-labs/avalanchego/vms/components/avax"
	"github.com/ava-labs/avalanchego/vms/components/index"
	"github.com/ava-labs/avalanchego/vms/components/keystore"
<<<<<<< HEAD
	"github.com/ava-labs/avalanchego/vms/components/verify"
	"github.com/ava-labs/avalanchego/vms/platformvm/status"
=======
>>>>>>> 109fc3d7
	"github.com/ava-labs/avalanchego/vms/secp256k1fx"

	extensions "github.com/ava-labs/avalanchego/vms/avm/fxs"
)

const (
	batchTimeout       = time.Second
	batchSize          = 30
	assetToFxCacheSize = 1024
	txDeduplicatorSize = 8192
)

var (
	errIncompatibleFx            = errors.New("incompatible feature extension")
	errUnknownFx                 = errors.New("unknown feature extension")
	errGenesisAssetMustHaveState = errors.New("genesis asset must have non-empty state")
	errBootstrapping             = errors.New("chain is currently bootstrapping")
	errUnimplemented             = errors.New("unimplemented")

	_ vertex.DAGVM = (*VM)(nil)
)

type VM struct {
	common.AppHandler

	config.Config
	metrics
	avax.AddressManager
	avax.AtomicUTXOManager
	ids.Aliaser
	utxo.Spender

	// Contains information of where this VM is executing
	ctx *snow.Context

	// Used to check local time
	clock mockable.Clock

	parser blocks.Parser

	pubsub *pubsub.Server

	// State management
	state states.State

	// vmState tracks vm status as set by the consensus engine
	vmState utils.Atomic[snow.State]

	// asset id that will be used for fees
	feeAssetID ids.ID

	// Asset ID --> Bit set with fx IDs the asset supports
	assetToFxCache *cache.LRU[ids.ID, set.Bits64]

	// Transaction issuing
	timer        *timer.Timer
	batchTimeout time.Duration
	txs          []snowstorm.Tx
	toEngine     chan<- common.Message

	baseDB database.Database
	db     *versiondb.Database

	typeToFxIndex map[reflect.Type]int
	fxs           []*extensions.ParsedFx

	walletService WalletService

	addressTxsIndexer index.AddressTxsIndexer

	uniqueTxs cache.Deduplicator[ids.ID, *UniqueTx]

	txBackend *executor.Backend
	dagState  *dagState
}

func (*VM) Connected(context.Context, ids.NodeID, *version.Application) error {
	return nil
}

func (*VM) Disconnected(context.Context, ids.NodeID) error {
	return nil
}

/*
 ******************************************************************************
 ********************************* Common VM **********************************
 ******************************************************************************
 */

type Config struct {
	IndexTransactions    bool `json:"index-transactions"`
	IndexAllowIncomplete bool `json:"index-allow-incomplete"`
}

func (vm *VM) Initialize(
	_ context.Context,
	ctx *snow.Context,
	dbManager manager.Manager,
	genesisBytes []byte,
	_ []byte,
	configBytes []byte,
	toEngine chan<- common.Message,
	fxs []*common.Fx,
	_ common.AppSender,
) error {
	vm.AppHandler = common.NewNoOpAppHandler(ctx.Log)

	avmConfig := Config{}
	if len(configBytes) > 0 {
		if err := stdjson.Unmarshal(configBytes, &avmConfig); err != nil {
			return err
		}
		ctx.Log.Info("VM config initialized",
			zap.Reflect("config", avmConfig),
		)
	}

	registerer := prometheus.NewRegistry()
	if err := ctx.Metrics.Register(registerer); err != nil {
		return err
	}

	err := vm.metrics.Initialize("", registerer)
	if err != nil {
		return err
	}
	vm.AddressManager = avax.NewAddressManager(ctx)
	vm.Aliaser = ids.NewAliaser()

	db := dbManager.Current().Database
	vm.ctx = ctx
	vm.toEngine = toEngine
	vm.baseDB = db
	vm.db = versiondb.New(db)
	vm.assetToFxCache = &cache.LRU[ids.ID, set.Bits64]{Size: assetToFxCacheSize}

	vm.pubsub = pubsub.New(ctx.Log)

	typedFxs := make([]extensions.Fx, len(fxs))
	vm.fxs = make([]*extensions.ParsedFx, len(fxs))
	for i, fxContainer := range fxs {
		if fxContainer == nil {
			return errIncompatibleFx
		}
		fx, ok := fxContainer.Fx.(extensions.Fx)
		if !ok {
			return errIncompatibleFx
		}
		typedFxs[i] = fx
		vm.fxs[i] = &extensions.ParsedFx{
			ID: fxContainer.ID,
			Fx: fx,
		}
	}

	vm.typeToFxIndex = map[reflect.Type]int{}
	vm.parser, err = blocks.NewCustomParser(
		vm.typeToFxIndex,
		&vm.clock,
		ctx.Log,
		typedFxs,
	)
	if err != nil {
		return err
	}

	codec := vm.parser.Codec()
	vm.AtomicUTXOManager = avax.NewAtomicUTXOManager(ctx.SharedMemory, codec)
	vm.Spender = utxo.NewSpender(&vm.clock, codec)

	state, err := states.New(vm.db, vm.parser, registerer)
	if err != nil {
		return err
	}

	vm.state = state

	if err := vm.initGenesis(genesisBytes); err != nil {
		return err
	}

	vm.timer = timer.NewTimer(func() {
		ctx.Lock.Lock()
		defer ctx.Lock.Unlock()

		vm.FlushTxs()
	})
	go ctx.Log.RecoverAndPanic(vm.timer.Dispatch)
	vm.batchTimeout = batchTimeout

	vm.uniqueTxs = &cache.EvictableLRU[ids.ID, *UniqueTx]{
		Size: txDeduplicatorSize,
	}
	vm.walletService.vm = vm
	vm.walletService.pendingTxs = linkedhashmap.New[ids.ID, *txs.Tx]()

	// use no op impl when disabled in config
	if avmConfig.IndexTransactions {
		vm.ctx.Log.Warn("deprecated address transaction indexing is enabled")
		vm.addressTxsIndexer, err = index.NewIndexer(vm.db, vm.ctx.Log, "", registerer, avmConfig.IndexAllowIncomplete)
		if err != nil {
			return fmt.Errorf("failed to initialize address transaction indexer: %w", err)
		}
	} else {
		vm.ctx.Log.Info("address transaction indexing is disabled")
		vm.addressTxsIndexer, err = index.NewNoIndexer(vm.db, avmConfig.IndexAllowIncomplete)
		if err != nil {
			return fmt.Errorf("failed to initialize disabled indexer: %w", err)
		}
	}

	vm.txBackend = &executor.Backend{
		Ctx:           ctx,
		Config:        &vm.Config,
		Fxs:           vm.fxs,
		TypeToFxIndex: vm.typeToFxIndex,
		Codec:         vm.parser.Codec(),
		FeeAssetID:    vm.feeAssetID,
		Bootstrapped:  false,
	}
	vm.dagState = &dagState{
		Chain: vm.state,
		vm:    vm,
	}

	return vm.state.Commit()
}

// onBootstrapStarted is called by the consensus engine when it starts bootstrapping this chain
func (vm *VM) onBootstrapStarted() error {
<<<<<<< HEAD
	vm.vmState.Set(snow.Bootstrapping)
=======
	vm.txBackend.Bootstrapped = false
>>>>>>> 109fc3d7
	for _, fx := range vm.fxs {
		if err := fx.Fx.Bootstrapping(); err != nil {
			return err
		}
	}
	return nil
}

<<<<<<< HEAD
func (vm *VM) onExtendingFrontierStarted() error {
	vm.vmState.Set(snow.ExtendingFrontier)
=======
func (vm *VM) onNormalOperationsStarted() error {
	vm.txBackend.Bootstrapped = true
>>>>>>> 109fc3d7
	for _, fx := range vm.fxs {
		if err := fx.Fx.Bootstrapped(); err != nil {
			return err
		}
	}
	return nil
}

func (vm *VM) onFullySynced() error {
	if status.FullySynced(vm.vmState.Get()) {
		return nil
	}

	vm.vmState.Set(snow.SubnetSynced)
	return nil
}

func (vm *VM) SetState(_ context.Context, state snow.State) error {
	switch state {
	case snow.Bootstrapping:
		return vm.onBootstrapStarted()
	case snow.ExtendingFrontier:
		return vm.onExtendingFrontierStarted()
	case snow.SubnetSynced:
		return vm.onFullySynced()
	default:
		return snow.ErrUnknownState
	}
}

func (vm *VM) Shutdown(context.Context) error {
	if vm.timer == nil {
		return nil
	}

	// There is a potential deadlock if the timer is about to execute a timeout.
	// So, the lock must be released before stopping the timer.
	vm.ctx.Lock.Unlock()
	vm.timer.Stop()
	vm.ctx.Lock.Lock()

	errs := wrappers.Errs{}
	errs.Add(
		vm.state.Close(),
		vm.baseDB.Close(),
	)
	return errs.Err
}

func (*VM) Version(context.Context) (string, error) {
	return version.Current.String(), nil
}

func (vm *VM) CreateHandlers(context.Context) (map[string]*common.HTTPHandler, error) {
	codec := json.NewCodec()

	rpcServer := rpc.NewServer()
	rpcServer.RegisterCodec(codec, "application/json")
	rpcServer.RegisterCodec(codec, "application/json;charset=UTF-8")
	rpcServer.RegisterInterceptFunc(vm.metrics.apiRequestMetric.InterceptRequest)
	rpcServer.RegisterAfterFunc(vm.metrics.apiRequestMetric.AfterRequest)
	// name this service "avm"
	if err := rpcServer.RegisterService(&Service{vm: vm}, "avm"); err != nil {
		return nil, err
	}

	walletServer := rpc.NewServer()
	walletServer.RegisterCodec(codec, "application/json")
	walletServer.RegisterCodec(codec, "application/json;charset=UTF-8")
	walletServer.RegisterInterceptFunc(vm.metrics.apiRequestMetric.InterceptRequest)
	walletServer.RegisterAfterFunc(vm.metrics.apiRequestMetric.AfterRequest)
	// name this service "wallet"
	err := walletServer.RegisterService(&vm.walletService, "wallet")

	return map[string]*common.HTTPHandler{
		"":        {Handler: rpcServer},
		"/wallet": {Handler: walletServer},
		"/events": {LockOptions: common.NoLock, Handler: vm.pubsub},
	}, err
}

func (*VM) CreateStaticHandlers(context.Context) (map[string]*common.HTTPHandler, error) {
	newServer := rpc.NewServer()
	codec := json.NewCodec()
	newServer.RegisterCodec(codec, "application/json")
	newServer.RegisterCodec(codec, "application/json;charset=UTF-8")

	// name this service "avm"
	staticService := CreateStaticService()
	return map[string]*common.HTTPHandler{
		"": {LockOptions: common.WriteLock, Handler: newServer},
	}, newServer.RegisterService(staticService, "avm")
}

/*
 ******************************************************************************
 ********************************** Chain VM **********************************
 ******************************************************************************
 */

func (*VM) GetBlock(context.Context, ids.ID) (snowman.Block, error) {
	return nil, errUnimplemented
}

func (*VM) ParseBlock(context.Context, []byte) (snowman.Block, error) {
	return nil, errUnimplemented
}

func (*VM) BuildBlock(context.Context) (snowman.Block, error) {
	return nil, errUnimplemented
}

func (*VM) SetPreference(context.Context, ids.ID) error {
	return errUnimplemented
}

func (*VM) LastAccepted(context.Context) (ids.ID, error) {
	return ids.Empty, errUnimplemented
}

/*
 ******************************************************************************
 *********************************** DAG VM ***********************************
 ******************************************************************************
 */

func (vm *VM) Linearize(_ context.Context, stopVertexID ids.ID) error {
	time := version.GetXChainMigrationTime(vm.ctx.NetworkID)
	return vm.state.InitializeChainState(stopVertexID, time)
}

func (vm *VM) PendingTxs(context.Context) []snowstorm.Tx {
	vm.timer.Cancel()

	txs := vm.txs
	vm.txs = nil
	return txs
}

func (vm *VM) ParseTx(_ context.Context, b []byte) (snowstorm.Tx, error) {
	return vm.parseTx(b)
}

func (vm *VM) GetTx(_ context.Context, txID ids.ID) (snowstorm.Tx, error) {
	tx := &UniqueTx{
		vm:   vm,
		txID: txID,
	}
	// Verify must be called in the case the that tx was flushed from the unique
	// cache.
	return tx, tx.verifyWithoutCacheWrites()
}

/*
 ******************************************************************************
 ********************************** JSON API **********************************
 ******************************************************************************
 */

// IssueTx attempts to send a transaction to consensus.
// If onDecide is specified, the function will be called when the transaction is
// either accepted or rejected with the appropriate status. This function will
// go out of scope when the transaction is removed from memory.
func (vm *VM) IssueTx(b []byte) (ids.ID, error) {
	if !status.FullySynced(vm.vmState.Get()) {
		return ids.ID{}, errBootstrapping
	}
	tx, err := vm.parseTx(b)
	if err != nil {
		return ids.ID{}, err
	}
	if err := tx.verifyWithoutCacheWrites(); err != nil {
		return ids.ID{}, err
	}
	vm.issueTx(tx)
	return tx.ID(), nil
}

func (vm *VM) issueStopVertex() error {
	select {
	case vm.toEngine <- common.StopVertex:
	default:
		vm.ctx.Log.Debug("dropping common.StopVertex message to engine due to contention")
	}
	return nil
}

/*
 ******************************************************************************
 ********************************** Timer API *********************************
 ******************************************************************************
 */

// FlushTxs into consensus
func (vm *VM) FlushTxs() {
	vm.timer.Cancel()
	if len(vm.txs) != 0 {
		select {
		case vm.toEngine <- common.PendingTxs:
		default:
			vm.ctx.Log.Debug("dropping message to engine due to contention")
			vm.timer.SetTimeoutIn(vm.batchTimeout)
		}
	}
}

/*
 ******************************************************************************
 ********************************** Helpers ***********************************
 ******************************************************************************
 */

func (vm *VM) initGenesis(genesisBytes []byte) error {
	genesisCodec := vm.parser.GenesisCodec()
	genesis := Genesis{}
	if _, err := genesisCodec.Unmarshal(genesisBytes, &genesis); err != nil {
		return err
	}

	stateInitialized, err := vm.state.IsInitialized()
	if err != nil {
		return err
	}

	// secure this by defaulting to avaxAsset
	vm.feeAssetID = vm.ctx.AVAXAssetID

	for index, genesisTx := range genesis.Txs {
		if len(genesisTx.Outs) != 0 {
			return errGenesisAssetMustHaveState
		}

		tx := &txs.Tx{
			Unsigned: &genesisTx.CreateAssetTx,
		}
		if err := vm.parser.InitializeGenesisTx(tx); err != nil {
			return err
		}

		txID := tx.ID()
		if err := vm.Alias(txID, genesisTx.Alias); err != nil {
			return err
		}

		if !stateInitialized {
			vm.initState(tx)
		}
		if index == 0 {
			vm.ctx.Log.Info("fee asset is established",
				zap.String("alias", genesisTx.Alias),
				zap.Stringer("assetID", txID),
			)
			vm.feeAssetID = txID
		}
	}

	if !stateInitialized {
		return vm.state.SetInitialized()
	}

	return nil
}

func (vm *VM) initState(tx *txs.Tx) {
	txID := tx.ID()
	vm.ctx.Log.Info("initializing genesis asset",
		zap.Stringer("txID", txID),
	)
	vm.state.AddTx(tx)
	vm.state.AddStatus(txID, choices.Accepted)
	for _, utxo := range tx.UTXOs() {
		vm.state.AddUTXO(utxo)
	}
}

func (vm *VM) parseTx(bytes []byte) (*UniqueTx, error) {
	rawTx, err := vm.parser.ParseTx(bytes)
	if err != nil {
		return nil, err
	}

	tx := &UniqueTx{
		TxCachedState: &TxCachedState{
			Tx: rawTx,
		},
		vm:   vm,
		txID: rawTx.ID(),
	}
	if err := tx.SyntacticVerify(); err != nil {
		return nil, err
	}

	if tx.Status() == choices.Unknown {
		vm.state.AddTx(tx.Tx)
		tx.setStatus(choices.Processing)
		return tx, vm.state.Commit()
	}

	return tx, nil
}

func (vm *VM) issueTx(tx snowstorm.Tx) {
	vm.txs = append(vm.txs, tx)
	switch {
	case len(vm.txs) == batchSize:
		vm.FlushTxs()
	case len(vm.txs) == 1:
		vm.timer.SetTimeoutIn(vm.batchTimeout)
	}
}

// LoadUser returns:
// 1) The UTXOs that reference one or more addresses controlled by the given user
// 2) A keychain that contains this user's keys
// If [addrsToUse] has positive length, returns UTXOs that reference one or more
// addresses controlled by the given user that are also in [addrsToUse].
func (vm *VM) LoadUser(
	username string,
	password string,
	addrsToUse set.Set[ids.ShortID],
) (
	[]*avax.UTXO,
	*secp256k1fx.Keychain,
	error,
) {
	user, err := keystore.NewUserFromKeystore(vm.ctx.Keystore, username, password)
	if err != nil {
		return nil, nil, err
	}
	// Drop any potential error closing the database to report the original
	// error
	defer user.Close()

	kc, err := keystore.GetKeychain(user, addrsToUse)
	if err != nil {
		return nil, nil, err
	}

	utxos, err := avax.GetAllUTXOs(vm.state, kc.Addresses())
	if err != nil {
		return nil, nil, fmt.Errorf("problem retrieving user's UTXOs: %w", err)
	}

	return utxos, kc, user.Close()
}

// selectChangeAddr returns the change address to be used for [kc] when [changeAddr] is given
// as the optional change address argument
func (vm *VM) selectChangeAddr(defaultAddr ids.ShortID, changeAddr string) (ids.ShortID, error) {
	if changeAddr == "" {
		return defaultAddr, nil
	}
	addr, err := avax.ParseServiceAddress(vm, changeAddr)
	if err != nil {
		return ids.ShortID{}, fmt.Errorf("couldn't parse changeAddr: %w", err)
	}
	return addr, nil
}

// lookupAssetID looks for an ID aliased by [asset] and if it fails
// attempts to parse [asset] into an ID
func (vm *VM) lookupAssetID(asset string) (ids.ID, error) {
	if assetID, err := vm.Lookup(asset); err == nil {
		return assetID, nil
	}
	if assetID, err := ids.FromString(asset); err == nil {
		return assetID, nil
	}
	return ids.ID{}, fmt.Errorf("asset '%s' not found", asset)
}

// UniqueTx de-duplicates the transaction.
func (vm *VM) DeduplicateTx(tx *UniqueTx) *UniqueTx {
	return vm.uniqueTxs.Deduplicate(tx)
}<|MERGE_RESOLUTION|>--- conflicted
+++ resolved
@@ -47,11 +47,7 @@
 	"github.com/ava-labs/avalanchego/vms/components/avax"
 	"github.com/ava-labs/avalanchego/vms/components/index"
 	"github.com/ava-labs/avalanchego/vms/components/keystore"
-<<<<<<< HEAD
-	"github.com/ava-labs/avalanchego/vms/components/verify"
 	"github.com/ava-labs/avalanchego/vms/platformvm/status"
-=======
->>>>>>> 109fc3d7
 	"github.com/ava-labs/avalanchego/vms/secp256k1fx"
 
 	extensions "github.com/ava-labs/avalanchego/vms/avm/fxs"
@@ -271,7 +267,7 @@
 		TypeToFxIndex: vm.typeToFxIndex,
 		Codec:         vm.parser.Codec(),
 		FeeAssetID:    vm.feeAssetID,
-		Bootstrapped:  false,
+		VMState:       &vm.vmState,
 	}
 	vm.dagState = &dagState{
 		Chain: vm.state,
@@ -283,11 +279,7 @@
 
 // onBootstrapStarted is called by the consensus engine when it starts bootstrapping this chain
 func (vm *VM) onBootstrapStarted() error {
-<<<<<<< HEAD
 	vm.vmState.Set(snow.Bootstrapping)
-=======
-	vm.txBackend.Bootstrapped = false
->>>>>>> 109fc3d7
 	for _, fx := range vm.fxs {
 		if err := fx.Fx.Bootstrapping(); err != nil {
 			return err
@@ -296,13 +288,8 @@
 	return nil
 }
 
-<<<<<<< HEAD
 func (vm *VM) onExtendingFrontierStarted() error {
 	vm.vmState.Set(snow.ExtendingFrontier)
-=======
-func (vm *VM) onNormalOperationsStarted() error {
-	vm.txBackend.Bootstrapped = true
->>>>>>> 109fc3d7
 	for _, fx := range vm.fxs {
 		if err := fx.Fx.Bootstrapped(); err != nil {
 			return err
