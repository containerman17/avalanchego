--- conflicted
+++ resolved
@@ -6,11 +6,6 @@
 import (
 	"context"
 	"errors"
-<<<<<<< HEAD
-	"fmt"
-	"time"
-=======
->>>>>>> 4c93dd5a
 
 	"github.com/ava-labs/avalanchego/ids"
 	"github.com/ava-labs/avalanchego/snow/consensus/snowman"
@@ -102,11 +97,7 @@
 		feesCfg   = config.GetDynamicFeesConfig(isEActive)
 	)
 
-<<<<<<< HEAD
-	feeManager, err := UpdatedFeeManager(stateDiff, b.backend.Config, chainTime, nextBlkTime)
-=======
 	feeManager, err := fees.UpdatedFeeManager(stateDiff, b.backend.Config, parentBlkTime, nextBlkTime)
->>>>>>> 4c93dd5a
 	if err != nil {
 		return nil, err
 	}
@@ -199,37 +190,4 @@
 	}
 
 	return b.manager.NewBlock(statelessBlk), nil
-}
-
-func UpdatedFeeManager(state state.Chain, cfg *config.Config, parentBlkTime, nextBlkTime time.Time) (*fees.Manager, error) {
-	var (
-		chainTime = state.GetTimestamp()
-		isEActive = cfg.IsEActivated(chainTime)
-		feeCfg    = config.GetDynamicFeesConfig(isEActive)
-	)
-
-	// nextBlkTime := executor.NextBlockTime(chainTime, clk)
-
-	feeRates, err := state.GetFeeRates()
-	if err != nil {
-		return nil, fmt.Errorf("failed retrieving fee rates: %w", err)
-	}
-	parentBlkComplexity, err := state.GetLastBlockComplexity()
-	if err != nil {
-		return nil, fmt.Errorf("failed retrieving last block complexity: %w", err)
-	}
-
-	feeManager := fees.NewManager(feeRates)
-	if isEActive {
-		if err := feeManager.UpdateFeeRates(
-			feeCfg,
-			parentBlkComplexity,
-			parentBlkTime.Unix(),
-			nextBlkTime.Unix(),
-		); err != nil {
-			return nil, fmt.Errorf("failed updating fee rates, %w", err)
-		}
-	}
-
-	return feeManager, nil
 }