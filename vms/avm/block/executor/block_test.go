// Copyright (C) 2019-2024, Ava Labs, Inc. All rights reserved.
// See the file LICENSE for licensing terms.

package executor

import (
	"context"
	"errors"
	"testing"
	"time"

	"github.com/stretchr/testify/require"
	"go.uber.org/mock/gomock"

	"github.com/ava-labs/avalanchego/chains/atomic"
	"github.com/ava-labs/avalanchego/ids"
	"github.com/ava-labs/avalanchego/snow"
	"github.com/ava-labs/avalanchego/upgrade"
	"github.com/ava-labs/avalanchego/utils"
	"github.com/ava-labs/avalanchego/utils/logging"
	"github.com/ava-labs/avalanchego/utils/set"
	"github.com/ava-labs/avalanchego/utils/timer/mockable"
	"github.com/ava-labs/avalanchego/vms/avm/block"
	"github.com/ava-labs/avalanchego/vms/avm/config"
	"github.com/ava-labs/avalanchego/vms/avm/metrics"
	"github.com/ava-labs/avalanchego/vms/avm/state"
	"github.com/ava-labs/avalanchego/vms/avm/txs"
	"github.com/ava-labs/avalanchego/vms/avm/txs/executor"
	"github.com/ava-labs/avalanchego/vms/avm/txs/fee"
	"github.com/ava-labs/avalanchego/vms/avm/txs/mempool"
)

func TestBlockVerify(t *testing.T) {
	type test struct {
		name        string
		blockFunc   func(*gomock.Controller) *Block
		expectedErr error
		postVerify  func(*require.Assertions, *Block)
	}
	tests := []test{
		{
			name: "block already verified",
			blockFunc: func(ctrl *gomock.Controller) *Block {
				mockBlock := block.NewMockBlock(ctrl)
				mockBlock.EXPECT().ID().Return(ids.Empty).AnyTimes()
				b := &Block{
					Block: mockBlock,
					manager: &manager{
						backend:      defaultTestBackend(false, nil),
						blkIDToState: map[ids.ID]*blockState{},
					},
				}
				b.manager.blkIDToState[b.ID()] = &blockState{
					statelessBlock: b.Block,
				}
				return b
			},
			expectedErr: nil,
		},
		{
			name: "block timestamp too far in the future",
			blockFunc: func(ctrl *gomock.Controller) *Block {
				mockBlock := block.NewMockBlock(ctrl)
				mockBlock.EXPECT().ID().Return(ids.Empty).AnyTimes()
				mockBlock.EXPECT().MerkleRoot().Return(ids.GenerateTestID()).AnyTimes()
				return &Block{
					Block: mockBlock,
					manager: &manager{
						backend: defaultTestBackend(false, nil),
					},
				}
			},
			expectedErr: ErrUnexpectedMerkleRoot,
		},
		{
			name: "block timestamp too far in the future",
			blockFunc: func(ctrl *gomock.Controller) *Block {
				mockBlock := block.NewMockBlock(ctrl)
				mockBlock.EXPECT().ID().Return(ids.Empty).AnyTimes()
				mockBlock.EXPECT().MerkleRoot().Return(ids.Empty).AnyTimes()
				now := time.Now()
				tooFarInFutureTime := now.Add(SyncBound + 1)
				mockBlock.EXPECT().Timestamp().Return(tooFarInFutureTime).AnyTimes()
				clk := &mockable.Clock{}
				clk.Set(now)
				return &Block{
					Block: mockBlock,
					manager: &manager{
						backend: defaultTestBackend(false, nil),
						clk:     clk,
					},
				}
			},
			expectedErr: ErrTimestampBeyondSyncBound,
		},
		{
			name: "block contains no transactions",
			blockFunc: func(ctrl *gomock.Controller) *Block {
				mockBlock := block.NewMockBlock(ctrl)
				mockBlock.EXPECT().ID().Return(ids.Empty).AnyTimes()
				mockBlock.EXPECT().MerkleRoot().Return(ids.Empty).AnyTimes()
				mockBlock.EXPECT().Timestamp().Return(time.Now()).AnyTimes()
				mockBlock.EXPECT().Txs().Return(nil).AnyTimes()
				return &Block{
					Block: mockBlock,
					manager: &manager{
						backend:      defaultTestBackend(false, nil),
						blkIDToState: map[ids.ID]*blockState{},
						clk:          &mockable.Clock{},
					},
				}
			},
			expectedErr: ErrEmptyBlock,
		},
		{
			name: "block transaction fails verification",
			blockFunc: func(ctrl *gomock.Controller) *Block {
				mockBlock := block.NewMockBlock(ctrl)
				mockBlock.EXPECT().ID().Return(ids.Empty).AnyTimes()
				mockBlock.EXPECT().MerkleRoot().Return(ids.Empty).AnyTimes()
				mockBlock.EXPECT().Timestamp().Return(time.Now()).AnyTimes()
				mockUnsignedTx := txs.NewMockUnsignedTx(ctrl)
				mockUnsignedTx.EXPECT().Visit(gomock.Any()).Return(errTest)
				errTx := &txs.Tx{
					Unsigned: mockUnsignedTx,
				}
				mockBlock.EXPECT().Txs().Return([]*txs.Tx{errTx}).AnyTimes()

				mempool := mempool.NewMockMempool(ctrl)
				mempool.EXPECT().MarkDropped(errTx.ID(), errTest).Times(1)
				return &Block{
					Block: mockBlock,
					manager: &manager{
						backend:      defaultTestBackend(false, nil),
						mempool:      mempool,
						metrics:      metrics.NewMockMetrics(ctrl),
						blkIDToState: map[ids.ID]*blockState{},
						clk:          &mockable.Clock{},
					},
				}
			},
			expectedErr: errTest,
		},
		{
			name: "parent doesn't exist",
			blockFunc: func(ctrl *gomock.Controller) *Block {
				mockBlock := block.NewMockBlock(ctrl)
				mockBlock.EXPECT().ID().Return(ids.Empty).AnyTimes()
				mockBlock.EXPECT().MerkleRoot().Return(ids.Empty).AnyTimes()
				mockBlock.EXPECT().Timestamp().Return(time.Now()).AnyTimes()

				mockUnsignedTx := txs.NewMockUnsignedTx(ctrl)
				mockUnsignedTx.EXPECT().Visit(gomock.Any()).Return(nil)
				tx := &txs.Tx{
					Unsigned: mockUnsignedTx,
				}
				mockBlock.EXPECT().Txs().Return([]*txs.Tx{tx}).AnyTimes()

				parentID := ids.GenerateTestID()
				mockBlock.EXPECT().Parent().Return(parentID).AnyTimes()

				mockState := state.NewMockState(ctrl)
				mockState.EXPECT().GetBlock(parentID).Return(nil, errTest)
				return &Block{
					Block: mockBlock,
					manager: &manager{
						backend:      defaultTestBackend(false, nil),
						state:        mockState,
						blkIDToState: map[ids.ID]*blockState{},
						clk:          &mockable.Clock{},
					},
				}
			},
			expectedErr: errTest,
		},
		{
			name: "block height isn't parent height + 1",
			blockFunc: func(ctrl *gomock.Controller) *Block {
				mockBlock := block.NewMockBlock(ctrl)
				mockBlock.EXPECT().ID().Return(ids.Empty).AnyTimes()
				mockBlock.EXPECT().MerkleRoot().Return(ids.Empty).AnyTimes()
				mockBlock.EXPECT().Timestamp().Return(time.Now()).AnyTimes()
				blockHeight := uint64(1337)
				mockBlock.EXPECT().Height().Return(blockHeight).AnyTimes()

				mockUnsignedTx := txs.NewMockUnsignedTx(ctrl)
				mockUnsignedTx.EXPECT().Visit(gomock.Any()).Return(nil)
				tx := &txs.Tx{
					Unsigned: mockUnsignedTx,
				}
				mockBlock.EXPECT().Txs().Return([]*txs.Tx{tx}).AnyTimes()

				parentID := ids.GenerateTestID()
				mockBlock.EXPECT().Parent().Return(parentID).AnyTimes()

				mockState := state.NewMockState(ctrl)
				mockParentBlock := block.NewMockBlock(ctrl)
				mockParentBlock.EXPECT().Height().Return(blockHeight) // Should be blockHeight - 1
				mockState.EXPECT().GetBlock(parentID).Return(mockParentBlock, nil)

				return &Block{
					Block: mockBlock,
					manager: &manager{
						backend:      defaultTestBackend(false, nil),
						state:        mockState,
						blkIDToState: map[ids.ID]*blockState{},
						clk:          &mockable.Clock{},
					},
				}
			},
			expectedErr: ErrIncorrectHeight,
		},
		{
			name: "block timestamp before parent timestamp",
			blockFunc: func(ctrl *gomock.Controller) *Block {
				mockBlock := block.NewMockBlock(ctrl)
				mockBlock.EXPECT().ID().Return(ids.Empty).AnyTimes()
				mockBlock.EXPECT().MerkleRoot().Return(ids.Empty).AnyTimes()
				blockTimestamp := time.Now()
				mockBlock.EXPECT().Timestamp().Return(blockTimestamp).AnyTimes()
				blockHeight := uint64(1337)
				mockBlock.EXPECT().Height().Return(blockHeight).AnyTimes()

				mockUnsignedTx := txs.NewMockUnsignedTx(ctrl)
				mockUnsignedTx.EXPECT().Visit(gomock.Any()).Return(nil)
				tx := &txs.Tx{
					Unsigned: mockUnsignedTx,
				}
				mockBlock.EXPECT().Txs().Return([]*txs.Tx{tx}).AnyTimes()

				parentID := ids.GenerateTestID()
				mockBlock.EXPECT().Parent().Return(parentID).AnyTimes()

				mockParentBlock := block.NewMockBlock(ctrl)
				mockParentBlock.EXPECT().Height().Return(blockHeight - 1)

				mockParentState := state.NewMockDiff(ctrl)
				mockParentState.EXPECT().GetLastAccepted().Return(parentID)
				mockParentState.EXPECT().GetTimestamp().Return(blockTimestamp.Add(1))

				return &Block{
					Block: mockBlock,
					manager: &manager{
						backend: defaultTestBackend(false, nil),
						blkIDToState: map[ids.ID]*blockState{
							parentID: {
								onAcceptState:  mockParentState,
								statelessBlock: mockParentBlock,
							},
						},
						clk:          &mockable.Clock{},
						lastAccepted: parentID,
					},
				}
			},
			expectedErr: ErrChildBlockEarlierThanParent,
		},
		{
			name: "tx fails semantic verification",
			blockFunc: func(ctrl *gomock.Controller) *Block {
				mockBlock := block.NewMockBlock(ctrl)
				mockBlock.EXPECT().ID().Return(ids.Empty).AnyTimes()
				mockBlock.EXPECT().MerkleRoot().Return(ids.Empty).AnyTimes()
				blockTimestamp := time.Now()
				mockBlock.EXPECT().Timestamp().Return(blockTimestamp).AnyTimes()
				blockHeight := uint64(1337)
				mockBlock.EXPECT().Height().Return(blockHeight).AnyTimes()

				mockUnsignedTx := txs.NewMockUnsignedTx(ctrl)
				mockUnsignedTx.EXPECT().Visit(gomock.Any()).Return(nil).Times(1)     // Syntactic verification passes
				mockUnsignedTx.EXPECT().Visit(gomock.Any()).Return(errTest).Times(1) // Semantic verification fails
				tx := &txs.Tx{
					Unsigned: mockUnsignedTx,
				}
				mockBlock.EXPECT().Txs().Return([]*txs.Tx{tx}).AnyTimes()

				parentID := ids.GenerateTestID()
				mockBlock.EXPECT().Parent().Return(parentID).AnyTimes()

				mockParentBlock := block.NewMockBlock(ctrl)
				mockParentBlock.EXPECT().Height().Return(blockHeight - 1)

				mockParentState := state.NewMockDiff(ctrl)
				mockParentState.EXPECT().GetLastAccepted().Return(parentID)
				mockParentState.EXPECT().GetTimestamp().Return(blockTimestamp)

				mempool := mempool.NewMockMempool(ctrl)
				mempool.EXPECT().MarkDropped(tx.ID(), errTest).Times(1)
				return &Block{
					Block: mockBlock,
					manager: &manager{
						backend: defaultTestBackend(false, nil),
						mempool: mempool,
						metrics: metrics.NewMockMetrics(ctrl),
						blkIDToState: map[ids.ID]*blockState{
							parentID: {
								onAcceptState:  mockParentState,
								statelessBlock: mockParentBlock,
							},
						},
						clk:          &mockable.Clock{},
						lastAccepted: parentID,
					},
				}
			},
			expectedErr: errTest,
		},
		{
			name: "tx fails execution",
			blockFunc: func(ctrl *gomock.Controller) *Block {
				mockBlock := block.NewMockBlock(ctrl)
				mockBlock.EXPECT().ID().Return(ids.Empty).AnyTimes()
				mockBlock.EXPECT().MerkleRoot().Return(ids.Empty).AnyTimes()
				blockTimestamp := time.Now()
				mockBlock.EXPECT().Timestamp().Return(blockTimestamp).AnyTimes()
				blockHeight := uint64(1337)
				mockBlock.EXPECT().Height().Return(blockHeight).AnyTimes()

				mockUnsignedTx := txs.NewMockUnsignedTx(ctrl)
				mockUnsignedTx.EXPECT().Visit(gomock.Any()).Return(nil).Times(1)     // Syntactic verification passes
				mockUnsignedTx.EXPECT().Visit(gomock.Any()).Return(nil).Times(1)     // Semantic verification fails
				mockUnsignedTx.EXPECT().Visit(gomock.Any()).Return(errTest).Times(1) // Execution fails
				tx := &txs.Tx{
					Unsigned: mockUnsignedTx,
				}
				mockBlock.EXPECT().Txs().Return([]*txs.Tx{tx}).AnyTimes()

				parentID := ids.GenerateTestID()
				mockBlock.EXPECT().Parent().Return(parentID).AnyTimes()

				mockParentBlock := block.NewMockBlock(ctrl)
				mockParentBlock.EXPECT().Height().Return(blockHeight - 1)

				mockParentState := state.NewMockDiff(ctrl)
				mockParentState.EXPECT().GetLastAccepted().Return(parentID)
				mockParentState.EXPECT().GetTimestamp().Return(blockTimestamp)

				mempool := mempool.NewMockMempool(ctrl)
				mempool.EXPECT().MarkDropped(tx.ID(), errTest).Times(1)
				return &Block{
					Block: mockBlock,
					manager: &manager{
						mempool: mempool,
						metrics: metrics.NewMockMetrics(ctrl),
						backend: defaultTestBackend(false, nil),
						blkIDToState: map[ids.ID]*blockState{
							parentID: {
								onAcceptState:  mockParentState,
								statelessBlock: mockParentBlock,
							},
						},
						clk:          &mockable.Clock{},
						lastAccepted: parentID,
					},
				}
			},
			expectedErr: errTest,
		},
		{
			name: "tx imported inputs overlap",
			blockFunc: func(ctrl *gomock.Controller) *Block {
				mockBlock := block.NewMockBlock(ctrl)
				mockBlock.EXPECT().ID().Return(ids.Empty).AnyTimes()
				mockBlock.EXPECT().MerkleRoot().Return(ids.Empty).AnyTimes()
				blockTimestamp := time.Now()
				mockBlock.EXPECT().Timestamp().Return(blockTimestamp).AnyTimes()
				blockHeight := uint64(1337)
				mockBlock.EXPECT().Height().Return(blockHeight).AnyTimes()

				// tx1 and tx2 both consume imported input [inputID]
				inputID := ids.GenerateTestID()
				mockUnsignedTx1 := txs.NewMockUnsignedTx(ctrl)
				mockUnsignedTx1.EXPECT().Visit(gomock.Any()).Return(nil).Times(1) // Syntactic verification passes
				mockUnsignedTx1.EXPECT().Visit(gomock.Any()).Return(nil).Times(1) // Semantic verification fails
				mockUnsignedTx1.EXPECT().Visit(gomock.Any()).DoAndReturn(
					func(visitor txs.Visitor) error {
						executor, ok := visitor.(*executor.Executor)
						if !ok {
							return errors.New("wrong visitor type")
						}
						executor.Inputs.Add(inputID)
						return nil
					},
				).Times(1)
				mockUnsignedTx2 := txs.NewMockUnsignedTx(ctrl)
				mockUnsignedTx2.EXPECT().Visit(gomock.Any()).Return(nil).Times(1) // Syntactic verification passes
				mockUnsignedTx2.EXPECT().Visit(gomock.Any()).Return(nil).Times(1) // Semantic verification fails
				mockUnsignedTx2.EXPECT().Visit(gomock.Any()).DoAndReturn(
					func(visitor txs.Visitor) error {
						executor, ok := visitor.(*executor.Executor)
						if !ok {
							return errors.New("wrong visitor type")
						}
						executor.Inputs.Add(inputID)
						return nil
					},
				).Times(1)
				tx1 := &txs.Tx{
					Unsigned: mockUnsignedTx1,
				}
				tx2 := &txs.Tx{
					Unsigned: mockUnsignedTx2,
				}
				mockBlock.EXPECT().Txs().Return([]*txs.Tx{tx1, tx2}).AnyTimes()

				parentID := ids.GenerateTestID()
				mockBlock.EXPECT().Parent().Return(parentID).AnyTimes()

				mockParentBlock := block.NewMockBlock(ctrl)
				mockParentBlock.EXPECT().Height().Return(blockHeight - 1)

				mockParentState := state.NewMockDiff(ctrl)
				mockParentState.EXPECT().GetLastAccepted().Return(parentID)
				mockParentState.EXPECT().GetTimestamp().Return(blockTimestamp)

				mempool := mempool.NewMockMempool(ctrl)
				mempool.EXPECT().MarkDropped(tx2.ID(), ErrConflictingBlockTxs).Times(1)
				return &Block{
					Block: mockBlock,
					manager: &manager{
						mempool: mempool,
						metrics: metrics.NewMockMetrics(ctrl),
						backend: defaultTestBackend(false, nil),
						blkIDToState: map[ids.ID]*blockState{
							parentID: {
								onAcceptState:  mockParentState,
								statelessBlock: mockParentBlock,
							},
						},
						clk:          &mockable.Clock{},
						lastAccepted: parentID,
					},
				}
			},
			expectedErr: ErrConflictingBlockTxs,
		},
		{
			name: "tx input overlaps with other tx",
			blockFunc: func(ctrl *gomock.Controller) *Block {
				mockBlock := block.NewMockBlock(ctrl)
				mockBlock.EXPECT().ID().Return(ids.Empty).AnyTimes()
				mockBlock.EXPECT().MerkleRoot().Return(ids.Empty).AnyTimes()
				blockTimestamp := time.Now()
				mockBlock.EXPECT().Timestamp().Return(blockTimestamp).AnyTimes()
				blockHeight := uint64(1337)
				mockBlock.EXPECT().Height().Return(blockHeight).AnyTimes()

				// tx1 and parent block both consume [inputID]
				inputID := ids.GenerateTestID()
				mockUnsignedTx := txs.NewMockUnsignedTx(ctrl)
				mockUnsignedTx.EXPECT().Visit(gomock.Any()).Return(nil).Times(1) // Syntactic verification passes
				mockUnsignedTx.EXPECT().Visit(gomock.Any()).Return(nil).Times(1) // Semantic verification fails
				mockUnsignedTx.EXPECT().Visit(gomock.Any()).DoAndReturn(
					func(visitor txs.Visitor) error {
						executor, ok := visitor.(*executor.Executor)
						if !ok {
							return errors.New("wrong visitor type")
						}
						executor.Inputs.Add(inputID)
						return nil
					},
				).Times(1)
				tx := &txs.Tx{
					Unsigned: mockUnsignedTx,
				}
				mockBlock.EXPECT().Txs().Return([]*txs.Tx{tx}).AnyTimes()

				parentID := ids.GenerateTestID()
				mockBlock.EXPECT().Parent().Return(parentID).AnyTimes()

				mockParentBlock := block.NewMockBlock(ctrl)
				mockParentBlock.EXPECT().Height().Return(blockHeight - 1)

				mockParentState := state.NewMockDiff(ctrl)
				mockParentState.EXPECT().GetLastAccepted().Return(parentID)
				mockParentState.EXPECT().GetTimestamp().Return(blockTimestamp)

				return &Block{
					Block: mockBlock,
					manager: &manager{
						backend: defaultTestBackend(false, nil),
						blkIDToState: map[ids.ID]*blockState{
							parentID: {
								onAcceptState:  mockParentState,
								statelessBlock: mockParentBlock,
								importedInputs: set.Of(inputID),
							},
						},
						clk:          &mockable.Clock{},
						lastAccepted: parentID,
					},
				}
			},
			expectedErr: ErrConflictingParentTxs,
		},
		{
			name: "happy path",
			blockFunc: func(ctrl *gomock.Controller) *Block {
				mockBlock := block.NewMockBlock(ctrl)
				mockBlock.EXPECT().ID().Return(ids.Empty).AnyTimes()
				mockBlock.EXPECT().MerkleRoot().Return(ids.Empty).AnyTimes()
				blockTimestamp := time.Now()
				mockBlock.EXPECT().Timestamp().Return(blockTimestamp).AnyTimes()
				blockHeight := uint64(1337)
				mockBlock.EXPECT().Height().Return(blockHeight).AnyTimes()

				mockUnsignedTx := txs.NewMockUnsignedTx(ctrl)
				mockUnsignedTx.EXPECT().Visit(gomock.Any()).Return(nil).Times(1) // Syntactic verification passes
				mockUnsignedTx.EXPECT().Visit(gomock.Any()).Return(nil).Times(1) // Semantic verification fails
				mockUnsignedTx.EXPECT().Visit(gomock.Any()).Return(nil).Times(1) // Execution passes
				tx := &txs.Tx{
					Unsigned: mockUnsignedTx,
				}
				mockBlock.EXPECT().Txs().Return([]*txs.Tx{tx}).AnyTimes()

				parentID := ids.GenerateTestID()
				mockBlock.EXPECT().Parent().Return(parentID).AnyTimes()

				mockParentBlock := block.NewMockBlock(ctrl)
				mockParentBlock.EXPECT().Height().Return(blockHeight - 1)

				mockParentState := state.NewMockDiff(ctrl)
				mockParentState.EXPECT().GetLastAccepted().Return(parentID)
				mockParentState.EXPECT().GetTimestamp().Return(blockTimestamp)

				mockMempool := mempool.NewMockMempool(ctrl)
				mockMempool.EXPECT().Remove([]*txs.Tx{tx})
				return &Block{
					Block: mockBlock,
					manager: &manager{
						mempool: mockMempool,
						metrics: metrics.NewMockMetrics(ctrl),
						backend: defaultTestBackend(false, nil),
						blkIDToState: map[ids.ID]*blockState{
							parentID: {
								onAcceptState:  mockParentState,
								statelessBlock: mockParentBlock,
							},
						},
						clk:          &mockable.Clock{},
						lastAccepted: parentID,
					},
				}
			},
			expectedErr: nil,
			postVerify: func(require *require.Assertions, b *Block) {
				// Assert block is in the cache
				blockState, ok := b.manager.blkIDToState[b.ID()]
				require.True(ok)
				require.Equal(b.Block, blockState.statelessBlock)

				// Assert block is added to on accept state
				persistedBlock, err := blockState.onAcceptState.GetBlock(b.ID())
				require.NoError(err)
				require.Equal(b.Block, persistedBlock)

				// Assert block is set to last accepted
				lastAccepted := b.ID()
				require.Equal(lastAccepted, blockState.onAcceptState.GetLastAccepted())

				// Assert txs are added to on accept state
				blockTxs := b.Txs()
				for _, tx := range blockTxs {
					_, err := blockState.onAcceptState.GetTx(tx.ID())
					require.NoError(err)
				}
			},
		},
	}
	for _, tt := range tests {
		t.Run(tt.name, func(t *testing.T) {
			require := require.New(t)
			ctrl := gomock.NewController(t)

			b := tt.blockFunc(ctrl)
			err := b.Verify(context.Background())
			require.ErrorIs(err, tt.expectedErr)
			if tt.postVerify != nil {
				tt.postVerify(require, b)
			}
		})
	}
}

func TestBlockAccept(t *testing.T) {
	type test struct {
		name        string
		blockFunc   func(*gomock.Controller) *Block
		expectedErr error
	}
	tests := []test{
		{
			name: "block not found",
			blockFunc: func(ctrl *gomock.Controller) *Block {
				mockBlock := block.NewMockBlock(ctrl)
				mockBlock.EXPECT().ID().Return(ids.GenerateTestID()).AnyTimes()
				mockBlock.EXPECT().Txs().Return([]*txs.Tx{}).AnyTimes()

				mempool := mempool.NewMockMempool(ctrl)
				mempool.EXPECT().Remove(gomock.Any()).AnyTimes()

				return &Block{
					Block: mockBlock,
					manager: &manager{
						mempool:      mempool,
						metrics:      metrics.NewMockMetrics(ctrl),
						backend:      defaultTestBackend(false, nil),
						blkIDToState: map[ids.ID]*blockState{},
					},
				}
			},
			expectedErr: ErrBlockNotFound,
		},
		{
			name: "can't get commit batch",
			blockFunc: func(ctrl *gomock.Controller) *Block {
				blockID := ids.GenerateTestID()
				mockBlock := block.NewMockBlock(ctrl)
				mockBlock.EXPECT().ID().Return(blockID).AnyTimes()
				mockBlock.EXPECT().Txs().Return([]*txs.Tx{}).AnyTimes()

				mempool := mempool.NewMockMempool(ctrl)
				mempool.EXPECT().Remove(gomock.Any()).AnyTimes()

				mockManagerState := state.NewMockState(ctrl)
				mockManagerState.EXPECT().CommitBatch().Return(nil, errTest)
				mockManagerState.EXPECT().Abort()

				mockOnAcceptState := state.NewMockDiff(ctrl)
				mockOnAcceptState.EXPECT().Apply(mockManagerState)

				return &Block{
					Block: mockBlock,
					manager: &manager{
						state:   mockManagerState,
						mempool: mempool,
						backend: defaultTestBackend(false, nil),
						blkIDToState: map[ids.ID]*blockState{
							blockID: {
								onAcceptState: mockOnAcceptState,
							},
						},
					},
				}
			},
			expectedErr: errTest,
		},
		{
			name: "can't apply shared memory",
			blockFunc: func(ctrl *gomock.Controller) *Block {
				blockID := ids.GenerateTestID()
				mockBlock := block.NewMockBlock(ctrl)
				mockBlock.EXPECT().ID().Return(blockID).AnyTimes()
				mockBlock.EXPECT().Txs().Return([]*txs.Tx{}).AnyTimes()

				mempool := mempool.NewMockMempool(ctrl)
				mempool.EXPECT().Remove(gomock.Any()).AnyTimes()

				mockManagerState := state.NewMockState(ctrl)
				// Note the returned batch is nil but not used
				// because we mock the call to shared memory
				mockManagerState.EXPECT().CommitBatch().Return(nil, nil)
				mockManagerState.EXPECT().Abort()

				mockSharedMemory := atomic.NewMockSharedMemory(ctrl)
				mockSharedMemory.EXPECT().Apply(gomock.Any(), gomock.Any()).Return(errTest)

				mockOnAcceptState := state.NewMockDiff(ctrl)
				mockOnAcceptState.EXPECT().Apply(mockManagerState)

				return &Block{
					Block: mockBlock,
					manager: &manager{
						state:   mockManagerState,
						mempool: mempool,
						backend: defaultTestBackend(false, mockSharedMemory),
						blkIDToState: map[ids.ID]*blockState{
							blockID: {
								onAcceptState: mockOnAcceptState,
							},
						},
					},
				}
			},
			expectedErr: errTest,
		},
		{
			name: "failed to apply metrics",
			blockFunc: func(ctrl *gomock.Controller) *Block {
				blockID := ids.GenerateTestID()
				mockBlock := block.NewMockBlock(ctrl)
				mockBlock.EXPECT().ID().Return(blockID).AnyTimes()
				mockBlock.EXPECT().Txs().Return([]*txs.Tx{}).AnyTimes()

				mempool := mempool.NewMockMempool(ctrl)
				mempool.EXPECT().Remove(gomock.Any()).AnyTimes()

				mockManagerState := state.NewMockState(ctrl)
				// Note the returned batch is nil but not used
				// because we mock the call to shared memory
				mockManagerState.EXPECT().CommitBatch().Return(nil, nil)
				mockManagerState.EXPECT().Abort()

				mockSharedMemory := atomic.NewMockSharedMemory(ctrl)
				mockSharedMemory.EXPECT().Apply(gomock.Any(), gomock.Any()).Return(nil)

				mockOnAcceptState := state.NewMockDiff(ctrl)
				mockOnAcceptState.EXPECT().Apply(mockManagerState)

				metrics := metrics.NewMockMetrics(ctrl)
				metrics.EXPECT().MarkBlockAccepted(gomock.Any()).Return(errTest)

				return &Block{
					Block: mockBlock,
					manager: &manager{
						state:   mockManagerState,
						mempool: mempool,
						metrics: metrics,
						backend: defaultTestBackend(false, mockSharedMemory),
						blkIDToState: map[ids.ID]*blockState{
							blockID: {
								onAcceptState: mockOnAcceptState,
							},
						},
					},
				}
			},
			expectedErr: errTest,
		},
		{
			name: "no error",
			blockFunc: func(ctrl *gomock.Controller) *Block {
				blockID := ids.GenerateTestID()
				mockBlock := block.NewMockBlock(ctrl)
				mockBlock.EXPECT().ID().Return(blockID).AnyTimes()
				mockBlock.EXPECT().Height().Return(uint64(0)).AnyTimes()
				mockBlock.EXPECT().Parent().Return(ids.GenerateTestID()).AnyTimes()
				mockBlock.EXPECT().Txs().Return([]*txs.Tx{}).AnyTimes()

				mempool := mempool.NewMockMempool(ctrl)
				mempool.EXPECT().Remove(gomock.Any()).AnyTimes()

				mockManagerState := state.NewMockState(ctrl)
				// Note the returned batch is nil but not used
				// because we mock the call to shared memory
				mockManagerState.EXPECT().CommitBatch().Return(nil, nil)
				mockManagerState.EXPECT().Abort()
				mockManagerState.EXPECT().Checksums().Return(ids.Empty, ids.Empty)

				mockSharedMemory := atomic.NewMockSharedMemory(ctrl)
				mockSharedMemory.EXPECT().Apply(gomock.Any(), gomock.Any()).Return(nil)

				mockOnAcceptState := state.NewMockDiff(ctrl)
				mockOnAcceptState.EXPECT().Apply(mockManagerState)

				metrics := metrics.NewMockMetrics(ctrl)
				metrics.EXPECT().MarkBlockAccepted(gomock.Any()).Return(nil)

				return &Block{
					Block: mockBlock,
					manager: &manager{
						state:   mockManagerState,
						mempool: mempool,
						metrics: metrics,
						backend: defaultTestBackend(false, mockSharedMemory),
						blkIDToState: map[ids.ID]*blockState{
							blockID: {
								onAcceptState: mockOnAcceptState,
							},
						},
					},
				}
			},
			expectedErr: nil,
		},
	}
	for _, tt := range tests {
		t.Run(tt.name, func(t *testing.T) {
			require := require.New(t)
			ctrl := gomock.NewController(t)

			b := tt.blockFunc(ctrl)
			err := b.Accept(context.Background())
			require.ErrorIs(err, tt.expectedErr)
			if err == nil {
				// Make sure block is removed from cache
				_, ok := b.manager.blkIDToState[b.ID()]
				require.False(ok)
			}
		})
	}
}

func TestBlockReject(t *testing.T) {
	type test struct {
		name      string
		blockFunc func(*gomock.Controller) *Block
	}
	tests := []test{
		{
			name: "one tx passes verification; one fails syntactic verification; one fails semantic verification; one fails execution",
			blockFunc: func(ctrl *gomock.Controller) *Block {
				blockID := ids.GenerateTestID()
				mockBlock := block.NewMockBlock(ctrl)
				mockBlock.EXPECT().ID().Return(blockID).AnyTimes()
				mockBlock.EXPECT().Height().Return(uint64(0)).AnyTimes()
				mockBlock.EXPECT().Parent().Return(ids.GenerateTestID()).AnyTimes()

				unsignedValidTx := txs.NewMockUnsignedTx(ctrl)
				unsignedValidTx.EXPECT().SetBytes(gomock.Any())
				unsignedValidTx.EXPECT().Visit(gomock.Any()).Return(nil).AnyTimes() // Passes verification and execution

				unsignedSyntacticallyInvalidTx := txs.NewMockUnsignedTx(ctrl)
				unsignedSyntacticallyInvalidTx.EXPECT().SetBytes(gomock.Any())
				unsignedSyntacticallyInvalidTx.EXPECT().Visit(gomock.Any()).Return(errTest) // Fails syntactic verification

				unsignedSemanticallyInvalidTx := txs.NewMockUnsignedTx(ctrl)
				unsignedSemanticallyInvalidTx.EXPECT().SetBytes(gomock.Any())
				unsignedSemanticallyInvalidTx.EXPECT().Visit(gomock.Any()).Return(nil)     // Passes syntactic verification
				unsignedSemanticallyInvalidTx.EXPECT().Visit(gomock.Any()).Return(errTest) // Fails semantic verification

				unsignedExecutionFailsTx := txs.NewMockUnsignedTx(ctrl)
				unsignedExecutionFailsTx.EXPECT().SetBytes(gomock.Any())
				unsignedExecutionFailsTx.EXPECT().Visit(gomock.Any()).Return(nil)     // Passes syntactic verification
				unsignedExecutionFailsTx.EXPECT().Visit(gomock.Any()).Return(nil)     // Passes semantic verification
				unsignedExecutionFailsTx.EXPECT().Visit(gomock.Any()).Return(errTest) // Fails execution

				// Give each tx a unique ID
				validTx := &txs.Tx{Unsigned: unsignedValidTx}
				validTx.SetBytes(utils.RandomBytes(16), utils.RandomBytes(16))
				syntacticallyInvalidTx := &txs.Tx{Unsigned: unsignedSyntacticallyInvalidTx}
				syntacticallyInvalidTx.SetBytes(utils.RandomBytes(16), utils.RandomBytes(16))
				semanticallyInvalidTx := &txs.Tx{Unsigned: unsignedSemanticallyInvalidTx}
				semanticallyInvalidTx.SetBytes(utils.RandomBytes(16), utils.RandomBytes(16))
				executionFailsTx := &txs.Tx{Unsigned: unsignedExecutionFailsTx}
				executionFailsTx.SetBytes(utils.RandomBytes(16), utils.RandomBytes(16))

				mockBlock.EXPECT().Txs().Return([]*txs.Tx{
					validTx,
					syntacticallyInvalidTx,
					semanticallyInvalidTx,
					executionFailsTx,
				})

				mempool := mempool.NewMockMempool(ctrl)
				mempool.EXPECT().Add(validTx).Return(nil) // Only add the one that passes verification
				mempool.EXPECT().RequestBuildBlock()

				lastAcceptedID := ids.GenerateTestID()
				mockState := state.NewMockState(ctrl)
				mockState.EXPECT().GetLastAccepted().Return(lastAcceptedID).AnyTimes()
				mockState.EXPECT().GetTimestamp().Return(time.Now()).AnyTimes()

				return &Block{
					Block: mockBlock,
					manager: &manager{
						lastAccepted: lastAcceptedID,
						mempool:      mempool,
						metrics:      metrics.NewMockMetrics(ctrl),
						backend:      defaultTestBackend(true, nil),
						state:        mockState,
						blkIDToState: map[ids.ID]*blockState{
							blockID: {},
						},
					},
				}
			},
		},
		{
			name: "all txs valid",
			blockFunc: func(ctrl *gomock.Controller) *Block {
				blockID := ids.GenerateTestID()
				mockBlock := block.NewMockBlock(ctrl)
				mockBlock.EXPECT().ID().Return(blockID).AnyTimes()
				mockBlock.EXPECT().Height().Return(uint64(0)).AnyTimes()
				mockBlock.EXPECT().Parent().Return(ids.GenerateTestID()).AnyTimes()

				unsignedTx1 := txs.NewMockUnsignedTx(ctrl)
				unsignedTx1.EXPECT().SetBytes(gomock.Any())
				unsignedTx1.EXPECT().Visit(gomock.Any()).Return(nil).AnyTimes() // Passes verification and execution

				unsignedTx2 := txs.NewMockUnsignedTx(ctrl)
				unsignedTx2.EXPECT().SetBytes(gomock.Any())
				unsignedTx2.EXPECT().Visit(gomock.Any()).Return(nil).AnyTimes() // Passes verification and execution

				// Give each tx a unique ID
				tx1 := &txs.Tx{Unsigned: unsignedTx1}
				tx1.SetBytes(utils.RandomBytes(16), utils.RandomBytes(16))
				tx2 := &txs.Tx{Unsigned: unsignedTx2}
				tx2.SetBytes(utils.RandomBytes(16), utils.RandomBytes(16))

				mockBlock.EXPECT().Txs().Return([]*txs.Tx{
					tx1,
					tx2,
				})

				mempool := mempool.NewMockMempool(ctrl)
				mempool.EXPECT().Add(tx1).Return(nil)
				mempool.EXPECT().Add(tx2).Return(nil)
				mempool.EXPECT().RequestBuildBlock()

				lastAcceptedID := ids.GenerateTestID()
				mockState := state.NewMockState(ctrl)
				mockState.EXPECT().GetLastAccepted().Return(lastAcceptedID).AnyTimes()
				mockState.EXPECT().GetTimestamp().Return(time.Now()).AnyTimes()

				return &Block{
					Block: mockBlock,
					manager: &manager{
						lastAccepted: lastAcceptedID,
						mempool:      mempool,
						metrics:      metrics.NewMockMetrics(ctrl),
						backend:      defaultTestBackend(true, nil),
						state:        mockState,
						blkIDToState: map[ids.ID]*blockState{
							blockID: {},
						},
					},
				}
			},
		},
	}
	for _, tt := range tests {
		t.Run(tt.name, func(t *testing.T) {
			require := require.New(t)
			ctrl := gomock.NewController(t)

			b := tt.blockFunc(ctrl)
			require.NoError(b.Reject(context.Background()))
			_, ok := b.manager.blkIDToState[b.ID()]
			require.False(ok)
		})
	}
}

func defaultTestBackend(bootstrapped bool, sharedMemory atomic.SharedMemory) *executor.Backend {
	return &executor.Backend{
		Bootstrapped: bootstrapped,
		Ctx: &snow.Context{
			SharedMemory: sharedMemory,
			Log:          logging.NoLog{},
		},
		Config: &config.Config{
<<<<<<< HEAD
			StaticConfig: fee.StaticConfig{
				TxFee:            0,
				CreateAssetTxFee: 0,
			},
			EUpgradeTime: mockable.MaxTime,
=======
			Upgrades: upgrade.Config{
				EtnaTime: mockable.MaxTime,
			},
			TxFee:            0,
			CreateAssetTxFee: 0,
>>>>>>> 479145a6
		},
	}
}<|MERGE_RESOLUTION|>--- conflicted
+++ resolved
@@ -941,19 +941,13 @@
 			Log:          logging.NoLog{},
 		},
 		Config: &config.Config{
-<<<<<<< HEAD
 			StaticConfig: fee.StaticConfig{
 				TxFee:            0,
 				CreateAssetTxFee: 0,
 			},
-			EUpgradeTime: mockable.MaxTime,
-=======
 			Upgrades: upgrade.Config{
 				EtnaTime: mockable.MaxTime,
 			},
-			TxFee:            0,
-			CreateAssetTxFee: 0,
->>>>>>> 479145a6
 		},
 	}
 }