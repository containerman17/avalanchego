// Copyright (C) 2019-2024, Ava Labs, Inc. All rights reserved.
// See the file LICENSE for licensing terms.

package avm

import (
	"context"
	"math"
	"testing"

	"github.com/stretchr/testify/require"

	"github.com/ava-labs/avalanchego/chains/atomic"
	"github.com/ava-labs/avalanchego/codec"
	"github.com/ava-labs/avalanchego/database"
	"github.com/ava-labs/avalanchego/database/memdb"
	"github.com/ava-labs/avalanchego/ids"
	"github.com/ava-labs/avalanchego/snow/engine/common"
	"github.com/ava-labs/avalanchego/snow/snowtest"
	"github.com/ava-labs/avalanchego/utils/constants"
	"github.com/ava-labs/avalanchego/utils/crypto/secp256k1"
	"github.com/ava-labs/avalanchego/utils/units"
	"github.com/ava-labs/avalanchego/vms/avm/txs"
	"github.com/ava-labs/avalanchego/vms/components/avax"
	"github.com/ava-labs/avalanchego/vms/components/verify"
	"github.com/ava-labs/avalanchego/vms/nftfx"
	"github.com/ava-labs/avalanchego/vms/propertyfx"
	"github.com/ava-labs/avalanchego/vms/secp256k1fx"
)

func TestInvalidGenesis(t *testing.T) {
	require := require.New(t)

	vm := &VM{}
	ctx := snowtest.Context(t, snowtest.XChainID)
	ctx.Lock.Lock()
	defer ctx.Lock.Unlock()

	err := vm.Initialize(
		context.Background(),
		ctx,                          // context
		memdb.New(),                  // database
		nil,                          // genesisState
		nil,                          // upgradeBytes
		nil,                          // configBytes
		make(chan common.Message, 1), // engineMessenger
		nil,                          // fxs
		nil,                          // AppSender
	)
	require.ErrorIs(err, codec.ErrCantUnpackVersion)
}

func TestInvalidFx(t *testing.T) {
	require := require.New(t)

	vm := &VM{}
	ctx := snowtest.Context(t, snowtest.XChainID)
	ctx.Lock.Lock()
	defer func() {
		require.NoError(vm.Shutdown(context.Background()))
		ctx.Lock.Unlock()
	}()

	genesisBytes := buildGenesisTest(t)
	err := vm.Initialize(
		context.Background(),
		ctx,                          // context
		memdb.New(),                  // database
		genesisBytes,                 // genesisState
		nil,                          // upgradeBytes
		nil,                          // configBytes
		make(chan common.Message, 1), // engineMessenger
		[]*common.Fx{ // fxs
			nil,
		},
		nil,
	)
	require.ErrorIs(err, errIncompatibleFx)
}

func TestFxInitializationFailure(t *testing.T) {
	require := require.New(t)

	vm := &VM{}
	ctx := snowtest.Context(t, snowtest.XChainID)
	ctx.Lock.Lock()
	defer func() {
		require.NoError(vm.Shutdown(context.Background()))
		ctx.Lock.Unlock()
	}()

	genesisBytes := buildGenesisTest(t)
	err := vm.Initialize(
		context.Background(),
		ctx,                          // context
		memdb.New(),                  // database
		genesisBytes,                 // genesisState
		nil,                          // upgradeBytes
		nil,                          // configBytes
		make(chan common.Message, 1), // engineMessenger
		[]*common.Fx{{ // fxs
			ID: ids.Empty,
			Fx: &FxTest{
				InitializeF: func(interface{}) error {
					return errUnknownFx
				},
			},
		}},
		nil,
	)
	require.ErrorIs(err, errUnknownFx)
}

func TestIssueTx(t *testing.T) {
	require := require.New(t)

	env := setup(t, &envConfig{
		fork: latest,
	})
	env.vm.ctx.Lock.Unlock()
	defer func() {
		env.vm.ctx.Lock.Lock()
		require.NoError(env.vm.Shutdown(context.Background()))
		env.vm.ctx.Lock.Unlock()
	}()

	tx := newTx(t, env.genesisBytes, env.vm.ctx.ChainID, env.vm.parser, "AVAX")
	issueAndAccept(require, env.vm, env.issuer, tx)
}

// Test issuing a transaction that creates an NFT family
func TestIssueNFT(t *testing.T) {
	require := require.New(t)

<<<<<<< HEAD
	env := setup(t, &envConfig{fork: eUpgrade})
=======
	env := setup(t, &envConfig{
		vmStaticConfig: noFeesTestConfig,
	})
>>>>>>> 6834a9e2
	env.vm.ctx.Lock.Unlock()
	defer func() {
		env.vm.ctx.Lock.Lock()
		require.NoError(env.vm.Shutdown(context.Background()))
		env.vm.ctx.Lock.Unlock()
	}()

	var (
		key = keys[0]
		kc  = secp256k1fx.NewKeychain()
	)
	kc.Add(key)

	// Create the asset
	initialStates := map[uint32][]verify.State{
		uint32(1): {
			&nftfx.MintOutput{
				GroupID: 1,
				OutputOwners: secp256k1fx.OutputOwners{
					Threshold: 1,
					Addrs:     []ids.ShortID{key.PublicKey().Address()},
				},
			},
		},
	}

	createAssetTx, _, err := buildCreateAssetTx(
		env.service.txBuilderBackend,
		"Team Rocket", // name
		"TR",          // symbol
		0,             // denomination
		initialStates,
		kc,
		key.Address(),
	)
	require.NoError(err)
	issueAndAccept(require, env.vm, env.issuer, createAssetTx)

	// Mint the NFT
	env.service.txBuilderBackend.ResetAddresses(kc.Addresses())
	mintNFTTx, err := mintNFT(
		env.service.txBuilderBackend,
		createAssetTx.ID(),
		[]byte{'h', 'e', 'l', 'l', 'o'}, // payload
		[]*secp256k1fx.OutputOwners{{
			Threshold: 1,
			Addrs:     []ids.ShortID{key.Address()},
		}},
		kc,
		key.Address(),
	)
	require.NoError(err)
	issueAndAccept(require, env.vm, env.issuer, mintNFTTx)

	// Move the NFT
	utxos, err := avax.GetAllUTXOs(env.vm.state, kc.Addresses())
	require.NoError(err)
	transferOp, _, err := env.vm.SpendNFT(
		utxos,
		kc,
		createAssetTx.ID(),
		1,
		keys[2].Address(),
	)
	require.NoError(err)

	env.service.txBuilderBackend.ResetAddresses(kc.Addresses())
	transferNFTTx, err := buildOperation(
		env.service.txBuilderBackend,
		transferOp,
		kc,
		key.Address(),
	)
	require.NoError(err)
	issueAndAccept(require, env.vm, env.issuer, transferNFTTx)
}

// Test issuing a transaction that creates an Property family
func TestIssueProperty(t *testing.T) {
	require := require.New(t)

	env := setup(t, &envConfig{
		fork: eUpgrade,
		additionalFxs: []*common.Fx{{
			ID: propertyfx.ID,
			Fx: &propertyfx.Fx{},
		}},
	})
	env.vm.ctx.Lock.Unlock()
	defer func() {
		env.vm.ctx.Lock.Lock()
		require.NoError(env.vm.Shutdown(context.Background()))
		env.vm.ctx.Lock.Unlock()
	}()

	var (
		key = keys[0]
		kc  = secp256k1fx.NewKeychain()
	)
	kc.Add(key)

	// create the asset
	initialStates := map[uint32][]verify.State{
		uint32(2): {
			&propertyfx.MintOutput{
				OutputOwners: secp256k1fx.OutputOwners{
					Threshold: 1,
					Addrs:     []ids.ShortID{keys[0].PublicKey().Address()},
				},
			},
		},
	}

	createAssetTx, _, err := buildCreateAssetTx(
		env.service.txBuilderBackend,
		"Team Rocket", // name
		"TR",          // symbol
		0,             // denomination
		initialStates,
		kc,
		key.Address(),
	)
	require.NoError(err)
	issueAndAccept(require, env.vm, env.issuer, createAssetTx)

	// mint the property
	mintPropertyOp := &txs.Operation{
		Asset: avax.Asset{ID: createAssetTx.ID()},
		UTXOIDs: []*avax.UTXOID{{
			TxID:        createAssetTx.ID(),
			OutputIndex: 1,
		}},
		Op: &propertyfx.MintOperation{
			MintInput: secp256k1fx.Input{
				SigIndices: []uint32{0},
			},
			MintOutput: propertyfx.MintOutput{
				OutputOwners: secp256k1fx.OutputOwners{
					Threshold: 1,
					Addrs:     []ids.ShortID{keys[0].PublicKey().Address()},
				},
			},
			OwnedOutput: propertyfx.OwnedOutput{},
		},
	}

	env.service.txBuilderBackend.ResetAddresses(kc.Addresses())
	mintPropertyTx, err := buildOperation(
		env.service.txBuilderBackend,
		[]*txs.Operation{mintPropertyOp},
		kc,
		key.Address(),
	)
	require.NoError(err)
	issueAndAccept(require, env.vm, env.issuer, mintPropertyTx)

	// burn the property
	burnPropertyOp := &txs.Operation{
		Asset: avax.Asset{ID: createAssetTx.ID()},
		UTXOIDs: []*avax.UTXOID{{
			TxID:        mintPropertyTx.ID(),
			OutputIndex: 2,
		}},
		Op: &propertyfx.BurnOperation{Input: secp256k1fx.Input{}},
	}

	env.service.txBuilderBackend.ResetAddresses(kc.Addresses())
	burnPropertyTx, err := buildOperation(
		env.service.txBuilderBackend,
		[]*txs.Operation{burnPropertyOp},
		kc,
		key.Address(),
	)
	require.NoError(err)
	issueAndAccept(require, env.vm, env.issuer, burnPropertyTx)
}

func TestIssueTxWithFeeAsset(t *testing.T) {
	require := require.New(t)

	env := setup(t, &envConfig{
		fork:             latest,
		isCustomFeeAsset: true,
	})
	env.vm.ctx.Lock.Unlock()
	defer func() {
		env.vm.ctx.Lock.Lock()
		require.NoError(env.vm.Shutdown(context.Background()))
		env.vm.ctx.Lock.Unlock()
	}()

	// send first asset
	tx := newTx(t, env.genesisBytes, env.vm.ctx.ChainID, env.vm.parser, feeAssetName)
	issueAndAccept(require, env.vm, env.issuer, tx)
}

func TestIssueTxWithAnotherAsset(t *testing.T) {
	require := require.New(t)

	env := setup(t, &envConfig{
		fork:             latest,
		isCustomFeeAsset: true,
	})
	env.vm.ctx.Lock.Unlock()
	defer func() {
		env.vm.ctx.Lock.Lock()
		require.NoError(env.vm.Shutdown(context.Background()))
		env.vm.ctx.Lock.Unlock()
	}()

	// send second asset
	var (
		key = keys[0]
		kc  = secp256k1fx.NewKeychain()

		feeAssetCreateTx = getCreateTxFromGenesisTest(t, env.genesisBytes, feeAssetName)
		createTx         = getCreateTxFromGenesisTest(t, env.genesisBytes, otherAssetName)
	)
	kc.Add(key)

	env.service.txBuilderBackend.ResetAddresses(kc.Addresses())
	expectedFee := 100 * units.MicroAvax
	tx, _, err := buildBaseTx(
		env.service.txBuilderBackend,
		[]*avax.TransferableOutput{
			{ // fee asset
				Asset: avax.Asset{ID: feeAssetCreateTx.ID()},
				Out: &secp256k1fx.TransferOutput{
					Amt: startBalance - expectedFee,
					OutputOwners: secp256k1fx.OutputOwners{
						Threshold: 1,
						Addrs:     []ids.ShortID{key.PublicKey().Address()},
					},
				},
			},
			{ // issued asset
				Asset: avax.Asset{ID: createTx.ID()},
				Out: &secp256k1fx.TransferOutput{
					Amt: startBalance - expectedFee,
					OutputOwners: secp256k1fx.OutputOwners{
						Threshold: 1,
						Addrs:     []ids.ShortID{key.PublicKey().Address()},
					},
				},
			},
		},
		nil, // memo
		kc,
		key.Address(),
	)
	require.NoError(err)
	issueAndAccept(require, env.vm, env.issuer, tx)
}

func TestVMFormat(t *testing.T) {
	env := setup(t, &envConfig{
		fork: latest,
	})
	defer func() {
		require.NoError(t, env.vm.Shutdown(context.Background()))
		env.vm.ctx.Lock.Unlock()
	}()

	tests := []struct {
		in       ids.ShortID
		expected string
	}{
		{
			in:       ids.ShortEmpty,
			expected: "X-testing1qqqqqqqqqqqqqqqqqqqqqqqqqqqqqqqqtu2yas",
		},
	}
	for _, test := range tests {
		t.Run(test.in.String(), func(t *testing.T) {
			require := require.New(t)
			addrStr, err := env.vm.FormatLocalAddress(test.in)
			require.NoError(err)
			require.Equal(test.expected, addrStr)
		})
	}
}

func TestTxAcceptAfterParseTx(t *testing.T) {
	require := require.New(t)

	env := setup(t, &envConfig{
		fork:          durango,
		notLinearized: true,
	})
	defer func() {
		require.NoError(env.vm.Shutdown(context.Background()))
		env.vm.ctx.Lock.Unlock()
	}()

	var (
		key = keys[0]
		kc  = secp256k1fx.NewKeychain()
	)
	kc.Add(key)

	env.service.txBuilderBackend.ResetAddresses(kc.Addresses())
	firstTx, _, err := buildBaseTx(
		env.service.txBuilderBackend,
		[]*avax.TransferableOutput{{
			Asset: avax.Asset{ID: env.genesisTx.ID()},
			Out: &secp256k1fx.TransferOutput{
				Amt: startBalance / 2,
				OutputOwners: secp256k1fx.OutputOwners{
					Threshold: 1,
					Addrs:     []ids.ShortID{key.PublicKey().Address()},
				},
			},
		}},
		nil, // memo
		kc,
		key.Address(),
	)
	require.NoError(err)

	// let secondTx spend firstTx outputs
	secondTx := &txs.Tx{Unsigned: &txs.BaseTx{
		BaseTx: avax.BaseTx{
			NetworkID:    constants.UnitTestID,
			BlockchainID: env.vm.ctx.XChainID,
			Ins: []*avax.TransferableInput{{
				UTXOID: avax.UTXOID{
					TxID:        firstTx.ID(),
					OutputIndex: 0,
				},
				Asset: avax.Asset{ID: env.genesisTx.ID()},
				In: &secp256k1fx.TransferInput{
					Amt: startBalance/2 - testTxFee,
					Input: secp256k1fx.Input{
						SigIndices: []uint32{
							0,
						},
					},
				},
			}},
		},
	}}
	require.NoError(secondTx.SignSECP256K1Fx(env.vm.parser.Codec(), [][]*secp256k1.PrivateKey{{key}}))

	parsedFirstTx, err := env.vm.ParseTx(context.Background(), firstTx.Bytes())
	require.NoError(err)

	require.NoError(parsedFirstTx.Verify(context.Background()))
	require.NoError(parsedFirstTx.Accept(context.Background()))

	parsedSecondTx, err := env.vm.ParseTx(context.Background(), secondTx.Bytes())
	require.NoError(err)

	require.NoError(parsedSecondTx.Verify(context.Background()))
	require.NoError(parsedSecondTx.Accept(context.Background()))

	_, err = env.vm.state.GetTx(firstTx.ID())
	require.NoError(err)

	_, err = env.vm.state.GetTx(secondTx.ID())
	require.NoError(err)
}

// Test issuing an import transaction.
func TestIssueImportTx(t *testing.T) {
	require := require.New(t)

<<<<<<< HEAD
	env := setup(t, &envConfig{fork: eUpgrade})
=======
	env := setup(t, &envConfig{
		vmStaticConfig: noFeesTestConfig,
	})
>>>>>>> 6834a9e2
	defer func() {
		require.NoError(env.vm.Shutdown(context.Background()))
		env.vm.ctx.Lock.Unlock()
	}()

	peerSharedMemory := env.sharedMemory.NewSharedMemory(constants.PlatformChainID)

	genesisTx := getCreateTxFromGenesisTest(t, env.genesisBytes, "AVAX")

	var (
		key     = keys[0]
		keyAddr = key.PublicKey().Address()
		kc      = secp256k1fx.NewKeychain()

		utxoID = avax.UTXOID{
			TxID: ids.ID{
				0x0f, 0x2f, 0x4f, 0x6f, 0x8e, 0xae, 0xce, 0xee,
				0x0d, 0x2d, 0x4d, 0x6d, 0x8c, 0xac, 0xcc, 0xec,
				0x0b, 0x2b, 0x4b, 0x6b, 0x8a, 0xaa, 0xca, 0xea,
				0x09, 0x29, 0x49, 0x69, 0x88, 0xa8, 0xc8, 0xe8,
			},
		}
		avaxID       = genesisTx.ID()
		txAssetID    = avax.Asset{ID: avaxID}
		importedUtxo = &avax.UTXO{
			UTXOID: utxoID,
			Asset:  txAssetID,
			Out: &secp256k1fx.TransferOutput{
				Amt: 1010,
				OutputOwners: secp256k1fx.OutputOwners{
					Threshold: 1,
					Addrs:     []ids.ShortID{key.PublicKey().Address()},
				},
			},
		}
	)
	kc.Add(key)

	// Provide the platform UTXO:
	utxoBytes, err := env.vm.parser.Codec().Marshal(txs.CodecVersion, importedUtxo)
	require.NoError(err)

	inputID := importedUtxo.InputID()
	require.NoError(peerSharedMemory.Apply(map[ids.ID]*atomic.Requests{
		env.vm.ctx.ChainID: {
			PutRequests: []*atomic.Element{{
				Key:   inputID[:],
				Value: utxoBytes,
				Traits: [][]byte{
					keyAddr.Bytes(),
				},
			}},
		},
	}))

	env.service.txBuilderBackend.ResetAddresses(kc.Addresses())
	tx, err := buildImportTx(
		env.service.txBuilderBackend,
		constants.PlatformChainID, // source chain
		key.Address(),
		kc,
	)
	require.NoError(err)

	env.vm.ctx.Lock.Unlock()

	issueAndAccept(require, env.vm, env.issuer, tx)

	env.vm.ctx.Lock.Lock()

	assertIndexedTX(t, env.vm.db, 0, keyAddr, txAssetID.AssetID(), tx.ID())
	assertLatestIdx(t, env.vm.db, keyAddr, avaxID, 1)

	id := utxoID.InputID()
	_, err = env.vm.ctx.SharedMemory.Get(constants.PlatformChainID, [][]byte{id[:]})
	require.ErrorIs(err, database.ErrNotFound)
}

// Test force accepting an import transaction.
func TestForceAcceptImportTx(t *testing.T) {
	require := require.New(t)

	env := setup(t, &envConfig{
		fork:          eUpgrade,
		notLinearized: true,
	})
	defer func() {
		require.NoError(env.vm.Shutdown(context.Background()))
		env.vm.ctx.Lock.Unlock()
	}()

	genesisTx := getCreateTxFromGenesisTest(t, env.genesisBytes, "AVAX")
	avaxID := genesisTx.ID()

	key := keys[0]
	utxoID := avax.UTXOID{
		TxID: ids.ID{
			0x0f, 0x2f, 0x4f, 0x6f, 0x8e, 0xae, 0xce, 0xee,
			0x0d, 0x2d, 0x4d, 0x6d, 0x8c, 0xac, 0xcc, 0xec,
			0x0b, 0x2b, 0x4b, 0x6b, 0x8a, 0xaa, 0xca, 0xea,
			0x09, 0x29, 0x49, 0x69, 0x88, 0xa8, 0xc8, 0xe8,
		},
	}

	txAssetID := avax.Asset{ID: avaxID}
	tx := &txs.Tx{
		Unsigned: &txs.ImportTx{
			BaseTx: txs.BaseTx{BaseTx: avax.BaseTx{
				NetworkID:    constants.UnitTestID,
				BlockchainID: env.vm.ctx.XChainID,
				Outs: []*avax.TransferableOutput{{
					Asset: txAssetID,
					Out: &secp256k1fx.TransferOutput{
						Amt: 100 * units.NanoAvax,
						OutputOwners: secp256k1fx.OutputOwners{
							Threshold: 1,
							Addrs:     []ids.ShortID{keys[0].PublicKey().Address()},
						},
					},
				}},
			}},
			SourceChain: constants.PlatformChainID,
			ImportedIns: []*avax.TransferableInput{{
				UTXOID: utxoID,
				Asset:  txAssetID,
				In: &secp256k1fx.TransferInput{
					Amt: 10_000 * units.NanoAvax,
					Input: secp256k1fx.Input{
						SigIndices: []uint32{0},
					},
				},
			}},
		},
	}
	require.NoError(tx.SignSECP256K1Fx(env.vm.parser.Codec(), [][]*secp256k1.PrivateKey{{key}}))

	parsedTx, err := env.vm.ParseTx(context.Background(), tx.Bytes())
	require.NoError(err)

	require.NoError(parsedTx.Verify(context.Background()))
	require.NoError(parsedTx.Accept(context.Background()))

	assertIndexedTX(t, env.vm.db, 0, key.PublicKey().Address(), txAssetID.AssetID(), tx.ID())
	assertLatestIdx(t, env.vm.db, key.PublicKey().Address(), avaxID, 1)

	id := utxoID.InputID()
	_, err = env.vm.ctx.SharedMemory.Get(constants.PlatformChainID, [][]byte{id[:]})
	require.ErrorIs(err, database.ErrNotFound)
}

func TestImportTxNotState(t *testing.T) {
	require := require.New(t)

	intf := interface{}(&txs.ImportTx{})
	_, ok := intf.(verify.State)
	require.False(ok)
}

// Test issuing an export transaction.
func TestIssueExportTx(t *testing.T) {
	require := require.New(t)

	env := setup(t, &envConfig{
		fork: latest,
	})
	defer func() {
		require.NoError(env.vm.Shutdown(context.Background()))
		env.vm.ctx.Lock.Unlock()
	}()

	genesisTx := getCreateTxFromGenesisTest(t, env.genesisBytes, "AVAX")

	var (
		avaxID     = genesisTx.ID()
		key        = keys[0]
		kc         = secp256k1fx.NewKeychain()
		to         = key.PublicKey().Address()
		changeAddr = to
	)

	kc.Add(key)

	env.service.txBuilderBackend.ResetAddresses(kc.Addresses())
	tx, _, err := buildExportTx(
		env.service.txBuilderBackend,
		constants.PlatformChainID,
		to, // to
		avaxID,
		5000,
		kc,
		changeAddr,
	)
	require.NoError(err)

	peerSharedMemory := env.sharedMemory.NewSharedMemory(constants.PlatformChainID)
	utxoBytes, _, _, err := peerSharedMemory.Indexed(
		env.vm.ctx.ChainID,
		[][]byte{
			key.PublicKey().Address().Bytes(),
		},
		nil,
		nil,
		math.MaxInt32,
	)
	require.NoError(err)
	require.Empty(utxoBytes)

	env.vm.ctx.Lock.Unlock()

	issueAndAccept(require, env.vm, env.issuer, tx)

	env.vm.ctx.Lock.Lock()

	utxoBytes, _, _, err = peerSharedMemory.Indexed(
		env.vm.ctx.ChainID,
		[][]byte{
			key.PublicKey().Address().Bytes(),
		},
		nil,
		nil,
		math.MaxInt32,
	)
	require.NoError(err)
	require.Len(utxoBytes, 1)
}

func TestClearForceAcceptedExportTx(t *testing.T) {
	require := require.New(t)

	env := setup(t, &envConfig{
		fork: latest,
	})
	defer func() {
		require.NoError(env.vm.Shutdown(context.Background()))
		env.vm.ctx.Lock.Unlock()
	}()

	genesisTx := getCreateTxFromGenesisTest(t, env.genesisBytes, "AVAX")

	var (
		avaxID     = genesisTx.ID()
		assetID    = avax.Asset{ID: avaxID}
		key        = keys[0]
		kc         = secp256k1fx.NewKeychain()
		to         = key.PublicKey().Address()
		changeAddr = to
	)

	kc.Add(key)

	env.service.txBuilderBackend.ResetAddresses(kc.Addresses())

	expectedFee := uint64(7975)
	tx, _, err := buildExportTx(
		env.service.txBuilderBackend,
		constants.PlatformChainID,
		to, // to
		avaxID,
		startBalance-expectedFee,
		kc,
		changeAddr,
	)
	require.NoError(err)

	utxo := avax.UTXOID{
		TxID:        tx.ID(),
		OutputIndex: 0,
	}
	utxoID := utxo.InputID()

	peerSharedMemory := env.sharedMemory.NewSharedMemory(constants.PlatformChainID)
	require.NoError(peerSharedMemory.Apply(map[ids.ID]*atomic.Requests{
		env.vm.ctx.ChainID: {
			RemoveRequests: [][]byte{utxoID[:]},
		},
	}))

	_, err = peerSharedMemory.Get(env.vm.ctx.ChainID, [][]byte{utxoID[:]})
	require.ErrorIs(err, database.ErrNotFound)

	env.vm.ctx.Lock.Unlock()

	issueAndAccept(require, env.vm, env.issuer, tx)

	env.vm.ctx.Lock.Lock()

	_, err = peerSharedMemory.Get(env.vm.ctx.ChainID, [][]byte{utxoID[:]})
	require.ErrorIs(err, database.ErrNotFound)

	assertIndexedTX(t, env.vm.db, 0, key.PublicKey().Address(), assetID.AssetID(), tx.ID())
	assertLatestIdx(t, env.vm.db, key.PublicKey().Address(), assetID.AssetID(), 1)
}<|MERGE_RESOLUTION|>--- conflicted
+++ resolved
@@ -132,13 +132,9 @@
 func TestIssueNFT(t *testing.T) {
 	require := require.New(t)
 
-<<<<<<< HEAD
-	env := setup(t, &envConfig{fork: eUpgrade})
-=======
-	env := setup(t, &envConfig{
-		vmStaticConfig: noFeesTestConfig,
-	})
->>>>>>> 6834a9e2
+	env := setup(t, &envConfig{
+		fork: eUpgrade,
+	})
 	env.vm.ctx.Lock.Unlock()
 	defer func() {
 		env.vm.ctx.Lock.Lock()
@@ -505,13 +501,9 @@
 func TestIssueImportTx(t *testing.T) {
 	require := require.New(t)
 
-<<<<<<< HEAD
-	env := setup(t, &envConfig{fork: eUpgrade})
-=======
-	env := setup(t, &envConfig{
-		vmStaticConfig: noFeesTestConfig,
-	})
->>>>>>> 6834a9e2
+	env := setup(t, &envConfig{
+		fork: eUpgrade,
+	})
 	defer func() {
 		require.NoError(env.vm.Shutdown(context.Background()))
 		env.vm.ctx.Lock.Unlock()
