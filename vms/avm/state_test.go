// Copyright (C) 2019-2024, Ava Labs, Inc. All rights reserved.
// See the file LICENSE for licensing terms.

package avm

import (
	"context"
	"math"
	"testing"

	"github.com/stretchr/testify/require"

	"github.com/ava-labs/avalanchego/ids"
	"github.com/ava-labs/avalanchego/snow/engine/common"
	"github.com/ava-labs/avalanchego/utils/constants"
	"github.com/ava-labs/avalanchego/utils/crypto/secp256k1"
	"github.com/ava-labs/avalanchego/utils/units"
	"github.com/ava-labs/avalanchego/vms/avm/txs"
	"github.com/ava-labs/avalanchego/vms/components/avax"
	"github.com/ava-labs/avalanchego/vms/secp256k1fx"
)

func TestSetsAndGets(t *testing.T) {
	require := require.New(t)

	env := setup(t, &envConfig{
<<<<<<< HEAD
		fork: eUpgrade,
=======
		fork: latest,
>>>>>>> a78cd4da
		additionalFxs: []*common.Fx{{
			ID: ids.GenerateTestID(),
			Fx: &FxTest{
				InitializeF: func(vmIntf interface{}) error {
					vm := vmIntf.(secp256k1fx.VM)
					return vm.CodecRegistry().RegisterType(&avax.TestState{})
				},
			},
		}},
	})
	defer func() {
		require.NoError(env.vm.Shutdown(context.Background()))
		env.vm.ctx.Lock.Unlock()
	}()

	utxo := &avax.UTXO{
		UTXOID: avax.UTXOID{
			TxID:        ids.Empty,
			OutputIndex: 1,
		},
		Asset: avax.Asset{ID: ids.Empty},
		Out:   &avax.TestState{},
	}
	utxoID := utxo.InputID()

	tx := &txs.Tx{Unsigned: &txs.BaseTx{BaseTx: avax.BaseTx{
		NetworkID:    constants.UnitTestID,
		BlockchainID: env.vm.ctx.XChainID,
		Ins: []*avax.TransferableInput{{
			UTXOID: avax.UTXOID{
				TxID:        ids.Empty,
				OutputIndex: 0,
			},
			Asset: avax.Asset{ID: assetID},
			In: &secp256k1fx.TransferInput{
				Amt: 20 * units.KiloAvax,
				Input: secp256k1fx.Input{
					SigIndices: []uint32{
						0,
					},
				},
			},
		}},
	}}}
	require.NoError(tx.SignSECP256K1Fx(env.vm.parser.Codec(), [][]*secp256k1.PrivateKey{{keys[0]}}))

	txID := tx.ID()

	env.vm.state.AddUTXO(utxo)
	env.vm.state.AddTx(tx)

	resultUTXO, err := env.vm.state.GetUTXO(utxoID)
	require.NoError(err)
	resultTx, err := env.vm.state.GetTx(txID)
	require.NoError(err)

	require.Equal(uint32(1), resultUTXO.OutputIndex)
	require.Equal(tx.ID(), resultTx.ID())
}

func TestFundingNoAddresses(t *testing.T) {
	env := setup(t, &envConfig{
<<<<<<< HEAD
		fork: eUpgrade,
=======
		fork: latest,
>>>>>>> a78cd4da
		additionalFxs: []*common.Fx{{
			ID: ids.GenerateTestID(),
			Fx: &FxTest{
				InitializeF: func(vmIntf interface{}) error {
					vm := vmIntf.(secp256k1fx.VM)
					return vm.CodecRegistry().RegisterType(&avax.TestState{})
				},
			},
		}},
	})
	defer func() {
		require.NoError(t, env.vm.Shutdown(context.Background()))
		env.vm.ctx.Lock.Unlock()
	}()

	utxo := &avax.UTXO{
		UTXOID: avax.UTXOID{
			TxID:        ids.Empty,
			OutputIndex: 1,
		},
		Asset: avax.Asset{ID: ids.Empty},
		Out:   &avax.TestState{},
	}

	env.vm.state.AddUTXO(utxo)
	env.vm.state.DeleteUTXO(utxo.InputID())
}

func TestFundingAddresses(t *testing.T) {
	require := require.New(t)

	env := setup(t, &envConfig{
<<<<<<< HEAD
		fork: eUpgrade,
=======
		fork: latest,
>>>>>>> a78cd4da
		additionalFxs: []*common.Fx{{
			ID: ids.GenerateTestID(),
			Fx: &FxTest{
				InitializeF: func(vmIntf interface{}) error {
					vm := vmIntf.(secp256k1fx.VM)
					return vm.CodecRegistry().RegisterType(&avax.TestAddressable{})
				},
			},
		}},
	})
	defer func() {
		require.NoError(env.vm.Shutdown(context.Background()))
		env.vm.ctx.Lock.Unlock()
	}()

	utxo := &avax.UTXO{
		UTXOID: avax.UTXOID{
			TxID:        ids.Empty,
			OutputIndex: 1,
		},
		Asset: avax.Asset{ID: ids.Empty},
		Out: &avax.TestAddressable{
			Addrs: [][]byte{{0}},
		},
	}

	env.vm.state.AddUTXO(utxo)
	require.NoError(env.vm.state.Commit())

	utxos, err := env.vm.state.UTXOIDs([]byte{0}, ids.Empty, math.MaxInt32)
	require.NoError(err)
	require.Len(utxos, 1)
	require.Equal(utxo.InputID(), utxos[0])

	env.vm.state.DeleteUTXO(utxo.InputID())
	require.NoError(env.vm.state.Commit())

	utxos, err = env.vm.state.UTXOIDs([]byte{0}, ids.Empty, math.MaxInt32)
	require.NoError(err)
	require.Empty(utxos)
}<|MERGE_RESOLUTION|>--- conflicted
+++ resolved
@@ -24,11 +24,7 @@
 	require := require.New(t)
 
 	env := setup(t, &envConfig{
-<<<<<<< HEAD
-		fork: eUpgrade,
-=======
 		fork: latest,
->>>>>>> a78cd4da
 		additionalFxs: []*common.Fx{{
 			ID: ids.GenerateTestID(),
 			Fx: &FxTest{
@@ -91,11 +87,7 @@
 
 func TestFundingNoAddresses(t *testing.T) {
 	env := setup(t, &envConfig{
-<<<<<<< HEAD
-		fork: eUpgrade,
-=======
 		fork: latest,
->>>>>>> a78cd4da
 		additionalFxs: []*common.Fx{{
 			ID: ids.GenerateTestID(),
 			Fx: &FxTest{
@@ -128,11 +120,7 @@
 	require := require.New(t)
 
 	env := setup(t, &envConfig{
-<<<<<<< HEAD
-		fork: eUpgrade,
-=======
 		fork: latest,
->>>>>>> a78cd4da
 		additionalFxs: []*common.Fx{{
 			ID: ids.GenerateTestID(),
 			Fx: &FxTest{
