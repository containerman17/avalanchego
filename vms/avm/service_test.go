// Copyright (C) 2019-2024, Ava Labs, Inc. All rights reserved.
// See the file LICENSE for licensing terms.

package avm

import (
	"context"
	"encoding/json"
	"strings"
	"testing"
	"time"

	"github.com/btcsuite/btcd/btcutil/bech32"
	"github.com/prometheus/client_golang/prometheus"
	"github.com/stretchr/testify/require"
	"go.uber.org/mock/gomock"

	"github.com/ava-labs/avalanchego/api"
	"github.com/ava-labs/avalanchego/chains/atomic"
	"github.com/ava-labs/avalanchego/codec"
	"github.com/ava-labs/avalanchego/database"
	"github.com/ava-labs/avalanchego/ids"
	"github.com/ava-labs/avalanchego/snow"
	"github.com/ava-labs/avalanchego/snow/choices"
	"github.com/ava-labs/avalanchego/snow/engine/common"
	"github.com/ava-labs/avalanchego/utils/constants"
	"github.com/ava-labs/avalanchego/utils/crypto/secp256k1"
	"github.com/ava-labs/avalanchego/utils/formatting"
	"github.com/ava-labs/avalanchego/utils/formatting/address"
	"github.com/ava-labs/avalanchego/utils/logging"
<<<<<<< HEAD
=======
	"github.com/ava-labs/avalanchego/utils/timer/mockable"
>>>>>>> f2d8c8c5
	"github.com/ava-labs/avalanchego/utils/units"
	"github.com/ava-labs/avalanchego/vms/avm/block"
	"github.com/ava-labs/avalanchego/vms/avm/block/executor"
	"github.com/ava-labs/avalanchego/vms/avm/config"
	"github.com/ava-labs/avalanchego/vms/avm/state"
	"github.com/ava-labs/avalanchego/vms/avm/txs"
	"github.com/ava-labs/avalanchego/vms/avm/txs/fees"
	"github.com/ava-labs/avalanchego/vms/components/avax"
	"github.com/ava-labs/avalanchego/vms/components/index"
	"github.com/ava-labs/avalanchego/vms/components/verify"
	"github.com/ava-labs/avalanchego/vms/nftfx"
	"github.com/ava-labs/avalanchego/vms/propertyfx"
	"github.com/ava-labs/avalanchego/vms/secp256k1fx"

	avajson "github.com/ava-labs/avalanchego/utils/json"
	commonfees "github.com/ava-labs/avalanchego/vms/components/fees"
)

func TestServiceIssueTx(t *testing.T) {
	require := require.New(t)

	env := setup(t, &envConfig{
		fork: latest,
	})
	env.vm.ctx.Lock.Unlock()

	defer func() {
		env.vm.ctx.Lock.Lock()
		require.NoError(env.vm.Shutdown(context.Background()))
		env.vm.ctx.Lock.Unlock()
	}()

	txArgs := &api.FormattedTx{}
	txReply := &api.JSONTxID{}
	err := env.service.IssueTx(nil, txArgs, txReply)
	require.ErrorIs(err, codec.ErrCantUnpackVersion)

	tx := newTx(t, env.genesisBytes, env.vm.ctx.ChainID, env.vm.parser, "AVAX")
	txArgs.Tx, err = formatting.Encode(formatting.Hex, tx.Bytes())
	require.NoError(err)
	txArgs.Encoding = formatting.Hex
	txReply = &api.JSONTxID{}
	require.NoError(env.service.IssueTx(nil, txArgs, txReply))
	require.Equal(tx.ID(), txReply.TxID)
}

func TestServiceGetTxStatus(t *testing.T) {
	require := require.New(t)

	env := setup(t, &envConfig{
		fork: latest,
	})
	env.vm.ctx.Lock.Unlock()

	defer func() {
		env.vm.ctx.Lock.Lock()
		require.NoError(env.vm.Shutdown(context.Background()))
		env.vm.ctx.Lock.Unlock()
	}()

	statusArgs := &api.JSONTxID{}
	statusReply := &GetTxStatusReply{}
	err := env.service.GetTxStatus(nil, statusArgs, statusReply)
	require.ErrorIs(err, errNilTxID)

	newTx := newAvaxBaseTxWithOutputs(t, env)
	txID := newTx.ID()

	statusArgs = &api.JSONTxID{
		TxID: txID,
	}
	statusReply = &GetTxStatusReply{}
	require.NoError(env.service.GetTxStatus(nil, statusArgs, statusReply))
	require.Equal(choices.Unknown, statusReply.Status)

	issueAndAccept(require, env.vm, env.issuer, newTx)

	statusReply = &GetTxStatusReply{}
	require.NoError(env.service.GetTxStatus(nil, statusArgs, statusReply))
	require.Equal(choices.Accepted, statusReply.Status)
}

// Test the GetBalance method when argument Strict is true
func TestServiceGetBalanceStrict(t *testing.T) {
	require := require.New(t)

	env := setup(t, &envConfig{
		fork: latest,
	})
	defer func() {
		env.vm.ctx.Lock.Lock()
		require.NoError(env.vm.Shutdown(context.Background()))
		env.vm.ctx.Lock.Unlock()
	}()

	assetID := ids.GenerateTestID()
	addr := ids.GenerateTestShortID()
	addrStr, err := env.vm.FormatLocalAddress(addr)
	require.NoError(err)

	// A UTXO with a 2 out of 2 multisig
	// where one of the addresses is [addr]
	twoOfTwoUTXO := &avax.UTXO{
		UTXOID: avax.UTXOID{
			TxID:        ids.GenerateTestID(),
			OutputIndex: 0,
		},
		Asset: avax.Asset{ID: assetID},
		Out: &secp256k1fx.TransferOutput{
			Amt: 1337,
			OutputOwners: secp256k1fx.OutputOwners{
				Threshold: 2,
				Addrs:     []ids.ShortID{addr, ids.GenerateTestShortID()},
			},
		},
	}
	// Insert the UTXO
	env.vm.state.AddUTXO(twoOfTwoUTXO)
	require.NoError(env.vm.state.Commit())

	env.vm.ctx.Lock.Unlock()

	// Check the balance with IncludePartial set to true
	balanceArgs := &GetBalanceArgs{
		Address:        addrStr,
		AssetID:        assetID.String(),
		IncludePartial: true,
	}
	balanceReply := &GetBalanceReply{}
	require.NoError(env.service.GetBalance(nil, balanceArgs, balanceReply))
	// The balance should include the UTXO since it is partly owned by [addr]
	require.Equal(uint64(1337), uint64(balanceReply.Balance))
	require.Len(balanceReply.UTXOIDs, 1)

	// Check the balance with IncludePartial set to false
	balanceArgs = &GetBalanceArgs{
		Address: addrStr,
		AssetID: assetID.String(),
	}
	balanceReply = &GetBalanceReply{}
	require.NoError(env.service.GetBalance(nil, balanceArgs, balanceReply))
	// The balance should not include the UTXO since it is only partly owned by [addr]
	require.Zero(balanceReply.Balance)
	require.Empty(balanceReply.UTXOIDs)

	env.vm.ctx.Lock.Lock()

	// A UTXO with a 1 out of 2 multisig
	// where one of the addresses is [addr]
	oneOfTwoUTXO := &avax.UTXO{
		UTXOID: avax.UTXOID{
			TxID:        ids.GenerateTestID(),
			OutputIndex: 0,
		},
		Asset: avax.Asset{ID: assetID},
		Out: &secp256k1fx.TransferOutput{
			Amt: 1337,
			OutputOwners: secp256k1fx.OutputOwners{
				Threshold: 1,
				Addrs:     []ids.ShortID{addr, ids.GenerateTestShortID()},
			},
		},
	}
	// Insert the UTXO
	env.vm.state.AddUTXO(oneOfTwoUTXO)
	require.NoError(env.vm.state.Commit())

	env.vm.ctx.Lock.Unlock()

	// Check the balance with IncludePartial set to true
	balanceArgs = &GetBalanceArgs{
		Address:        addrStr,
		AssetID:        assetID.String(),
		IncludePartial: true,
	}
	balanceReply = &GetBalanceReply{}
	require.NoError(env.service.GetBalance(nil, balanceArgs, balanceReply))
	// The balance should include the UTXO since it is partly owned by [addr]
	require.Equal(uint64(1337+1337), uint64(balanceReply.Balance))
	require.Len(balanceReply.UTXOIDs, 2)

	// Check the balance with IncludePartial set to false
	balanceArgs = &GetBalanceArgs{
		Address: addrStr,
		AssetID: assetID.String(),
	}
	balanceReply = &GetBalanceReply{}
	require.NoError(env.service.GetBalance(nil, balanceArgs, balanceReply))
	// The balance should not include the UTXO since it is only partly owned by [addr]
	require.Zero(balanceReply.Balance)
	require.Empty(balanceReply.UTXOIDs)

	env.vm.ctx.Lock.Lock()

	// A UTXO with a 1 out of 1 multisig
	// but with a locktime in the future
	now := env.vm.clock.Time()
	futureUTXO := &avax.UTXO{
		UTXOID: avax.UTXOID{
			TxID:        ids.GenerateTestID(),
			OutputIndex: 0,
		},
		Asset: avax.Asset{ID: assetID},
		Out: &secp256k1fx.TransferOutput{
			Amt: 1337,
			OutputOwners: secp256k1fx.OutputOwners{
				Locktime:  uint64(now.Add(10 * time.Hour).Unix()),
				Threshold: 1,
				Addrs:     []ids.ShortID{addr},
			},
		},
	}
	// Insert the UTXO
	env.vm.state.AddUTXO(futureUTXO)
	require.NoError(env.vm.state.Commit())

	env.vm.ctx.Lock.Unlock()

	// Check the balance with IncludePartial set to true
	balanceArgs = &GetBalanceArgs{
		Address:        addrStr,
		AssetID:        assetID.String(),
		IncludePartial: true,
	}
	balanceReply = &GetBalanceReply{}
	require.NoError(env.service.GetBalance(nil, balanceArgs, balanceReply))
	// The balance should include the UTXO since it is partly owned by [addr]
	require.Equal(uint64(1337*3), uint64(balanceReply.Balance))
	require.Len(balanceReply.UTXOIDs, 3)

	// Check the balance with IncludePartial set to false
	balanceArgs = &GetBalanceArgs{
		Address: addrStr,
		AssetID: assetID.String(),
	}
	balanceReply = &GetBalanceReply{}
	require.NoError(env.service.GetBalance(nil, balanceArgs, balanceReply))
	// The balance should not include the UTXO since it is only partly owned by [addr]
	require.Zero(balanceReply.Balance)
	require.Empty(balanceReply.UTXOIDs)
}

func TestServiceGetTxs(t *testing.T) {
	require := require.New(t)
	env := setup(t, &envConfig{
		fork: latest,
	})
	var err error
	env.vm.addressTxsIndexer, err = index.NewIndexer(env.vm.db, env.vm.ctx.Log, "", prometheus.NewRegistry(), false)
	require.NoError(err)
	defer func() {
		env.vm.ctx.Lock.Lock()
		require.NoError(env.vm.Shutdown(context.Background()))
		env.vm.ctx.Lock.Unlock()
	}()

	assetID := ids.GenerateTestID()
	addr := ids.GenerateTestShortID()
	addrStr, err := env.vm.FormatLocalAddress(addr)
	require.NoError(err)

	testTxCount := 25
	testTxs := initTestTxIndex(t, env.vm.db, addr, assetID, testTxCount)

	env.vm.ctx.Lock.Unlock()

	// get the first page
	getTxsArgs := &GetAddressTxsArgs{
		PageSize:    10,
		JSONAddress: api.JSONAddress{Address: addrStr},
		AssetID:     assetID.String(),
	}
	getTxsReply := &GetAddressTxsReply{}
	require.NoError(env.service.GetAddressTxs(nil, getTxsArgs, getTxsReply))
	require.Len(getTxsReply.TxIDs, 10)
	require.Equal(getTxsReply.TxIDs, testTxs[:10])

	// get the second page
	getTxsArgs.Cursor = getTxsReply.Cursor
	getTxsReply = &GetAddressTxsReply{}
	require.NoError(env.service.GetAddressTxs(nil, getTxsArgs, getTxsReply))
	require.Len(getTxsReply.TxIDs, 10)
	require.Equal(getTxsReply.TxIDs, testTxs[10:20])
}

func TestServiceGetAllBalances(t *testing.T) {
	require := require.New(t)

	env := setup(t, &envConfig{
		fork: latest,
	})
	defer func() {
		env.vm.ctx.Lock.Lock()
		require.NoError(env.vm.Shutdown(context.Background()))
		env.vm.ctx.Lock.Unlock()
	}()

	assetID := ids.GenerateTestID()
	addr := ids.GenerateTestShortID()
	addrStr, err := env.vm.FormatLocalAddress(addr)
	require.NoError(err)
	// A UTXO with a 2 out of 2 multisig
	// where one of the addresses is [addr]
	twoOfTwoUTXO := &avax.UTXO{
		UTXOID: avax.UTXOID{
			TxID:        ids.GenerateTestID(),
			OutputIndex: 0,
		},
		Asset: avax.Asset{ID: assetID},
		Out: &secp256k1fx.TransferOutput{
			Amt: 1337,
			OutputOwners: secp256k1fx.OutputOwners{
				Threshold: 2,
				Addrs:     []ids.ShortID{addr, ids.GenerateTestShortID()},
			},
		},
	}
	// Insert the UTXO
	env.vm.state.AddUTXO(twoOfTwoUTXO)
	require.NoError(env.vm.state.Commit())

	env.vm.ctx.Lock.Unlock()

	// Check the balance with IncludePartial set to true
	balanceArgs := &GetAllBalancesArgs{
		JSONAddress:    api.JSONAddress{Address: addrStr},
		IncludePartial: true,
	}
	reply := &GetAllBalancesReply{}
	require.NoError(env.service.GetAllBalances(nil, balanceArgs, reply))
	// The balance should include the UTXO since it is partly owned by [addr]
	require.Len(reply.Balances, 1)
	require.Equal(assetID.String(), reply.Balances[0].AssetID)
	require.Equal(uint64(1337), uint64(reply.Balances[0].Balance))

	// Check the balance with IncludePartial set to false
	balanceArgs = &GetAllBalancesArgs{
		JSONAddress: api.JSONAddress{Address: addrStr},
	}
	reply = &GetAllBalancesReply{}
	require.NoError(env.service.GetAllBalances(nil, balanceArgs, reply))
	require.Empty(reply.Balances)

	env.vm.ctx.Lock.Lock()

	// A UTXO with a 1 out of 2 multisig
	// where one of the addresses is [addr]
	oneOfTwoUTXO := &avax.UTXO{
		UTXOID: avax.UTXOID{
			TxID:        ids.GenerateTestID(),
			OutputIndex: 0,
		},
		Asset: avax.Asset{ID: assetID},
		Out: &secp256k1fx.TransferOutput{
			Amt: 1337,
			OutputOwners: secp256k1fx.OutputOwners{
				Threshold: 1,
				Addrs:     []ids.ShortID{addr, ids.GenerateTestShortID()},
			},
		},
	}
	// Insert the UTXO
	env.vm.state.AddUTXO(oneOfTwoUTXO)
	require.NoError(env.vm.state.Commit())

	env.vm.ctx.Lock.Unlock()

	// Check the balance with IncludePartial set to true
	balanceArgs = &GetAllBalancesArgs{
		JSONAddress:    api.JSONAddress{Address: addrStr},
		IncludePartial: true,
	}
	reply = &GetAllBalancesReply{}
	require.NoError(env.service.GetAllBalances(nil, balanceArgs, reply))
	// The balance should include the UTXO since it is partly owned by [addr]
	require.Len(reply.Balances, 1)
	require.Equal(assetID.String(), reply.Balances[0].AssetID)
	require.Equal(uint64(1337*2), uint64(reply.Balances[0].Balance))

	// Check the balance with IncludePartial set to false
	balanceArgs = &GetAllBalancesArgs{
		JSONAddress: api.JSONAddress{Address: addrStr},
	}
	reply = &GetAllBalancesReply{}
	require.NoError(env.service.GetAllBalances(nil, balanceArgs, reply))
	// The balance should not include the UTXO since it is only partly owned by [addr]
	require.Empty(reply.Balances)

	env.vm.ctx.Lock.Lock()

	// A UTXO with a 1 out of 1 multisig
	// but with a locktime in the future
	now := env.vm.clock.Time()
	futureUTXO := &avax.UTXO{
		UTXOID: avax.UTXOID{
			TxID:        ids.GenerateTestID(),
			OutputIndex: 0,
		},
		Asset: avax.Asset{ID: assetID},
		Out: &secp256k1fx.TransferOutput{
			Amt: 1337,
			OutputOwners: secp256k1fx.OutputOwners{
				Locktime:  uint64(now.Add(10 * time.Hour).Unix()),
				Threshold: 1,
				Addrs:     []ids.ShortID{addr},
			},
		},
	}
	// Insert the UTXO
	env.vm.state.AddUTXO(futureUTXO)
	require.NoError(env.vm.state.Commit())

	env.vm.ctx.Lock.Unlock()

	// Check the balance with IncludePartial set to true
	balanceArgs = &GetAllBalancesArgs{
		JSONAddress:    api.JSONAddress{Address: addrStr},
		IncludePartial: true,
	}
	reply = &GetAllBalancesReply{}
	require.NoError(env.service.GetAllBalances(nil, balanceArgs, reply))
	// The balance should include the UTXO since it is partly owned by [addr]
	// The balance should include the UTXO since it is partly owned by [addr]
	require.Len(reply.Balances, 1)
	require.Equal(assetID.String(), reply.Balances[0].AssetID)
	require.Equal(uint64(1337*3), uint64(reply.Balances[0].Balance))
	// Check the balance with IncludePartial set to false
	balanceArgs = &GetAllBalancesArgs{
		JSONAddress: api.JSONAddress{Address: addrStr},
	}
	reply = &GetAllBalancesReply{}
	require.NoError(env.service.GetAllBalances(nil, balanceArgs, reply))
	// The balance should not include the UTXO since it is only partly owned by [addr]
	require.Empty(reply.Balances)

	env.vm.ctx.Lock.Lock()

	// A UTXO for a different asset
	otherAssetID := ids.GenerateTestID()
	otherAssetUTXO := &avax.UTXO{
		UTXOID: avax.UTXOID{
			TxID:        ids.GenerateTestID(),
			OutputIndex: 0,
		},
		Asset: avax.Asset{ID: otherAssetID},
		Out: &secp256k1fx.TransferOutput{
			Amt: 1337,
			OutputOwners: secp256k1fx.OutputOwners{
				Threshold: 2,
				Addrs:     []ids.ShortID{addr, ids.GenerateTestShortID()},
			},
		},
	}
	// Insert the UTXO
	env.vm.state.AddUTXO(otherAssetUTXO)
	require.NoError(env.vm.state.Commit())

	env.vm.ctx.Lock.Unlock()

	// Check the balance with IncludePartial set to true
	balanceArgs = &GetAllBalancesArgs{
		JSONAddress:    api.JSONAddress{Address: addrStr},
		IncludePartial: true,
	}
	reply = &GetAllBalancesReply{}
	require.NoError(env.service.GetAllBalances(nil, balanceArgs, reply))
	// The balance should include the UTXO since it is partly owned by [addr]
	require.Len(reply.Balances, 2)
	gotAssetIDs := []string{reply.Balances[0].AssetID, reply.Balances[1].AssetID}
	require.Contains(gotAssetIDs, assetID.String())
	require.Contains(gotAssetIDs, otherAssetID.String())
	gotBalances := []uint64{uint64(reply.Balances[0].Balance), uint64(reply.Balances[1].Balance)}
	require.Contains(gotBalances, uint64(1337))
	require.Contains(gotBalances, uint64(1337*3))

	// Check the balance with IncludePartial set to false
	balanceArgs = &GetAllBalancesArgs{
		JSONAddress: api.JSONAddress{Address: addrStr},
	}
	reply = &GetAllBalancesReply{}
	require.NoError(env.service.GetAllBalances(nil, balanceArgs, reply))
	// The balance should include the UTXO since it is partly owned by [addr]
	require.Empty(reply.Balances)
}

func TestServiceGetTx(t *testing.T) {
	require := require.New(t)

	env := setup(t, &envConfig{
		fork: latest,
	})
	env.vm.ctx.Lock.Unlock()

	defer func() {
		env.vm.ctx.Lock.Lock()
		require.NoError(env.vm.Shutdown(context.Background()))
		env.vm.ctx.Lock.Unlock()
	}()

	txID := env.genesisTx.ID()

	reply := api.GetTxReply{}
	require.NoError(env.service.GetTx(nil, &api.GetTxArgs{
		TxID:     txID,
		Encoding: formatting.Hex,
	}, &reply))

	var txStr string
	require.NoError(json.Unmarshal(reply.Tx, &txStr))

	txBytes, err := formatting.Decode(reply.Encoding, txStr)
	require.NoError(err)
	require.Equal(env.genesisTx.Bytes(), txBytes)
}

func TestServiceGetTxJSON_BaseTx(t *testing.T) {
	require := require.New(t)

	env := setup(t, &envConfig{
		fork: latest,
	})
	env.vm.ctx.Lock.Unlock()
	defer func() {
		env.vm.ctx.Lock.Lock()
		require.NoError(env.vm.Shutdown(context.Background()))
		env.vm.ctx.Lock.Unlock()
	}()

	newTx := newAvaxBaseTxWithOutputs(t, env)
	issueAndAccept(require, env.vm, env.issuer, newTx)

	reply := api.GetTxReply{}
	require.NoError(env.service.GetTx(nil, &api.GetTxArgs{
		TxID:     newTx.ID(),
		Encoding: formatting.JSON,
	}, &reply))

	require.Equal(formatting.JSON, reply.Encoding)

	replyTxBytes, err := json.MarshalIndent(reply.Tx, "", "\t")
	require.NoError(err)

	expectedReplyTxString := `{
	"unsignedTx": {
		"networkID": 10,
		"blockchainID": "PLACEHOLDER_BLOCKCHAIN_ID",
		"outputs": [
			{
				"assetID": "tvLKci3hNoCX4NijS6TfiT6XJJY3gGKd2git6SSVTG5J8Nfby",
				"fxID": "spdxUxVJQbX85MGxMHbKw1sHxMnSqJ3QBzDyDYEP3h6TLuxqQ",
				"output": {
					"addresses": [
						"X-testing1lnk637g0edwnqc2tn8tel39652fswa3xk4r65e"
					],
					"amount": 1000,
					"locktime": 0,
					"threshold": 1
				}
			},
			{
<<<<<<< HEAD
				"assetID": "tvLKci3hNoCX4NijS6TfiT6XJJY3gGKd2git6SSVTG5J8Nfby",
=======
				"assetID": "2XGxUr7VF7j1iwUp2aiGe4b6Ue2yyNghNS1SuNTNmZ77dPpXFZ",
>>>>>>> f2d8c8c5
				"fxID": "spdxUxVJQbX85MGxMHbKw1sHxMnSqJ3QBzDyDYEP3h6TLuxqQ",
				"output": {
					"addresses": [
						"X-testing1d6kkj0qh4wcmus3tk59npwt3rluc6en72ngurd"
					],
<<<<<<< HEAD
					"amount": 999990355,
=======
					"amount": 48000,
>>>>>>> f2d8c8c5
					"locktime": 0,
					"threshold": 1
				}
			}
		],
		"inputs": [
			{
				"txID": "tvLKci3hNoCX4NijS6TfiT6XJJY3gGKd2git6SSVTG5J8Nfby",
				"outputIndex": 2,
				"assetID": "tvLKci3hNoCX4NijS6TfiT6XJJY3gGKd2git6SSVTG5J8Nfby",
				"fxID": "spdxUxVJQbX85MGxMHbKw1sHxMnSqJ3QBzDyDYEP3h6TLuxqQ",
				"input": {
					"amount": 1000000000,
					"signatureIndices": [
						0
					]
				}
			}
		],
		"memo": "0x0102030405060708"
	},
	"credentials": [
		{
			"fxID": "spdxUxVJQbX85MGxMHbKw1sHxMnSqJ3QBzDyDYEP3h6TLuxqQ",
			"credential": {
				"signatures": [
					"PLACEHOLDER_SIGNATURE"
				]
			}
		}
	],
	"id": "PLACEHOLDER_TX_ID"
}`

	expectedReplyTxString = strings.Replace(expectedReplyTxString, "PLACEHOLDER_TX_ID", newTx.ID().String(), 1)
	expectedReplyTxString = strings.Replace(expectedReplyTxString, "PLACEHOLDER_BLOCKCHAIN_ID", newTx.Unsigned.(*txs.BaseTx).BlockchainID.String(), 1)

	sigStr, err := formatting.Encode(formatting.HexNC, newTx.Creds[0].Credential.(*secp256k1fx.Credential).Sigs[0][:])
	require.NoError(err)

	expectedReplyTxString = strings.Replace(expectedReplyTxString, "PLACEHOLDER_SIGNATURE", sigStr, 1)

	require.Equal(expectedReplyTxString, string(replyTxBytes))
}

func TestServiceGetTxJSON_ExportTx(t *testing.T) {
	require := require.New(t)

	env := setup(t, &envConfig{
		fork: latest,
	})
	env.vm.ctx.Lock.Unlock()
	defer func() {
		env.vm.ctx.Lock.Lock()
		require.NoError(env.vm.Shutdown(context.Background()))
		env.vm.ctx.Lock.Unlock()
	}()

	newTx := buildTestExportTx(t, env, env.vm.ctx.CChainID)
	issueAndAccept(require, env.vm, env.issuer, newTx)

	reply := api.GetTxReply{}
	require.NoError(env.service.GetTx(nil, &api.GetTxArgs{
		TxID:     newTx.ID(),
		Encoding: formatting.JSON,
	}, &reply))

	require.Equal(formatting.JSON, reply.Encoding)
	replyTxBytes, err := json.MarshalIndent(reply.Tx, "", "\t")
	require.NoError(err)

	expectedReplyTxString := `{
	"unsignedTx": {
		"networkID": 10,
		"blockchainID": "PLACEHOLDER_BLOCKCHAIN_ID",
		"outputs": [
			{
<<<<<<< HEAD
				"assetID": "tvLKci3hNoCX4NijS6TfiT6XJJY3gGKd2git6SSVTG5J8Nfby",
=======
				"assetID": "2XGxUr7VF7j1iwUp2aiGe4b6Ue2yyNghNS1SuNTNmZ77dPpXFZ",
>>>>>>> f2d8c8c5
				"fxID": "spdxUxVJQbX85MGxMHbKw1sHxMnSqJ3QBzDyDYEP3h6TLuxqQ",
				"output": {
					"addresses": [
						"X-testing1lnk637g0edwnqc2tn8tel39652fswa3xk4r65e"
					],
<<<<<<< HEAD
					"amount": 999990215,
=======
					"amount": 48000,
>>>>>>> f2d8c8c5
					"locktime": 0,
					"threshold": 1
				}
			}
		],
		"inputs": [
			{
				"txID": "tvLKci3hNoCX4NijS6TfiT6XJJY3gGKd2git6SSVTG5J8Nfby",
				"outputIndex": 2,
				"assetID": "tvLKci3hNoCX4NijS6TfiT6XJJY3gGKd2git6SSVTG5J8Nfby",
				"fxID": "spdxUxVJQbX85MGxMHbKw1sHxMnSqJ3QBzDyDYEP3h6TLuxqQ",
				"input": {
					"amount": 1000000000,
					"signatureIndices": [
						0
					]
				}
			}
		],
		"memo": "0x",
		"destinationChain": "2mcwQKiD8VEspmMJpL1dc7okQQ5dDVAWeCBZ7FWBFAbxpv3t7w",
		"exportedOutputs": [
			{
				"assetID": "tvLKci3hNoCX4NijS6TfiT6XJJY3gGKd2git6SSVTG5J8Nfby",
				"fxID": "spdxUxVJQbX85MGxMHbKw1sHxMnSqJ3QBzDyDYEP3h6TLuxqQ",
				"output": {
					"addresses": [
						"X-testing1lnk637g0edwnqc2tn8tel39652fswa3xk4r65e"
					],
					"amount": 1000,
					"locktime": 0,
					"threshold": 1
				}
			}
		]
	},
	"credentials": [
		{
			"fxID": "spdxUxVJQbX85MGxMHbKw1sHxMnSqJ3QBzDyDYEP3h6TLuxqQ",
			"credential": {
				"signatures": [
					"PLACEHOLDER_SIGNATURE"
				]
			}
		}
	],
	"id": "PLACEHOLDER_TX_ID"
}`

	expectedReplyTxString = strings.Replace(expectedReplyTxString, "PLACEHOLDER_TX_ID", newTx.ID().String(), 1)
	expectedReplyTxString = strings.Replace(expectedReplyTxString, "PLACEHOLDER_BLOCKCHAIN_ID", newTx.Unsigned.(*txs.ExportTx).BlockchainID.String(), 1)

	sigStr, err := formatting.Encode(formatting.HexNC, newTx.Creds[0].Credential.(*secp256k1fx.Credential).Sigs[0][:])
	require.NoError(err)

	expectedReplyTxString = strings.Replace(expectedReplyTxString, "PLACEHOLDER_SIGNATURE", sigStr, 1)

	require.Equal(expectedReplyTxString, string(replyTxBytes))
}

func TestServiceGetTxJSON_CreateAssetTx(t *testing.T) {
	require := require.New(t)

	env := setup(t, &envConfig{
<<<<<<< HEAD
		fork: eUpgrade,
=======
		fork: latest,
>>>>>>> f2d8c8c5
		additionalFxs: []*common.Fx{{
			ID: propertyfx.ID,
			Fx: &propertyfx.Fx{},
		}},
	})
	env.vm.ctx.Lock.Unlock()
	defer func() {
		env.vm.ctx.Lock.Lock()
		require.NoError(env.vm.Shutdown(context.Background()))
		env.vm.ctx.Lock.Unlock()
	}()

	initialStates := map[uint32][]verify.State{
		uint32(0): {
			&nftfx.MintOutput{
				OutputOwners: secp256k1fx.OutputOwners{
					Threshold: 1,
					Addrs:     []ids.ShortID{keys[0].PublicKey().Address()},
				},
			}, &secp256k1fx.MintOutput{
				OutputOwners: secp256k1fx.OutputOwners{
					Threshold: 1,
					Addrs:     []ids.ShortID{keys[0].PublicKey().Address()},
				},
			},
		},
		uint32(1): {
			&nftfx.MintOutput{
				GroupID: 1,
				OutputOwners: secp256k1fx.OutputOwners{
					Threshold: 1,
					Addrs:     []ids.ShortID{keys[0].PublicKey().Address()},
				},
			},
			&nftfx.MintOutput{
				GroupID: 2,
				OutputOwners: secp256k1fx.OutputOwners{
					Threshold: 1,
					Addrs:     []ids.ShortID{keys[0].PublicKey().Address()},
				},
			},
		},
		uint32(2): {
			&propertyfx.MintOutput{
				OutputOwners: secp256k1fx.OutputOwners{
					Threshold: 1,
					Addrs:     []ids.ShortID{keys[0].PublicKey().Address()},
				},
			},
			&propertyfx.MintOutput{
				OutputOwners: secp256k1fx.OutputOwners{
					Threshold: 1,
					Addrs:     []ids.ShortID{keys[0].PublicKey().Address()},
				},
			},
		},
	}
	createAssetTx := newAvaxCreateAssetTxWithOutputs(t, env, initialStates)
	issueAndAccept(require, env.vm, env.issuer, createAssetTx)

	reply := api.GetTxReply{}
	require.NoError(env.service.GetTx(nil, &api.GetTxArgs{
		TxID:     createAssetTx.ID(),
		Encoding: formatting.JSON,
	}, &reply))

	require.Equal(formatting.JSON, reply.Encoding)

	replyTxBytes, err := json.MarshalIndent(reply.Tx, "", "\t")
	require.NoError(err)

	expectedReplyTxString := `{
	"unsignedTx": {
		"networkID": 10,
		"blockchainID": "PLACEHOLDER_BLOCKCHAIN_ID",
		"outputs": [
			{
<<<<<<< HEAD
				"assetID": "tvLKci3hNoCX4NijS6TfiT6XJJY3gGKd2git6SSVTG5J8Nfby",
=======
				"assetID": "2XGxUr7VF7j1iwUp2aiGe4b6Ue2yyNghNS1SuNTNmZ77dPpXFZ",
>>>>>>> f2d8c8c5
				"fxID": "spdxUxVJQbX85MGxMHbKw1sHxMnSqJ3QBzDyDYEP3h6TLuxqQ",
				"output": {
					"addresses": [
						"X-testing1lnk637g0edwnqc2tn8tel39652fswa3xk4r65e"
					],
<<<<<<< HEAD
					"amount": 999990715,
=======
					"amount": 49000,
>>>>>>> f2d8c8c5
					"locktime": 0,
					"threshold": 1
				}
			}
		],
		"inputs": [
			{
<<<<<<< HEAD
				"txID": "tvLKci3hNoCX4NijS6TfiT6XJJY3gGKd2git6SSVTG5J8Nfby",
				"outputIndex": 2,
				"assetID": "tvLKci3hNoCX4NijS6TfiT6XJJY3gGKd2git6SSVTG5J8Nfby",
				"fxID": "spdxUxVJQbX85MGxMHbKw1sHxMnSqJ3QBzDyDYEP3h6TLuxqQ",
				"input": {
					"amount": 1000000000,
=======
				"txID": "2XGxUr7VF7j1iwUp2aiGe4b6Ue2yyNghNS1SuNTNmZ77dPpXFZ",
				"outputIndex": 2,
				"assetID": "2XGxUr7VF7j1iwUp2aiGe4b6Ue2yyNghNS1SuNTNmZ77dPpXFZ",
				"fxID": "spdxUxVJQbX85MGxMHbKw1sHxMnSqJ3QBzDyDYEP3h6TLuxqQ",
				"input": {
					"amount": 50000,
>>>>>>> f2d8c8c5
					"signatureIndices": [
						0
					]
				}
			}
		],
		"memo": "0x",
		"name": "Team Rocket",
		"symbol": "TR",
		"denomination": 0,
		"initialStates": [
			{
				"fxIndex": 0,
				"fxID": "spdxUxVJQbX85MGxMHbKw1sHxMnSqJ3QBzDyDYEP3h6TLuxqQ",
				"outputs": [
					{
						"addresses": [
							"X-testing1lnk637g0edwnqc2tn8tel39652fswa3xk4r65e"
						],
						"locktime": 0,
						"threshold": 1
					},
					{
						"addresses": [
							"X-testing1lnk637g0edwnqc2tn8tel39652fswa3xk4r65e"
						],
						"groupID": 0,
						"locktime": 0,
						"threshold": 1
					}
				]
			},
			{
				"fxIndex": 1,
				"fxID": "qd2U4HDWUvMrVUeTcCHp6xH3Qpnn1XbU5MDdnBoiifFqvgXwT",
				"outputs": [
					{
						"addresses": [
							"X-testing1lnk637g0edwnqc2tn8tel39652fswa3xk4r65e"
						],
						"groupID": 1,
						"locktime": 0,
						"threshold": 1
					},
					{
						"addresses": [
							"X-testing1lnk637g0edwnqc2tn8tel39652fswa3xk4r65e"
						],
						"groupID": 2,
						"locktime": 0,
						"threshold": 1
					}
				]
			},
			{
				"fxIndex": 2,
				"fxID": "rXJsCSEYXg2TehWxCEEGj6JU2PWKTkd6cBdNLjoe2SpsKD9cy",
				"outputs": [
					{
						"addresses": [
							"X-testing1lnk637g0edwnqc2tn8tel39652fswa3xk4r65e"
						],
						"locktime": 0,
						"threshold": 1
					},
					{
						"addresses": [
							"X-testing1lnk637g0edwnqc2tn8tel39652fswa3xk4r65e"
						],
						"locktime": 0,
						"threshold": 1
					}
				]
			}
		]
	},
	"credentials": [
		{
			"fxID": "spdxUxVJQbX85MGxMHbKw1sHxMnSqJ3QBzDyDYEP3h6TLuxqQ",
			"credential": {
				"signatures": [
<<<<<<< HEAD
					"0x11df1cb82f9a5e3b3ced9167654330e7782832c1189a04bb6b6207f7a69b979d55e5e3819744e4a13255ca724697c6a4ecab8cc9e8464cd2ec574e5b4bda1e2701"
=======
					"0xbbdff720789320b7f2b47e230ba8eb2e4b72c7eea52afe4ea1ae2e78ab1b611a318d21160a83bbd5a147848b909ad3859b0b1110e2401fa1c958d42dd6800ed501"
>>>>>>> f2d8c8c5
				]
			}
		}
	],
	"id": "PLACEHOLDER_TX_ID"
}`

	expectedReplyTxString = strings.Replace(expectedReplyTxString, "PLACEHOLDER_TX_ID", createAssetTx.ID().String(), 1)
	expectedReplyTxString = strings.Replace(expectedReplyTxString, "PLACEHOLDER_BLOCKCHAIN_ID", createAssetTx.Unsigned.(*txs.CreateAssetTx).BlockchainID.String(), 1)

	require.Equal(expectedReplyTxString, string(replyTxBytes))
}

func TestServiceGetTxJSON_OperationTxWithNftxMintOp(t *testing.T) {
	require := require.New(t)

	env := setup(t, &envConfig{
<<<<<<< HEAD
		fork: eUpgrade,
=======
		fork: latest,
>>>>>>> f2d8c8c5
		additionalFxs: []*common.Fx{{
			ID: propertyfx.ID,
			Fx: &propertyfx.Fx{},
		}},
	})
	env.vm.ctx.Lock.Unlock()
	defer func() {
		env.vm.ctx.Lock.Lock()
		require.NoError(env.vm.Shutdown(context.Background()))
		env.vm.ctx.Lock.Unlock()
	}()

	key := keys[0]
	initialStates := map[uint32][]verify.State{
		uint32(1): {
			&nftfx.MintOutput{
				GroupID: 1,
				OutputOwners: secp256k1fx.OutputOwners{
					Threshold: 1,
					Addrs:     []ids.ShortID{keys[0].PublicKey().Address()},
				},
			},
			&nftfx.MintOutput{
				GroupID: 2,
				OutputOwners: secp256k1fx.OutputOwners{
					Threshold: 1,
					Addrs:     []ids.ShortID{keys[0].PublicKey().Address()},
				},
			},
		},
	}
	createAssetTx := newAvaxCreateAssetTxWithOutputs(t, env, initialStates)
	issueAndAccept(require, env.vm, env.issuer, createAssetTx)

	op := buildNFTxMintOp(createAssetTx, key, 1, 1)
	mintNFTTx := buildOperationTxWithOp(t, env, []*txs.Operation{op})
	issueAndAccept(require, env.vm, env.issuer, mintNFTTx)

	reply := api.GetTxReply{}
	require.NoError(env.service.GetTx(nil, &api.GetTxArgs{
		TxID:     mintNFTTx.ID(),
		Encoding: formatting.JSON,
	}, &reply))

	require.Equal(formatting.JSON, reply.Encoding)

	replyTxBytes, err := json.MarshalIndent(reply.Tx, "", "\t")
	require.NoError(err)

	expectedReplyTxString := `{
	"unsignedTx": {
		"networkID": 10,
		"blockchainID": "PLACEHOLDER_BLOCKCHAIN_ID",
		"outputs": [
			{
<<<<<<< HEAD
				"assetID": "tvLKci3hNoCX4NijS6TfiT6XJJY3gGKd2git6SSVTG5J8Nfby",
=======
				"assetID": "2XGxUr7VF7j1iwUp2aiGe4b6Ue2yyNghNS1SuNTNmZ77dPpXFZ",
>>>>>>> f2d8c8c5
				"fxID": "spdxUxVJQbX85MGxMHbKw1sHxMnSqJ3QBzDyDYEP3h6TLuxqQ",
				"output": {
					"addresses": [
						"X-testing1lnk637g0edwnqc2tn8tel39652fswa3xk4r65e"
					],
<<<<<<< HEAD
					"amount": 999983115,
=======
					"amount": 48000,
>>>>>>> f2d8c8c5
					"locktime": 0,
					"threshold": 1
				}
			}
		],
		"inputs": [
			{
<<<<<<< HEAD
				"txID": "KGWg2g81xZHm3Enyd16GKh79tRgRK1hcFDsJe5eY9RZQAv5QG",
				"outputIndex": 0,
				"assetID": "tvLKci3hNoCX4NijS6TfiT6XJJY3gGKd2git6SSVTG5J8Nfby",
				"fxID": "spdxUxVJQbX85MGxMHbKw1sHxMnSqJ3QBzDyDYEP3h6TLuxqQ",
				"input": {
					"amount": 999991615,
=======
				"txID": "rSiY2aqcahSU5vyJeMiNBnwtPwfJFxsxskAGbU3HxHvAkrdpy",
				"outputIndex": 0,
				"assetID": "2XGxUr7VF7j1iwUp2aiGe4b6Ue2yyNghNS1SuNTNmZ77dPpXFZ",
				"fxID": "spdxUxVJQbX85MGxMHbKw1sHxMnSqJ3QBzDyDYEP3h6TLuxqQ",
				"input": {
					"amount": 49000,
>>>>>>> f2d8c8c5
					"signatureIndices": [
						0
					]
				}
			}
		],
		"memo": "0x",
		"operations": [
			{
				"assetID": "PLACEHOLDER_CREATE_ASSET_TX_ID",
				"inputIDs": [
					{
						"txID": "PLACEHOLDER_CREATE_ASSET_TX_ID",
						"outputIndex": 1
					}
				],
				"fxID": "qd2U4HDWUvMrVUeTcCHp6xH3Qpnn1XbU5MDdnBoiifFqvgXwT",
				"operation": {
					"mintInput": {
						"signatureIndices": [
							0
						]
					},
					"groupID": 1,
					"payload": "0x68656c6c6f",
					"outputs": [
						{
							"addresses": [
								"X-testing1lnk637g0edwnqc2tn8tel39652fswa3xk4r65e"
							],
							"locktime": 0,
							"threshold": 1
						}
					]
				}
			}
		]
	},
	"credentials": [
		{
			"fxID": "spdxUxVJQbX85MGxMHbKw1sHxMnSqJ3QBzDyDYEP3h6TLuxqQ",
			"credential": {
				"signatures": [
<<<<<<< HEAD
					"0xfb55fa51ca44aa974c03b5a612beba10e68ac01861f98dc31ff096013ba42dac05991bf05750ad38a283e3d5fbbbb4ac1efe4e9bc578272e5acf9a50927676ab00"
=======
					"0x9e9b81e54fa10c25d772a5efaa2bda3173a2cf59b74ed4d022f08cf2bed1506c2384300827e3a0a3af39dc7b827157d55699a07d559f189890555b0272794afd00"
>>>>>>> f2d8c8c5
				]
			}
		},
		{
			"fxID": "qd2U4HDWUvMrVUeTcCHp6xH3Qpnn1XbU5MDdnBoiifFqvgXwT",
			"credential": {
				"signatures": [
<<<<<<< HEAD
					"0xfb55fa51ca44aa974c03b5a612beba10e68ac01861f98dc31ff096013ba42dac05991bf05750ad38a283e3d5fbbbb4ac1efe4e9bc578272e5acf9a50927676ab00"
=======
					"0x9e9b81e54fa10c25d772a5efaa2bda3173a2cf59b74ed4d022f08cf2bed1506c2384300827e3a0a3af39dc7b827157d55699a07d559f189890555b0272794afd00"
>>>>>>> f2d8c8c5
				]
			}
		}
	],
	"id": "PLACEHOLDER_TX_ID"
}`

	expectedReplyTxString = strings.Replace(expectedReplyTxString, "PLACEHOLDER_CREATE_ASSET_TX_ID", createAssetTx.ID().String(), 2)
	expectedReplyTxString = strings.Replace(expectedReplyTxString, "PLACEHOLDER_TX_ID", mintNFTTx.ID().String(), 1)
	expectedReplyTxString = strings.Replace(expectedReplyTxString, "PLACEHOLDER_BLOCKCHAIN_ID", mintNFTTx.Unsigned.(*txs.OperationTx).BlockchainID.String(), 1)

	sigStr, err := formatting.Encode(formatting.HexNC, mintNFTTx.Creds[1].Credential.(*nftfx.Credential).Sigs[0][:])
	require.NoError(err)

	expectedReplyTxString = strings.Replace(expectedReplyTxString, "PLACEHOLDER_SIGNATURE", sigStr, 1)

	require.Equal(expectedReplyTxString, string(replyTxBytes))
}

func TestServiceGetTxJSON_OperationTxWithMultipleNftxMintOp(t *testing.T) {
	require := require.New(t)

	env := setup(t, &envConfig{
<<<<<<< HEAD
		fork: eUpgrade,
=======
		fork: latest,
>>>>>>> f2d8c8c5
		additionalFxs: []*common.Fx{{
			ID: propertyfx.ID,
			Fx: &propertyfx.Fx{},
		}},
	})
	env.vm.ctx.Lock.Unlock()
	defer func() {
		env.vm.ctx.Lock.Lock()
		require.NoError(env.vm.Shutdown(context.Background()))
		env.vm.ctx.Lock.Unlock()
	}()

	key := keys[0]
	initialStates := map[uint32][]verify.State{
		uint32(0): {
			&nftfx.MintOutput{
				GroupID: 0,
				OutputOwners: secp256k1fx.OutputOwners{
					Threshold: 1,
					Addrs:     []ids.ShortID{keys[0].PublicKey().Address()},
				},
			},
		},
		uint32(1): {
			&nftfx.MintOutput{
				GroupID: 1,
				OutputOwners: secp256k1fx.OutputOwners{
					Threshold: 1,
					Addrs:     []ids.ShortID{keys[0].PublicKey().Address()},
				},
			},
		},
	}
	createAssetTx := newAvaxCreateAssetTxWithOutputs(t, env, initialStates)
	issueAndAccept(require, env.vm, env.issuer, createAssetTx)

	mintOp1 := buildNFTxMintOp(createAssetTx, key, 1, 0)
	mintOp2 := buildNFTxMintOp(createAssetTx, key, 2, 1)
	mintNFTTx := buildOperationTxWithOp(t, env, []*txs.Operation{mintOp1, mintOp2})
	issueAndAccept(require, env.vm, env.issuer, mintNFTTx)

	reply := api.GetTxReply{}
	require.NoError(env.service.GetTx(nil, &api.GetTxArgs{
		TxID:     mintNFTTx.ID(),
		Encoding: formatting.JSON,
	}, &reply))

	require.Equal(formatting.JSON, reply.Encoding)

	replyTxBytes, err := json.MarshalIndent(reply.Tx, "", "\t")
	require.NoError(err)

	expectedReplyTxString := `{
	"unsignedTx": {
		"networkID": 10,
		"blockchainID": "PLACEHOLDER_BLOCKCHAIN_ID",
		"outputs": [
			{
<<<<<<< HEAD
				"assetID": "tvLKci3hNoCX4NijS6TfiT6XJJY3gGKd2git6SSVTG5J8Nfby",
=======
				"assetID": "2XGxUr7VF7j1iwUp2aiGe4b6Ue2yyNghNS1SuNTNmZ77dPpXFZ",
>>>>>>> f2d8c8c5
				"fxID": "spdxUxVJQbX85MGxMHbKw1sHxMnSqJ3QBzDyDYEP3h6TLuxqQ",
				"output": {
					"addresses": [
						"X-testing1lnk637g0edwnqc2tn8tel39652fswa3xk4r65e"
					],
<<<<<<< HEAD
					"amount": 999982390,
=======
					"amount": 48000,
>>>>>>> f2d8c8c5
					"locktime": 0,
					"threshold": 1
				}
			}
		],
		"inputs": [
			{
<<<<<<< HEAD
				"txID": "Pbg8AVMJUZUzPiFnnBvNKvW6Ljjobr43udPirFbfEYuW7t49z",
				"outputIndex": 0,
				"assetID": "tvLKci3hNoCX4NijS6TfiT6XJJY3gGKd2git6SSVTG5J8Nfby",
				"fxID": "spdxUxVJQbX85MGxMHbKw1sHxMnSqJ3QBzDyDYEP3h6TLuxqQ",
				"input": {
					"amount": 999991575,
=======
				"txID": "BBhSA95iv6ueXc7xrMSka1bByBqcwJxyvMiyjy5H8ccAgxy4P",
				"outputIndex": 0,
				"assetID": "2XGxUr7VF7j1iwUp2aiGe4b6Ue2yyNghNS1SuNTNmZ77dPpXFZ",
				"fxID": "spdxUxVJQbX85MGxMHbKw1sHxMnSqJ3QBzDyDYEP3h6TLuxqQ",
				"input": {
					"amount": 49000,
>>>>>>> f2d8c8c5
					"signatureIndices": [
						0
					]
				}
			}
		],
		"memo": "0x",
		"operations": [
			{
				"assetID": "PLACEHOLDER_CREATE_ASSET_TX_ID",
				"inputIDs": [
					{
						"txID": "PLACEHOLDER_CREATE_ASSET_TX_ID",
						"outputIndex": 1
					}
				],
				"fxID": "qd2U4HDWUvMrVUeTcCHp6xH3Qpnn1XbU5MDdnBoiifFqvgXwT",
				"operation": {
					"mintInput": {
						"signatureIndices": [
							0
						]
					},
					"groupID": 0,
					"payload": "0x68656c6c6f",
					"outputs": [
						{
							"addresses": [
								"X-testing1lnk637g0edwnqc2tn8tel39652fswa3xk4r65e"
							],
							"locktime": 0,
							"threshold": 1
						}
					]
				}
			},
			{
				"assetID": "PLACEHOLDER_CREATE_ASSET_TX_ID",
				"inputIDs": [
					{
						"txID": "PLACEHOLDER_CREATE_ASSET_TX_ID",
						"outputIndex": 2
					}
				],
				"fxID": "qd2U4HDWUvMrVUeTcCHp6xH3Qpnn1XbU5MDdnBoiifFqvgXwT",
				"operation": {
					"mintInput": {
						"signatureIndices": [
							0
						]
					},
					"groupID": 1,
					"payload": "0x68656c6c6f",
					"outputs": [
						{
							"addresses": [
								"X-testing1lnk637g0edwnqc2tn8tel39652fswa3xk4r65e"
							],
							"locktime": 0,
							"threshold": 1
						}
					]
				}
			}
		]
	},
	"credentials": [
		{
			"fxID": "spdxUxVJQbX85MGxMHbKw1sHxMnSqJ3QBzDyDYEP3h6TLuxqQ",
			"credential": {
				"signatures": [
					"PLACEHOLDER_SIGNATURE"
				]
			}
		},
		{
			"fxID": "qd2U4HDWUvMrVUeTcCHp6xH3Qpnn1XbU5MDdnBoiifFqvgXwT",
			"credential": {
				"signatures": [
<<<<<<< HEAD
					"0x1bdb2512fa35d42023ac640f9e7f70d66f3a8262107fdbf9ef2c8d98a0f4444072f2be6bc7b8a2962c4cc9fe78b375ee9166f8c9410abc2318cbb55e7e97046500"
=======
					"0xc958811e7430677ed15c40ac1d7f6232e8f5060aecf4cd8c45ef1614d9c9a5be5b5d5e697da4e40c743c010bab7bca58d9970b1cc5f3dc15b2f6d9adc712289f00"
>>>>>>> f2d8c8c5
				]
			}
		},
		{
			"fxID": "qd2U4HDWUvMrVUeTcCHp6xH3Qpnn1XbU5MDdnBoiifFqvgXwT",
			"credential": {
				"signatures": [
					"PLACEHOLDER_SIGNATURE"
				]
			}
		}
	],
	"id": "PLACEHOLDER_TX_ID"
}`

	expectedReplyTxString = strings.Replace(expectedReplyTxString, "PLACEHOLDER_CREATE_ASSET_TX_ID", createAssetTx.ID().String(), 4)
	expectedReplyTxString = strings.Replace(expectedReplyTxString, "PLACEHOLDER_TX_ID", mintNFTTx.ID().String(), 1)
	expectedReplyTxString = strings.Replace(expectedReplyTxString, "PLACEHOLDER_BLOCKCHAIN_ID", mintNFTTx.Unsigned.(*txs.OperationTx).BlockchainID.String(), 1)

	sigStr, err := formatting.Encode(formatting.HexNC, mintNFTTx.Creds[1].Credential.(*nftfx.Credential).Sigs[0][:])
	require.NoError(err)

	expectedReplyTxString = strings.Replace(expectedReplyTxString, "PLACEHOLDER_SIGNATURE", sigStr, 2)

	require.Equal(expectedReplyTxString, string(replyTxBytes))
}

func TestServiceGetTxJSON_OperationTxWithSecpMintOp(t *testing.T) {
	require := require.New(t)

	env := setup(t, &envConfig{
<<<<<<< HEAD
		fork: eUpgrade,
=======
		fork: latest,
>>>>>>> f2d8c8c5
		additionalFxs: []*common.Fx{{
			ID: propertyfx.ID,
			Fx: &propertyfx.Fx{},
		}},
	})
	env.vm.ctx.Lock.Unlock()
	defer func() {
		env.vm.ctx.Lock.Lock()
		require.NoError(env.vm.Shutdown(context.Background()))
		env.vm.ctx.Lock.Unlock()
	}()

	key := keys[0]
	initialStates := map[uint32][]verify.State{
		uint32(0): {
			&nftfx.MintOutput{
				OutputOwners: secp256k1fx.OutputOwners{
					Threshold: 1,
					Addrs:     []ids.ShortID{keys[0].PublicKey().Address()},
				},
			}, &secp256k1fx.MintOutput{
				OutputOwners: secp256k1fx.OutputOwners{
					Threshold: 1,
					Addrs:     []ids.ShortID{keys[0].PublicKey().Address()},
				},
			},
		},
	}
	createAssetTx := newAvaxCreateAssetTxWithOutputs(t, env, initialStates)
	issueAndAccept(require, env.vm, env.issuer, createAssetTx)

	op := buildSecpMintOp(createAssetTx, key, 1)
	mintSecpOpTx := buildOperationTxWithOp(t, env, []*txs.Operation{op})
	issueAndAccept(require, env.vm, env.issuer, mintSecpOpTx)

	reply := api.GetTxReply{}
	require.NoError(env.service.GetTx(nil, &api.GetTxArgs{
		TxID:     mintSecpOpTx.ID(),
		Encoding: formatting.JSON,
	}, &reply))

	require.Equal(formatting.JSON, reply.Encoding)

	replyTxBytes, err := json.MarshalIndent(reply.Tx, "", "\t")
	require.NoError(err)

	expectedReplyTxString := `{
	"unsignedTx": {
		"networkID": 10,
		"blockchainID": "PLACEHOLDER_BLOCKCHAIN_ID",
		"outputs": [
			{
<<<<<<< HEAD
				"assetID": "tvLKci3hNoCX4NijS6TfiT6XJJY3gGKd2git6SSVTG5J8Nfby",
=======
				"assetID": "2XGxUr7VF7j1iwUp2aiGe4b6Ue2yyNghNS1SuNTNmZ77dPpXFZ",
>>>>>>> f2d8c8c5
				"fxID": "spdxUxVJQbX85MGxMHbKw1sHxMnSqJ3QBzDyDYEP3h6TLuxqQ",
				"output": {
					"addresses": [
						"X-testing1lnk637g0edwnqc2tn8tel39652fswa3xk4r65e"
					],
<<<<<<< HEAD
					"amount": 999983000,
=======
					"amount": 48000,
>>>>>>> f2d8c8c5
					"locktime": 0,
					"threshold": 1
				}
			}
		],
		"inputs": [
			{
<<<<<<< HEAD
				"txID": "2MBRmBRnKGXkCe7Byc5g9xArAW24qjpKL9fDVNEWJht156xYKp",
				"outputIndex": 0,
				"assetID": "tvLKci3hNoCX4NijS6TfiT6XJJY3gGKd2git6SSVTG5J8Nfby",
				"fxID": "spdxUxVJQbX85MGxMHbKw1sHxMnSqJ3QBzDyDYEP3h6TLuxqQ",
				"input": {
					"amount": 999991635,
=======
				"txID": "2YhAg3XUdub5syHHePZG7q3yFjKAy7ahsvQDxq5SMrYbN1s5Gn",
				"outputIndex": 0,
				"assetID": "2XGxUr7VF7j1iwUp2aiGe4b6Ue2yyNghNS1SuNTNmZ77dPpXFZ",
				"fxID": "spdxUxVJQbX85MGxMHbKw1sHxMnSqJ3QBzDyDYEP3h6TLuxqQ",
				"input": {
					"amount": 49000,
>>>>>>> f2d8c8c5
					"signatureIndices": [
						0
					]
				}
			}
		],
		"memo": "0x",
		"operations": [
			{
				"assetID": "PLACEHOLDER_CREATE_ASSET_TX_ID",
				"inputIDs": [
					{
						"txID": "PLACEHOLDER_CREATE_ASSET_TX_ID",
						"outputIndex": 1
					}
				],
				"fxID": "spdxUxVJQbX85MGxMHbKw1sHxMnSqJ3QBzDyDYEP3h6TLuxqQ",
				"operation": {
					"mintInput": {
						"signatureIndices": [
							0
						]
					},
					"mintOutput": {
						"addresses": [
							"X-testing1lnk637g0edwnqc2tn8tel39652fswa3xk4r65e"
						],
						"locktime": 0,
						"threshold": 1
					},
					"transferOutput": {
						"addresses": [
							"X-testing1lnk637g0edwnqc2tn8tel39652fswa3xk4r65e"
						],
						"amount": 1,
						"locktime": 0,
						"threshold": 1
					}
				}
			}
		]
	},
	"credentials": [
		{
			"fxID": "spdxUxVJQbX85MGxMHbKw1sHxMnSqJ3QBzDyDYEP3h6TLuxqQ",
			"credential": {
				"signatures": [
					"PLACEHOLDER_SIGNATURE"
				]
			}
		},
		{
			"fxID": "spdxUxVJQbX85MGxMHbKw1sHxMnSqJ3QBzDyDYEP3h6TLuxqQ",
			"credential": {
				"signatures": [
<<<<<<< HEAD
					"0x79237564e745b0c0ccefaaf50902a98badb144645fedd898f0b8d3a5dac73013305b7e9d26dcfed97c56b05bca850c4e5fbb829da42a07c0bc6fb294efaf8a7101"
=======
					"0xad7f3f3cd2667eda64e6f9ca3ab0db21238c20a0174f590b5d9fdf69fa009d073b50d7e0db156cb3678c23509cb7adf767fc98119a683560950a1e8f3299d17800"
>>>>>>> f2d8c8c5
				]
			}
		}
	],
	"id": "PLACEHOLDER_TX_ID"
}`

	expectedReplyTxString = strings.Replace(expectedReplyTxString, "PLACEHOLDER_CREATE_ASSET_TX_ID", createAssetTx.ID().String(), 2)
	expectedReplyTxString = strings.Replace(expectedReplyTxString, "PLACEHOLDER_TX_ID", mintSecpOpTx.ID().String(), 1)
	expectedReplyTxString = strings.Replace(expectedReplyTxString, "PLACEHOLDER_BLOCKCHAIN_ID", mintSecpOpTx.Unsigned.(*txs.OperationTx).BlockchainID.String(), 1)

	sigStr, err := formatting.Encode(formatting.HexNC, mintSecpOpTx.Creds[0].Credential.(*secp256k1fx.Credential).Sigs[0][:])
	require.NoError(err)

	expectedReplyTxString = strings.Replace(expectedReplyTxString, "PLACEHOLDER_SIGNATURE", sigStr, 1)

	require.Equal(expectedReplyTxString, string(replyTxBytes))
}

func TestServiceGetTxJSON_OperationTxWithMultipleSecpMintOp(t *testing.T) {
	require := require.New(t)

	env := setup(t, &envConfig{
<<<<<<< HEAD
		fork: eUpgrade,
=======
		fork: durango,
>>>>>>> f2d8c8c5
		additionalFxs: []*common.Fx{{
			ID: propertyfx.ID,
			Fx: &propertyfx.Fx{},
		}},
	})
	env.vm.ctx.Lock.Unlock()
	defer func() {
		env.vm.ctx.Lock.Lock()
		require.NoError(env.vm.Shutdown(context.Background()))
		env.vm.ctx.Lock.Unlock()
	}()

	key := keys[0]
	initialStates := map[uint32][]verify.State{
		uint32(0): {
			&secp256k1fx.MintOutput{
				OutputOwners: secp256k1fx.OutputOwners{
					Threshold: 1,
					Addrs:     []ids.ShortID{key.PublicKey().Address()},
				},
			},
		},
		uint32(1): {
			&secp256k1fx.MintOutput{
				OutputOwners: secp256k1fx.OutputOwners{
					Threshold: 1,
					Addrs:     []ids.ShortID{key.PublicKey().Address()},
				},
			},
		},
	}
	createAssetTx := newAvaxCreateAssetTxWithOutputs(t, env, initialStates)
	issueAndAccept(require, env.vm, env.issuer, createAssetTx)

	op1 := buildSecpMintOp(createAssetTx, key, 1)
	op2 := buildSecpMintOp(createAssetTx, key, 2)
	mintSecpOpTx := buildOperationTxWithOp(t, env, []*txs.Operation{op1, op2})
	issueAndAccept(require, env.vm, env.issuer, mintSecpOpTx)

	reply := api.GetTxReply{}
	require.NoError(env.service.GetTx(nil, &api.GetTxArgs{
		TxID:     mintSecpOpTx.ID(),
		Encoding: formatting.JSON,
	}, &reply))

	require.Equal(formatting.JSON, reply.Encoding)

	replyTxBytes, err := json.MarshalIndent(reply.Tx, "", "\t")
	require.NoError(err)

	expectedReplyTxString := `{
	"unsignedTx": {
		"networkID": 10,
		"blockchainID": "PLACEHOLDER_BLOCKCHAIN_ID",
		"outputs": [
			{
<<<<<<< HEAD
				"assetID": "tvLKci3hNoCX4NijS6TfiT6XJJY3gGKd2git6SSVTG5J8Nfby",
=======
				"assetID": "2XGxUr7VF7j1iwUp2aiGe4b6Ue2yyNghNS1SuNTNmZ77dPpXFZ",
>>>>>>> f2d8c8c5
				"fxID": "spdxUxVJQbX85MGxMHbKw1sHxMnSqJ3QBzDyDYEP3h6TLuxqQ",
				"output": {
					"addresses": [
						"X-testing1lnk637g0edwnqc2tn8tel39652fswa3xk4r65e"
					],
<<<<<<< HEAD
					"amount": 999982160,
=======
					"amount": 48000,
>>>>>>> f2d8c8c5
					"locktime": 0,
					"threshold": 1
				}
			}
		],
		"inputs": [
			{
<<<<<<< HEAD
				"txID": "rS3zk6KTARY8H6njFhYbMs2tdCqgCnyRXBUUu1ta5jyqfXVq",
				"outputIndex": 0,
				"assetID": "tvLKci3hNoCX4NijS6TfiT6XJJY3gGKd2git6SSVTG5J8Nfby",
				"fxID": "spdxUxVJQbX85MGxMHbKw1sHxMnSqJ3QBzDyDYEP3h6TLuxqQ",
				"input": {
					"amount": 999991615,
=======
				"txID": "2vxorPLUw5sneb7Mdhhjuws3H5AqaDp1V8ETz6fEuzvn835rVX",
				"outputIndex": 0,
				"assetID": "2XGxUr7VF7j1iwUp2aiGe4b6Ue2yyNghNS1SuNTNmZ77dPpXFZ",
				"fxID": "spdxUxVJQbX85MGxMHbKw1sHxMnSqJ3QBzDyDYEP3h6TLuxqQ",
				"input": {
					"amount": 49000,
>>>>>>> f2d8c8c5
					"signatureIndices": [
						0
					]
				}
			}
		],
		"memo": "0x",
		"operations": [
			{
				"assetID": "PLACEHOLDER_CREATE_ASSET_TX_ID",
				"inputIDs": [
					{
						"txID": "PLACEHOLDER_CREATE_ASSET_TX_ID",
						"outputIndex": 1
					}
				],
				"fxID": "spdxUxVJQbX85MGxMHbKw1sHxMnSqJ3QBzDyDYEP3h6TLuxqQ",
				"operation": {
					"mintInput": {
						"signatureIndices": [
							0
						]
					},
					"mintOutput": {
						"addresses": [
							"X-testing1lnk637g0edwnqc2tn8tel39652fswa3xk4r65e"
						],
						"locktime": 0,
						"threshold": 1
					},
					"transferOutput": {
						"addresses": [
							"X-testing1lnk637g0edwnqc2tn8tel39652fswa3xk4r65e"
						],
						"amount": 1,
						"locktime": 0,
						"threshold": 1
					}
				}
			},
			{
				"assetID": "PLACEHOLDER_CREATE_ASSET_TX_ID",
				"inputIDs": [
					{
						"txID": "PLACEHOLDER_CREATE_ASSET_TX_ID",
						"outputIndex": 2
					}
				],
				"fxID": "spdxUxVJQbX85MGxMHbKw1sHxMnSqJ3QBzDyDYEP3h6TLuxqQ",
				"operation": {
					"mintInput": {
						"signatureIndices": [
							0
						]
					},
					"mintOutput": {
						"addresses": [
							"X-testing1lnk637g0edwnqc2tn8tel39652fswa3xk4r65e"
						],
						"locktime": 0,
						"threshold": 1
					},
					"transferOutput": {
						"addresses": [
							"X-testing1lnk637g0edwnqc2tn8tel39652fswa3xk4r65e"
						],
						"amount": 1,
						"locktime": 0,
						"threshold": 1
					}
				}
			}
		]
	},
	"credentials": [
		{
			"fxID": "spdxUxVJQbX85MGxMHbKw1sHxMnSqJ3QBzDyDYEP3h6TLuxqQ",
			"credential": {
				"signatures": [
					"PLACEHOLDER_SIGNATURE"
				]
			}
		},
		{
			"fxID": "spdxUxVJQbX85MGxMHbKw1sHxMnSqJ3QBzDyDYEP3h6TLuxqQ",
			"credential": {
				"signatures": [
					"PLACEHOLDER_SIGNATURE"
				]
			}
		},
		{
			"fxID": "spdxUxVJQbX85MGxMHbKw1sHxMnSqJ3QBzDyDYEP3h6TLuxqQ",
			"credential": {
				"signatures": [
<<<<<<< HEAD
					"0x06e33ad8322d6e670f8e923ace1a55606c5547527a1232d269f857a3388209a813c8aed7f87296ba04f033ed8e83a9dc4b7a3d9dd50c3b1d8b154e5bf34854b901"
=======
					"0xeada420035b6ad5e658e96abab39622c5aa730bda266374af4ddb264696fa998584823d34f7df3a5cb03c5cec3068365ece9a5b7242193a862e9e0459a8865b801"
>>>>>>> f2d8c8c5
				]
			}
		}
	],
	"id": "PLACEHOLDER_TX_ID"
}`

	expectedReplyTxString = strings.Replace(expectedReplyTxString, "PLACEHOLDER_CREATE_ASSET_TX_ID", createAssetTx.ID().String(), 4)
	expectedReplyTxString = strings.Replace(expectedReplyTxString, "PLACEHOLDER_TX_ID", mintSecpOpTx.ID().String(), 1)
	expectedReplyTxString = strings.Replace(expectedReplyTxString, "PLACEHOLDER_BLOCKCHAIN_ID", mintSecpOpTx.Unsigned.(*txs.OperationTx).BlockchainID.String(), 1)

	sigStr, err := formatting.Encode(formatting.HexNC, mintSecpOpTx.Creds[0].Credential.(*secp256k1fx.Credential).Sigs[0][:])
	require.NoError(err)

	expectedReplyTxString = strings.Replace(expectedReplyTxString, "PLACEHOLDER_SIGNATURE", sigStr, 2)

	require.Equal(expectedReplyTxString, string(replyTxBytes))
}

func TestServiceGetTxJSON_OperationTxWithPropertyFxMintOp(t *testing.T) {
	require := require.New(t)

	env := setup(t, &envConfig{
<<<<<<< HEAD
		fork: eUpgrade,
=======
		fork: latest,
>>>>>>> f2d8c8c5
		additionalFxs: []*common.Fx{{
			ID: propertyfx.ID,
			Fx: &propertyfx.Fx{},
		}},
	})
	env.vm.ctx.Lock.Unlock()
	defer func() {
		env.vm.ctx.Lock.Lock()
		require.NoError(env.vm.Shutdown(context.Background()))
		env.vm.ctx.Lock.Unlock()
	}()

	key := keys[0]
	initialStates := map[uint32][]verify.State{
		uint32(2): {
			&propertyfx.MintOutput{
				OutputOwners: secp256k1fx.OutputOwners{
					Threshold: 1,
					Addrs:     []ids.ShortID{keys[0].PublicKey().Address()},
				},
			},
		},
	}
	createAssetTx := newAvaxCreateAssetTxWithOutputs(t, env, initialStates)
	issueAndAccept(require, env.vm, env.issuer, createAssetTx)

	op := buildPropertyFxMintOp(createAssetTx, key, 1)
	mintPropertyFxOpTx := buildOperationTxWithOp(t, env, []*txs.Operation{op})
	issueAndAccept(require, env.vm, env.issuer, mintPropertyFxOpTx)

	reply := api.GetTxReply{}
	require.NoError(env.service.GetTx(nil, &api.GetTxArgs{
		TxID:     mintPropertyFxOpTx.ID(),
		Encoding: formatting.JSON,
	}, &reply))

	require.Equal(formatting.JSON, reply.Encoding)

	replyTxBytes, err := json.MarshalIndent(reply.Tx, "", "\t")
	require.NoError(err)

	expectedReplyTxString := `{
	"unsignedTx": {
		"networkID": 10,
		"blockchainID": "PLACEHOLDER_BLOCKCHAIN_ID",
		"outputs": [
			{
<<<<<<< HEAD
				"assetID": "tvLKci3hNoCX4NijS6TfiT6XJJY3gGKd2git6SSVTG5J8Nfby",
=======
				"assetID": "2XGxUr7VF7j1iwUp2aiGe4b6Ue2yyNghNS1SuNTNmZ77dPpXFZ",
>>>>>>> f2d8c8c5
				"fxID": "spdxUxVJQbX85MGxMHbKw1sHxMnSqJ3QBzDyDYEP3h6TLuxqQ",
				"output": {
					"addresses": [
						"X-testing1lnk637g0edwnqc2tn8tel39652fswa3xk4r65e"
					],
<<<<<<< HEAD
					"amount": 999983360,
=======
					"amount": 48000,
>>>>>>> f2d8c8c5
					"locktime": 0,
					"threshold": 1
				}
			}
		],
		"inputs": [
			{
<<<<<<< HEAD
				"txID": "2JE2HjEceadRG2nPvZP3iaPdcG9N9zLhXy3t7RpDqNKFYitJuE",
				"outputIndex": 0,
				"assetID": "tvLKci3hNoCX4NijS6TfiT6XJJY3gGKd2git6SSVTG5J8Nfby",
				"fxID": "spdxUxVJQbX85MGxMHbKw1sHxMnSqJ3QBzDyDYEP3h6TLuxqQ",
				"input": {
					"amount": 999991855,
=======
				"txID": "nNUGBjszswU3ZmhCb8hBNWmg335UZqGWmNrYTAGyMF4bFpMXm",
				"outputIndex": 0,
				"assetID": "2XGxUr7VF7j1iwUp2aiGe4b6Ue2yyNghNS1SuNTNmZ77dPpXFZ",
				"fxID": "spdxUxVJQbX85MGxMHbKw1sHxMnSqJ3QBzDyDYEP3h6TLuxqQ",
				"input": {
					"amount": 49000,
>>>>>>> f2d8c8c5
					"signatureIndices": [
						0
					]
				}
			}
		],
		"memo": "0x",
		"operations": [
			{
				"assetID": "PLACEHOLDER_CREATE_ASSET_TX_ID",
				"inputIDs": [
					{
						"txID": "PLACEHOLDER_CREATE_ASSET_TX_ID",
						"outputIndex": 1
					}
				],
				"fxID": "rXJsCSEYXg2TehWxCEEGj6JU2PWKTkd6cBdNLjoe2SpsKD9cy",
				"operation": {
					"mintInput": {
						"signatureIndices": [
							0
						]
					},
					"mintOutput": {
						"addresses": [
							"X-testing1lnk637g0edwnqc2tn8tel39652fswa3xk4r65e"
						],
						"locktime": 0,
						"threshold": 1
					},
					"ownedOutput": {
						"addresses": [],
						"locktime": 0,
						"threshold": 0
					}
				}
			}
		]
	},
	"credentials": [
		{
			"fxID": "spdxUxVJQbX85MGxMHbKw1sHxMnSqJ3QBzDyDYEP3h6TLuxqQ",
			"credential": {
				"signatures": [
<<<<<<< HEAD
					"0xd9b773c483a938dd9bacffa82f5da5b17892d991189556b27665eb115989769a5fa8ae3eebe4fb463898ff4b1a0c536fc0f4b054e560d9cfde97b6e931e6099b00"
=======
					"0xa5c7a3fac9f87479fafc347510e270e86da9e99ad606f31342baf1440674b1b53ea836b9a1cfee11eb85b96e1b8e547e2206758d3e902d9e14f6dd784172363401"
>>>>>>> f2d8c8c5
				]
			}
		},
		{
			"fxID": "rXJsCSEYXg2TehWxCEEGj6JU2PWKTkd6cBdNLjoe2SpsKD9cy",
			"credential": {
				"signatures": [
					"PLACEHOLDER_SIGNATURE"
				]
			}
		}
	],
	"id": "PLACEHOLDER_TX_ID"
}`

	expectedReplyTxString = strings.Replace(expectedReplyTxString, "PLACEHOLDER_CREATE_ASSET_TX_ID", createAssetTx.ID().String(), 2)
	expectedReplyTxString = strings.Replace(expectedReplyTxString, "PLACEHOLDER_TX_ID", mintPropertyFxOpTx.ID().String(), 1)
	expectedReplyTxString = strings.Replace(expectedReplyTxString, "PLACEHOLDER_BLOCKCHAIN_ID", mintPropertyFxOpTx.Unsigned.(*txs.OperationTx).BlockchainID.String(), 1)

	sigStr, err := formatting.Encode(formatting.HexNC, mintPropertyFxOpTx.Creds[1].Credential.(*propertyfx.Credential).Sigs[0][:])
	require.NoError(err)

	expectedReplyTxString = strings.Replace(expectedReplyTxString, "PLACEHOLDER_SIGNATURE", sigStr, 1)

	require.Equal(expectedReplyTxString, string(replyTxBytes))
}

func TestServiceGetTxJSON_OperationTxWithPropertyFxMintOpMultiple(t *testing.T) {
	require := require.New(t)

	env := setup(t, &envConfig{
<<<<<<< HEAD
		fork: eUpgrade,
=======
		fork: latest,
>>>>>>> f2d8c8c5
		additionalFxs: []*common.Fx{{
			ID: propertyfx.ID,
			Fx: &propertyfx.Fx{},
		}},
	})
	env.vm.ctx.Lock.Unlock()
	defer func() {
		env.vm.ctx.Lock.Lock()
		require.NoError(env.vm.Shutdown(context.Background()))
		env.vm.ctx.Lock.Unlock()
	}()

	key := keys[0]
	initialStates := map[uint32][]verify.State{
		uint32(2): {
			&propertyfx.MintOutput{
				OutputOwners: secp256k1fx.OutputOwners{
					Threshold: 1,
					Addrs:     []ids.ShortID{keys[0].PublicKey().Address()},
				},
			},
			&propertyfx.MintOutput{
				OutputOwners: secp256k1fx.OutputOwners{
					Threshold: 1,
					Addrs:     []ids.ShortID{keys[0].PublicKey().Address()},
				},
			},
		},
	}
	createAssetTx := newAvaxCreateAssetTxWithOutputs(t, env, initialStates)
	issueAndAccept(require, env.vm, env.issuer, createAssetTx)

	op1 := buildPropertyFxMintOp(createAssetTx, key, 1)
	op2 := buildPropertyFxMintOp(createAssetTx, key, 2)
	mintPropertyFxOpTx := buildOperationTxWithOp(t, env, []*txs.Operation{op1, op2})
	issueAndAccept(require, env.vm, env.issuer, mintPropertyFxOpTx)

	reply := api.GetTxReply{}
	require.NoError(env.service.GetTx(nil, &api.GetTxArgs{
		TxID:     mintPropertyFxOpTx.ID(),
		Encoding: formatting.JSON,
	}, &reply))

	require.Equal(formatting.JSON, reply.Encoding)

	replyTxBytes, err := json.MarshalIndent(reply.Tx, "", "\t")
	require.NoError(err)

	expectedReplyTxString := `{
	"unsignedTx": {
		"networkID": 10,
		"blockchainID": "PLACEHOLDER_BLOCKCHAIN_ID",
		"outputs": [
			{
<<<<<<< HEAD
				"assetID": "tvLKci3hNoCX4NijS6TfiT6XJJY3gGKd2git6SSVTG5J8Nfby",
=======
				"assetID": "2XGxUr7VF7j1iwUp2aiGe4b6Ue2yyNghNS1SuNTNmZ77dPpXFZ",
>>>>>>> f2d8c8c5
				"fxID": "spdxUxVJQbX85MGxMHbKw1sHxMnSqJ3QBzDyDYEP3h6TLuxqQ",
				"output": {
					"addresses": [
						"X-testing1lnk637g0edwnqc2tn8tel39652fswa3xk4r65e"
					],
<<<<<<< HEAD
					"amount": 999982480,
=======
					"amount": 48000,
>>>>>>> f2d8c8c5
					"locktime": 0,
					"threshold": 1
				}
			}
		],
		"inputs": [
			{
<<<<<<< HEAD
				"txID": "2nDskbBWwToZFJ4F2PaTds76ET7UkNuhsmAsmtPpVyodWBZXS7",
				"outputIndex": 0,
				"assetID": "tvLKci3hNoCX4NijS6TfiT6XJJY3gGKd2git6SSVTG5J8Nfby",
				"fxID": "spdxUxVJQbX85MGxMHbKw1sHxMnSqJ3QBzDyDYEP3h6TLuxqQ",
				"input": {
					"amount": 999991655,
=======
				"txID": "2NV5AGoQQHVRY6VkT8sht8bhZDHR7uwta7fk7JwAZpacqMRWCa",
				"outputIndex": 0,
				"assetID": "2XGxUr7VF7j1iwUp2aiGe4b6Ue2yyNghNS1SuNTNmZ77dPpXFZ",
				"fxID": "spdxUxVJQbX85MGxMHbKw1sHxMnSqJ3QBzDyDYEP3h6TLuxqQ",
				"input": {
					"amount": 49000,
>>>>>>> f2d8c8c5
					"signatureIndices": [
						0
					]
				}
			}
		],
		"memo": "0x",
		"operations": [
			{
				"assetID": "PLACEHOLDER_CREATE_ASSET_TX_ID",
				"inputIDs": [
					{
						"txID": "PLACEHOLDER_CREATE_ASSET_TX_ID",
						"outputIndex": 1
					}
				],
				"fxID": "rXJsCSEYXg2TehWxCEEGj6JU2PWKTkd6cBdNLjoe2SpsKD9cy",
				"operation": {
					"mintInput": {
						"signatureIndices": [
							0
						]
					},
					"mintOutput": {
						"addresses": [
							"X-testing1lnk637g0edwnqc2tn8tel39652fswa3xk4r65e"
						],
						"locktime": 0,
						"threshold": 1
					},
					"ownedOutput": {
						"addresses": [],
						"locktime": 0,
						"threshold": 0
					}
				}
			},
			{
				"assetID": "PLACEHOLDER_CREATE_ASSET_TX_ID",
				"inputIDs": [
					{
						"txID": "PLACEHOLDER_CREATE_ASSET_TX_ID",
						"outputIndex": 2
					}
				],
				"fxID": "rXJsCSEYXg2TehWxCEEGj6JU2PWKTkd6cBdNLjoe2SpsKD9cy",
				"operation": {
					"mintInput": {
						"signatureIndices": [
							0
						]
					},
					"mintOutput": {
						"addresses": [
							"X-testing1lnk637g0edwnqc2tn8tel39652fswa3xk4r65e"
						],
						"locktime": 0,
						"threshold": 1
					},
					"ownedOutput": {
						"addresses": [],
						"locktime": 0,
						"threshold": 0
					}
				}
			}
		]
	},
	"credentials": [
		{
			"fxID": "spdxUxVJQbX85MGxMHbKw1sHxMnSqJ3QBzDyDYEP3h6TLuxqQ",
			"credential": {
				"signatures": [
<<<<<<< HEAD
					"0x10bab49817c5bdd16927979ec334ee7f162f9a5795cb0b01a9e183f7323d411e044ff7155a37a54ce7d928e0c80a120ed04707b067297ef16e80d7b14b4f321101"
=======
					"0xbf14b82775f2b260d77d4d790b0873e8cdb243e20bc95ca65bd08645f70845bd662ec4437b6599b0e4f86ad3d68ddfcd058bf0c729054aad609a26ba539b3b3300"
>>>>>>> f2d8c8c5
				]
			}
		},
		{
			"fxID": "rXJsCSEYXg2TehWxCEEGj6JU2PWKTkd6cBdNLjoe2SpsKD9cy",
			"credential": {
				"signatures": [
					"PLACEHOLDER_SIGNATURE"
				]
			}
		},
		{
			"fxID": "rXJsCSEYXg2TehWxCEEGj6JU2PWKTkd6cBdNLjoe2SpsKD9cy",
			"credential": {
				"signatures": [
					"PLACEHOLDER_SIGNATURE"
				]
			}
		}
	],
	"id": "PLACEHOLDER_TX_ID"
}`

	expectedReplyTxString = strings.Replace(expectedReplyTxString, "PLACEHOLDER_CREATE_ASSET_TX_ID", createAssetTx.ID().String(), 4)
	expectedReplyTxString = strings.Replace(expectedReplyTxString, "PLACEHOLDER_TX_ID", mintPropertyFxOpTx.ID().String(), 1)
	expectedReplyTxString = strings.Replace(expectedReplyTxString, "PLACEHOLDER_BLOCKCHAIN_ID", mintPropertyFxOpTx.Unsigned.(*txs.OperationTx).BlockchainID.String(), 1)

	sigStr, err := formatting.Encode(formatting.HexNC, mintPropertyFxOpTx.Creds[1].Credential.(*propertyfx.Credential).Sigs[0][:])
	require.NoError(err)

	expectedReplyTxString = strings.Replace(expectedReplyTxString, "PLACEHOLDER_SIGNATURE", sigStr, 2)

	require.Equal(expectedReplyTxString, string(replyTxBytes))
}

func newAvaxBaseTxWithOutputs(t *testing.T, env *environment) *txs.Tx {
	var (
		memo      = []byte{1, 2, 3, 4, 5, 6, 7, 8}
		key       = keys[0]
		changeKey = keys[1]
		kc        = secp256k1fx.NewKeychain()
	)
	kc.Add(key)

	env.service.txBuilderBackend.ResetAddresses(kc.Addresses())
	tx, _, err := buildBaseTx(
		env.service.txBuilderBackend,
		[]*avax.TransferableOutput{{
			Asset: avax.Asset{ID: env.vm.feeAssetID},
			Out: &secp256k1fx.TransferOutput{
				Amt: units.MicroAvax,
				OutputOwners: secp256k1fx.OutputOwners{
					Threshold: 1,
					Addrs:     []ids.ShortID{key.PublicKey().Address()},
				},
			},
		}},
		memo,
		kc,
		changeKey.PublicKey().Address(),
	)
	require.NoError(t, err)
	return tx
}

func newAvaxCreateAssetTxWithOutputs(t *testing.T, env *environment, initialStates map[uint32][]verify.State) *txs.Tx {
	var (
		key = keys[0]
		kc  = secp256k1fx.NewKeychain()
	)
	kc.Add(key)

	tx, _, err := buildCreateAssetTx(
		env.service.txBuilderBackend,
		"Team Rocket", // name
		"TR",          // symbol
		0,             // denomination
		initialStates,
		kc,
		key.Address(),
	)
	require.NoError(t, err)
	return tx
}

func buildTestExportTx(t *testing.T, env *environment, chainID ids.ID) *txs.Tx {
	var (
		key = keys[0]
		kc  = secp256k1fx.NewKeychain()
		to  = key.PublicKey().Address()
	)
	kc.Add(key)

	env.service.txBuilderBackend.ResetAddresses(kc.Addresses())
	tx, _, err := buildExportTx(
		env.service.txBuilderBackend,
		chainID,
		to,
		env.vm.feeAssetID,
		units.MicroAvax,
		kc,
		key.Address(),
	)
	require.NoError(t, err)
	return tx
}

func buildNFTxMintOp(createAssetTx *txs.Tx, key *secp256k1.PrivateKey, outputIndex, groupID uint32) *txs.Operation {
	return &txs.Operation{
		Asset: avax.Asset{ID: createAssetTx.ID()},
		UTXOIDs: []*avax.UTXOID{{
			TxID:        createAssetTx.ID(),
			OutputIndex: outputIndex,
		}},
		Op: &nftfx.MintOperation{
			MintInput: secp256k1fx.Input{
				SigIndices: []uint32{0},
			},
			GroupID: groupID,
			Payload: []byte{'h', 'e', 'l', 'l', 'o'},
			Outputs: []*secp256k1fx.OutputOwners{{
				Threshold: 1,
				Addrs:     []ids.ShortID{key.PublicKey().Address()},
			}},
		},
	}
}

func buildPropertyFxMintOp(createAssetTx *txs.Tx, key *secp256k1.PrivateKey, outputIndex uint32) *txs.Operation {
	return &txs.Operation{
		Asset: avax.Asset{ID: createAssetTx.ID()},
		UTXOIDs: []*avax.UTXOID{{
			TxID:        createAssetTx.ID(),
			OutputIndex: outputIndex,
		}},
		Op: &propertyfx.MintOperation{
			MintInput: secp256k1fx.Input{
				SigIndices: []uint32{0},
			},
			MintOutput: propertyfx.MintOutput{OutputOwners: secp256k1fx.OutputOwners{
				Threshold: 1,
				Addrs: []ids.ShortID{
					key.PublicKey().Address(),
				},
			}},
		},
	}
}

func buildSecpMintOp(createAssetTx *txs.Tx, key *secp256k1.PrivateKey, outputIndex uint32) *txs.Operation {
	return &txs.Operation{
		Asset: avax.Asset{ID: createAssetTx.ID()},
		UTXOIDs: []*avax.UTXOID{{
			TxID:        createAssetTx.ID(),
			OutputIndex: outputIndex,
		}},
		Op: &secp256k1fx.MintOperation{
			MintInput: secp256k1fx.Input{
				SigIndices: []uint32{0},
			},
			MintOutput: secp256k1fx.MintOutput{
				OutputOwners: secp256k1fx.OutputOwners{
					Threshold: 1,
					Addrs: []ids.ShortID{
						key.PublicKey().Address(),
					},
				},
			},
			TransferOutput: secp256k1fx.TransferOutput{
				Amt: 1,
				OutputOwners: secp256k1fx.OutputOwners{
					Locktime:  0,
					Threshold: 1,
					Addrs:     []ids.ShortID{key.PublicKey().Address()},
				},
			},
		},
	}
}

func buildOperationTxWithOp(t *testing.T, env *environment, ops []*txs.Operation) *txs.Tx {
	var (
		key = keys[0]
		kc  = secp256k1fx.NewKeychain()
	)
	kc.Add(key)

	env.service.txBuilderBackend.ResetAddresses(kc.Addresses())
	tx, err := buildOperation(
		env.service.txBuilderBackend,
		ops,
		kc,
		key.Address(),
	)
	require.NoError(t, err)
	return tx
}

func TestServiceGetNilTx(t *testing.T) {
	require := require.New(t)

	env := setup(t, &envConfig{
		fork: latest,
	})
	env.vm.ctx.Lock.Unlock()

	defer func() {
		env.vm.ctx.Lock.Lock()
		require.NoError(env.vm.Shutdown(context.Background()))
		env.vm.ctx.Lock.Unlock()
	}()

	reply := api.GetTxReply{}
	err := env.service.GetTx(nil, &api.GetTxArgs{}, &reply)
	require.ErrorIs(err, errNilTxID)
}

func TestServiceGetUnknownTx(t *testing.T) {
	require := require.New(t)

	env := setup(t, &envConfig{
		fork: latest,
	})
	env.vm.ctx.Lock.Unlock()

	defer func() {
		env.vm.ctx.Lock.Lock()
		require.NoError(env.vm.Shutdown(context.Background()))
		env.vm.ctx.Lock.Unlock()
	}()

	reply := api.GetTxReply{}
	err := env.service.GetTx(nil, &api.GetTxArgs{TxID: ids.GenerateTestID()}, &reply)
	require.ErrorIs(err, database.ErrNotFound)
}

func TestServiceGetUTXOs(t *testing.T) {
	env := setup(t, &envConfig{
		fork: latest,
	})
	defer func() {
		env.vm.ctx.Lock.Lock()
		require.NoError(t, env.vm.Shutdown(context.Background()))
		env.vm.ctx.Lock.Unlock()
	}()

	rawAddr := ids.GenerateTestShortID()
	rawEmptyAddr := ids.GenerateTestShortID()

	numUTXOs := 10
	// Put a bunch of UTXOs
	for i := 0; i < numUTXOs; i++ {
		utxo := &avax.UTXO{
			UTXOID: avax.UTXOID{
				TxID: ids.GenerateTestID(),
			},
			Asset: avax.Asset{ID: env.vm.ctx.AVAXAssetID},
			Out: &secp256k1fx.TransferOutput{
				Amt: 1,
				OutputOwners: secp256k1fx.OutputOwners{
					Threshold: 1,
					Addrs:     []ids.ShortID{rawAddr},
				},
			},
		}
		env.vm.state.AddUTXO(utxo)
	}
	require.NoError(t, env.vm.state.Commit())

	sm := env.sharedMemory.NewSharedMemory(constants.PlatformChainID)

	elems := make([]*atomic.Element, numUTXOs)
	codec := env.vm.parser.Codec()
	for i := range elems {
		utxo := &avax.UTXO{
			UTXOID: avax.UTXOID{
				TxID: ids.GenerateTestID(),
			},
			Asset: avax.Asset{ID: env.vm.ctx.AVAXAssetID},
			Out: &secp256k1fx.TransferOutput{
				Amt: 1,
				OutputOwners: secp256k1fx.OutputOwners{
					Threshold: 1,
					Addrs:     []ids.ShortID{rawAddr},
				},
			},
		}

		utxoBytes, err := codec.Marshal(txs.CodecVersion, utxo)
		require.NoError(t, err)
		utxoID := utxo.InputID()
		elems[i] = &atomic.Element{
			Key:   utxoID[:],
			Value: utxoBytes,
			Traits: [][]byte{
				rawAddr.Bytes(),
			},
		}
	}

	require.NoError(t, sm.Apply(map[ids.ID]*atomic.Requests{
		env.vm.ctx.ChainID: {
			PutRequests: elems,
		},
	}))

	hrp := constants.GetHRP(env.vm.ctx.NetworkID)
	xAddr, err := env.vm.FormatLocalAddress(rawAddr)
	require.NoError(t, err)
	pAddr, err := env.vm.FormatAddress(constants.PlatformChainID, rawAddr)
	require.NoError(t, err)
	unknownChainAddr, err := address.Format("R", hrp, rawAddr.Bytes())
	require.NoError(t, err)
	xEmptyAddr, err := env.vm.FormatLocalAddress(rawEmptyAddr)
	require.NoError(t, err)

	env.vm.ctx.Lock.Unlock()

	tests := []struct {
		label       string
		count       int
		expectedErr error
		args        *api.GetUTXOsArgs
	}{
		{
			label:       "invalid address: ''",
			expectedErr: address.ErrNoSeparator,
			args: &api.GetUTXOsArgs{
				Addresses: []string{""},
			},
		},
		{
			label:       "invalid address: '-'",
			expectedErr: bech32.ErrInvalidLength(0),
			args: &api.GetUTXOsArgs{
				Addresses: []string{"-"},
			},
		},
		{
			label:       "invalid address: 'foo'",
			expectedErr: address.ErrNoSeparator,
			args: &api.GetUTXOsArgs{
				Addresses: []string{"foo"},
			},
		},
		{
			label:       "invalid address: 'foo-bar'",
			expectedErr: bech32.ErrInvalidLength(3),
			args: &api.GetUTXOsArgs{
				Addresses: []string{"foo-bar"},
			},
		},
		{
			label:       "invalid address: '<ChainID>'",
			expectedErr: address.ErrNoSeparator,
			args: &api.GetUTXOsArgs{
				Addresses: []string{env.vm.ctx.ChainID.String()},
			},
		},
		{
			label:       "invalid address: '<ChainID>-'",
			expectedErr: bech32.ErrInvalidLength(0),
			args: &api.GetUTXOsArgs{
				Addresses: []string{env.vm.ctx.ChainID.String() + "-"},
			},
		},
		{
			label:       "invalid address: '<Unknown ID>-<addr>'",
			expectedErr: ids.ErrNoIDWithAlias,
			args: &api.GetUTXOsArgs{
				Addresses: []string{unknownChainAddr},
			},
		},
		{
			label:       "no addresses",
			expectedErr: errNoAddresses,
			args:        &api.GetUTXOsArgs{},
		},
		{
			label: "get all X-chain UTXOs",
			count: numUTXOs,
			args: &api.GetUTXOsArgs{
				Addresses: []string{
					xAddr,
				},
			},
		},
		{
			label: "get one X-chain UTXO",
			count: 1,
			args: &api.GetUTXOsArgs{
				Addresses: []string{
					xAddr,
				},
				Limit: 1,
			},
		},
		{
			label: "limit greater than number of UTXOs",
			count: numUTXOs,
			args: &api.GetUTXOsArgs{
				Addresses: []string{
					xAddr,
				},
				Limit: avajson.Uint32(numUTXOs + 1),
			},
		},
		{
			label: "no utxos to return",
			count: 0,
			args: &api.GetUTXOsArgs{
				Addresses: []string{
					xEmptyAddr,
				},
			},
		},
		{
			label: "multiple address with utxos",
			count: numUTXOs,
			args: &api.GetUTXOsArgs{
				Addresses: []string{
					xEmptyAddr,
					xAddr,
				},
			},
		},
		{
			label: "get all P-chain UTXOs",
			count: numUTXOs,
			args: &api.GetUTXOsArgs{
				Addresses: []string{
					xAddr,
				},
				SourceChain: "P",
			},
		},
		{
			label:       "invalid source chain ID",
			expectedErr: ids.ErrNoIDWithAlias,
			count:       numUTXOs,
			args: &api.GetUTXOsArgs{
				Addresses: []string{
					xAddr,
				},
				SourceChain: "HomeRunDerby",
			},
		},
		{
			label: "get all P-chain UTXOs",
			count: numUTXOs,
			args: &api.GetUTXOsArgs{
				Addresses: []string{
					xAddr,
				},
				SourceChain: "P",
			},
		},
		{
			label:       "get UTXOs from multiple chains",
			expectedErr: avax.ErrMismatchedChainIDs,
			args: &api.GetUTXOsArgs{
				Addresses: []string{
					xAddr,
					pAddr,
				},
			},
		},
		{
			label:       "get UTXOs for an address on a different chain",
			expectedErr: avax.ErrMismatchedChainIDs,
			args: &api.GetUTXOsArgs{
				Addresses: []string{
					pAddr,
				},
			},
		},
	}
	for _, test := range tests {
		t.Run(test.label, func(t *testing.T) {
			require := require.New(t)
			reply := &api.GetUTXOsReply{}
			err := env.service.GetUTXOs(nil, test.args, reply)
			require.ErrorIs(err, test.expectedErr)
			if test.expectedErr != nil {
				return
			}
			require.Len(reply.UTXOs, test.count)
		})
	}
}

func TestGetAssetDescription(t *testing.T) {
	require := require.New(t)

	env := setup(t, &envConfig{
		fork: latest,
	})
	env.vm.ctx.Lock.Unlock()

	defer func() {
		env.vm.ctx.Lock.Lock()
		require.NoError(env.vm.Shutdown(context.Background()))
		env.vm.ctx.Lock.Unlock()
	}()

	avaxAssetID := env.genesisTx.ID()

	reply := GetAssetDescriptionReply{}
	require.NoError(env.service.GetAssetDescription(nil, &GetAssetDescriptionArgs{
		AssetID: avaxAssetID.String(),
	}, &reply))

	require.Equal("AVAX", reply.Name)
	require.Equal("SYMB", reply.Symbol)
}

func TestGetBalance(t *testing.T) {
	require := require.New(t)

	env := setup(t, &envConfig{
		fork: latest,
	})
	env.vm.ctx.Lock.Unlock()

	defer func() {
		env.vm.ctx.Lock.Lock()
		require.NoError(env.vm.Shutdown(context.Background()))
		env.vm.ctx.Lock.Unlock()
	}()

	avaxAssetID := env.genesisTx.ID()

	reply := GetBalanceReply{}
	addrStr, err := env.vm.FormatLocalAddress(keys[0].PublicKey().Address())
	require.NoError(err)
	require.NoError(env.service.GetBalance(nil, &GetBalanceArgs{
		Address: addrStr,
		AssetID: avaxAssetID.String(),
	}, &reply))

	require.Equal(startBalance, uint64(reply.Balance))
}

func TestCreateFixedCapAsset(t *testing.T) {
	for _, tc := range testCases {
		t.Run(tc.name, func(t *testing.T) {
			require := require.New(t)

			env := setup(t, &envConfig{
				isCustomFeeAsset: !tc.avaxAsset,
				keystoreUsers: []*user{{
					username:    username,
					password:    password,
					initialKeys: keys,
				}},
			})
			env.vm.ctx.Lock.Unlock()

			defer func() {
				env.vm.ctx.Lock.Lock()
				require.NoError(env.vm.Shutdown(context.Background()))
				env.vm.ctx.Lock.Unlock()
			}()

			reply := AssetIDChangeAddr{}
			addrStr, err := env.vm.FormatLocalAddress(keys[0].PublicKey().Address())
			require.NoError(err)

			changeAddrStr, err := env.vm.FormatLocalAddress(testChangeAddr)
			require.NoError(err)
			_, fromAddrsStr := sampleAddrs(t, env.vm.AddressManager, addrs)

			require.NoError(env.service.CreateFixedCapAsset(nil, &CreateAssetArgs{
				JSONSpendHeader: api.JSONSpendHeader{
					UserPass: api.UserPass{
						Username: username,
						Password: password,
					},
					JSONFromAddrs:  api.JSONFromAddrs{From: fromAddrsStr},
					JSONChangeAddr: api.JSONChangeAddr{ChangeAddr: changeAddrStr},
				},
				Name:         "testAsset",
				Symbol:       "TEST",
				Denomination: 1,
				InitialHolders: []*Holder{{
					Amount:  123456789,
					Address: addrStr,
				}},
			}, &reply))
			require.Equal(changeAddrStr, reply.ChangeAddr)
		})
	}
}

func TestCreateVariableCapAsset(t *testing.T) {
	for _, tc := range testCases {
		t.Run(tc.name, func(t *testing.T) {
			require := require.New(t)

			env := setup(t, &envConfig{
				isCustomFeeAsset: !tc.avaxAsset,
				keystoreUsers: []*user{{
					username:    username,
					password:    password,
					initialKeys: keys,
				}},
			})
			env.vm.ctx.Lock.Unlock()

			defer func() {
				env.vm.ctx.Lock.Lock()
				require.NoError(env.vm.Shutdown(context.Background()))
				env.vm.ctx.Lock.Unlock()
			}()

			reply := AssetIDChangeAddr{}
			minterAddrStr, err := env.vm.FormatLocalAddress(keys[0].PublicKey().Address())
			require.NoError(err)
			_, fromAddrsStr := sampleAddrs(t, env.vm.AddressManager, addrs)
			changeAddrStr := fromAddrsStr[0]

			require.NoError(env.service.CreateVariableCapAsset(nil, &CreateAssetArgs{
				JSONSpendHeader: api.JSONSpendHeader{
					UserPass: api.UserPass{
						Username: username,
						Password: password,
					},
					JSONFromAddrs:  api.JSONFromAddrs{From: fromAddrsStr},
					JSONChangeAddr: api.JSONChangeAddr{ChangeAddr: changeAddrStr},
				},
				Name:   "test asset",
				Symbol: "TEST",
				MinterSets: []Owners{
					{
						Threshold: 1,
						Minters: []string{
							minterAddrStr,
						},
					},
				},
			}, &reply))
			require.Equal(changeAddrStr, reply.ChangeAddr)

			buildAndAccept(require, env.vm, env.issuer, reply.AssetID)

			createdAssetID := reply.AssetID.String()
			// Test minting of the created variable cap asset
			mintArgs := &MintArgs{
				JSONSpendHeader: api.JSONSpendHeader{
					UserPass: api.UserPass{
						Username: username,
						Password: password,
					},
					JSONChangeAddr: api.JSONChangeAddr{ChangeAddr: changeAddrStr},
				},
				Amount:  200,
				AssetID: createdAssetID,
				To:      minterAddrStr, // Send newly minted tokens to this address
			}
			mintReply := &api.JSONTxIDChangeAddr{}
			require.NoError(env.service.Mint(nil, mintArgs, mintReply))
			require.Equal(changeAddrStr, mintReply.ChangeAddr)

			buildAndAccept(require, env.vm, env.issuer, mintReply.TxID)

			sendArgs := &SendArgs{
				JSONSpendHeader: api.JSONSpendHeader{
					UserPass: api.UserPass{
						Username: username,
						Password: password,
					},
					JSONFromAddrs:  api.JSONFromAddrs{From: []string{minterAddrStr}},
					JSONChangeAddr: api.JSONChangeAddr{ChangeAddr: changeAddrStr},
				},
				SendOutput: SendOutput{
					Amount:  200,
					AssetID: createdAssetID,
					To:      fromAddrsStr[0],
				},
			}
			sendReply := &api.JSONTxIDChangeAddr{}
			require.NoError(env.service.Send(nil, sendArgs, sendReply))
			require.Equal(changeAddrStr, sendReply.ChangeAddr)
		})
	}
}

func TestNFTWorkflow(t *testing.T) {
	for _, tc := range testCases {
		t.Run(tc.name, func(t *testing.T) {
			require := require.New(t)

			env := setup(t, &envConfig{
				fork:             eUpgrade,
				isCustomFeeAsset: !tc.avaxAsset,
				keystoreUsers: []*user{{
					username:    username,
					password:    password,
					initialKeys: keys,
				}},
			})
			env.vm.ctx.Lock.Unlock()

			defer func() {
				env.vm.ctx.Lock.Lock()
				require.NoError(env.vm.Shutdown(context.Background()))
				env.vm.ctx.Lock.Unlock()
			}()

			fromAddrs, fromAddrsStr := sampleAddrs(t, env.vm.AddressManager, addrs)

			// Test minting of the created variable cap asset
			addrStr, err := env.vm.FormatLocalAddress(keys[0].PublicKey().Address())
			require.NoError(err)

			createArgs := &CreateNFTAssetArgs{
				JSONSpendHeader: api.JSONSpendHeader{
					UserPass: api.UserPass{
						Username: username,
						Password: password,
					},
					JSONFromAddrs:  api.JSONFromAddrs{From: fromAddrsStr},
					JSONChangeAddr: api.JSONChangeAddr{ChangeAddr: fromAddrsStr[0]},
				},
				Name:   "BIG COIN",
				Symbol: "COIN",
				MinterSets: []Owners{
					{
						Threshold: 1,
						Minters: []string{
							addrStr,
						},
					},
				},
			}
			createReply := &AssetIDChangeAddr{}
			require.NoError(env.service.CreateNFTAsset(nil, createArgs, createReply))
			require.Equal(fromAddrsStr[0], createReply.ChangeAddr)

			buildAndAccept(require, env.vm, env.issuer, createReply.AssetID)

			// Key: Address
			// Value: AVAX balance
			balances := map[ids.ShortID]uint64{}
			for _, addr := range addrs { // get balances for all addresses
				addrStr, err := env.vm.FormatLocalAddress(addr)
				require.NoError(err)

				reply := &GetBalanceReply{}
				require.NoError(env.service.GetBalance(nil,
					&GetBalanceArgs{
						Address: addrStr,
						AssetID: env.vm.feeAssetID.String(),
					},
					reply,
				))

				balances[addr] = uint64(reply.Balance)
			}

			fromAddrsTotalBalance := uint64(0)
			for _, addr := range fromAddrs {
				fromAddrsTotalBalance += balances[addr]
			}

			// retrieve tx fee
			lastAcceptedBlkID := env.vm.chainManager.LastAccepted()
			lastAcceptedBlk, err := env.vm.chainManager.GetStatelessBlock(lastAcceptedBlkID)
			require.NoError(err)
			txs := lastAcceptedBlk.Txs()
			require.Len(txs, 1)
			createAssetTx := txs[0]

			isEActivated := env.vm.Config.IsEActivated(env.vm.state.GetTimestamp())
			feesCfg := config.GetDynamicFeesConfig(isEActivated)
			feeCalc := &fees.Calculator{
				IsEUpgradeActive: true,
				Config:           &env.vm.Config,
				FeeManager:       commonfees.NewManager(feesCfg.UnitFees),
				ConsumedUnitsCap: feesCfg.BlockUnitsCap,
				Codec:            env.service.txBuilderBackend.codec,
				Credentials:      createAssetTx.Creds,
			}

			require.NoError(createAssetTx.Unsigned.Visit(feeCalc))
			expectedFee := feeCalc.Fee

			fromAddrsStartBalance := startBalance * uint64(len(fromAddrs))
			require.Equal(fromAddrsStartBalance-expectedFee, fromAddrsTotalBalance)

			assetID := createReply.AssetID
			payload, err := formatting.Encode(formatting.Hex, []byte{1, 2, 3, 4, 5})
			require.NoError(err)
			mintArgs := &MintNFTArgs{
				JSONSpendHeader: api.JSONSpendHeader{
					UserPass: api.UserPass{
						Username: username,
						Password: password,
					},
					JSONFromAddrs:  api.JSONFromAddrs{},
					JSONChangeAddr: api.JSONChangeAddr{ChangeAddr: fromAddrsStr[0]},
				},
				AssetID:  assetID.String(),
				Payload:  payload,
				To:       addrStr,
				Encoding: formatting.Hex,
			}
			mintReply := &api.JSONTxIDChangeAddr{}

			require.NoError(env.service.MintNFT(nil, mintArgs, mintReply))
			require.Equal(fromAddrsStr[0], createReply.ChangeAddr)

			// Accept the transaction so that we can send the newly minted NFT
			buildAndAccept(require, env.vm, env.issuer, mintReply.TxID)

			sendArgs := &SendNFTArgs{
				JSONSpendHeader: api.JSONSpendHeader{
					UserPass: api.UserPass{
						Username: username,
						Password: password,
					},
					JSONFromAddrs:  api.JSONFromAddrs{},
					JSONChangeAddr: api.JSONChangeAddr{ChangeAddr: fromAddrsStr[0]},
				},
				AssetID: assetID.String(),
				GroupID: 0,
				To:      addrStr,
			}
			sendReply := &api.JSONTxIDChangeAddr{}
			require.NoError(env.service.SendNFT(nil, sendArgs, sendReply))
			require.Equal(fromAddrsStr[0], sendReply.ChangeAddr)
		})
	}
}

func TestImportExportKey(t *testing.T) {
	require := require.New(t)

	env := setup(t, &envConfig{
		keystoreUsers: []*user{{
			username: username,
			password: password,
		}},
	})
	env.vm.ctx.Lock.Unlock()

	defer func() {
		env.vm.ctx.Lock.Lock()
		require.NoError(env.vm.Shutdown(context.Background()))
		env.vm.ctx.Lock.Unlock()
	}()

	sk, err := secp256k1.NewPrivateKey()
	require.NoError(err)

	importArgs := &ImportKeyArgs{
		UserPass: api.UserPass{
			Username: username,
			Password: password,
		},
		PrivateKey: sk,
	}
	importReply := &api.JSONAddress{}
	require.NoError(env.service.ImportKey(nil, importArgs, importReply))

	addrStr, err := env.vm.FormatLocalAddress(sk.PublicKey().Address())
	require.NoError(err)
	exportArgs := &ExportKeyArgs{
		UserPass: api.UserPass{
			Username: username,
			Password: password,
		},
		Address: addrStr,
	}
	exportReply := &ExportKeyReply{}
	require.NoError(env.service.ExportKey(nil, exportArgs, exportReply))
	require.Equal(sk.Bytes(), exportReply.PrivateKey.Bytes())
}

func TestImportAVMKeyNoDuplicates(t *testing.T) {
	require := require.New(t)

	env := setup(t, &envConfig{
		keystoreUsers: []*user{{
			username: username,
			password: password,
		}},
	})
	env.vm.ctx.Lock.Unlock()

	defer func() {
		env.vm.ctx.Lock.Lock()
		require.NoError(env.vm.Shutdown(context.Background()))
		env.vm.ctx.Lock.Unlock()
	}()

	sk, err := secp256k1.NewPrivateKey()
	require.NoError(err)
	args := ImportKeyArgs{
		UserPass: api.UserPass{
			Username: username,
			Password: password,
		},
		PrivateKey: sk,
	}
	reply := api.JSONAddress{}
	require.NoError(env.service.ImportKey(nil, &args, &reply))

	expectedAddress, err := env.vm.FormatLocalAddress(sk.PublicKey().Address())
	require.NoError(err)

	require.Equal(expectedAddress, reply.Address)

	reply2 := api.JSONAddress{}
	require.NoError(env.service.ImportKey(nil, &args, &reply2))

	require.Equal(expectedAddress, reply2.Address)

	addrsArgs := api.UserPass{
		Username: username,
		Password: password,
	}
	addrsReply := api.JSONAddresses{}
	require.NoError(env.service.ListAddresses(nil, &addrsArgs, &addrsReply))

	require.Len(addrsReply.Addresses, 1)
	require.Equal(expectedAddress, addrsReply.Addresses[0])
}

func TestSend(t *testing.T) {
	require := require.New(t)

	env := setup(t, &envConfig{
		keystoreUsers: []*user{{
			username:    username,
			password:    password,
			initialKeys: keys,
		}},
	})
	env.vm.ctx.Lock.Unlock()

	defer func() {
		env.vm.ctx.Lock.Lock()
		require.NoError(env.vm.Shutdown(context.Background()))
		env.vm.ctx.Lock.Unlock()
	}()

	assetID := env.genesisTx.ID()
	addr := keys[0].PublicKey().Address()

	addrStr, err := env.vm.FormatLocalAddress(addr)
	require.NoError(err)
	changeAddrStr, err := env.vm.FormatLocalAddress(testChangeAddr)
	require.NoError(err)
	_, fromAddrsStr := sampleAddrs(t, env.vm.AddressManager, addrs)

	args := &SendArgs{
		JSONSpendHeader: api.JSONSpendHeader{
			UserPass: api.UserPass{
				Username: username,
				Password: password,
			},
			JSONFromAddrs:  api.JSONFromAddrs{From: fromAddrsStr},
			JSONChangeAddr: api.JSONChangeAddr{ChangeAddr: changeAddrStr},
		},
		SendOutput: SendOutput{
			Amount:  500,
			AssetID: assetID.String(),
			To:      addrStr,
		},
	}
	reply := &api.JSONTxIDChangeAddr{}
	require.NoError(env.service.Send(nil, args, reply))
	require.Equal(changeAddrStr, reply.ChangeAddr)

	buildAndAccept(require, env.vm, env.issuer, reply.TxID)
}

func TestSendMultiple(t *testing.T) {
	for _, tc := range testCases {
		t.Run(tc.name, func(t *testing.T) {
			require := require.New(t)

			env := setup(t, &envConfig{
				isCustomFeeAsset: !tc.avaxAsset,
				keystoreUsers: []*user{{
					username:    username,
					password:    password,
					initialKeys: keys,
				}},
				vmStaticConfig: &config.Config{
<<<<<<< HEAD
					EUpgradeTime: time.Time{},
=======
					EUpgradeTime: mockable.MaxTime,
>>>>>>> f2d8c8c5
				},
			})
			env.vm.ctx.Lock.Unlock()

			defer func() {
				env.vm.ctx.Lock.Lock()
				require.NoError(env.vm.Shutdown(context.Background()))
				env.vm.ctx.Lock.Unlock()
			}()

			assetID := env.genesisTx.ID()
			addr := keys[0].PublicKey().Address()

			addrStr, err := env.vm.FormatLocalAddress(addr)
			require.NoError(err)
			changeAddrStr, err := env.vm.FormatLocalAddress(testChangeAddr)
			require.NoError(err)
			_, fromAddrsStr := sampleAddrs(t, env.vm.AddressManager, addrs)

			args := &SendMultipleArgs{
				JSONSpendHeader: api.JSONSpendHeader{
					UserPass: api.UserPass{
						Username: username,
						Password: password,
					},
					JSONFromAddrs:  api.JSONFromAddrs{From: fromAddrsStr},
					JSONChangeAddr: api.JSONChangeAddr{ChangeAddr: changeAddrStr},
				},
				Outputs: []SendOutput{
					{
						Amount:  500,
						AssetID: assetID.String(),
						To:      addrStr,
					},
					{
						Amount:  1000,
						AssetID: assetID.String(),
						To:      addrStr,
					},
				},
			}
			reply := &api.JSONTxIDChangeAddr{}
			require.NoError(env.service.SendMultiple(nil, args, reply))
			require.Equal(changeAddrStr, reply.ChangeAddr)

			buildAndAccept(require, env.vm, env.issuer, reply.TxID)
		})
	}
}

func TestCreateAndListAddresses(t *testing.T) {
	require := require.New(t)

	env := setup(t, &envConfig{
		keystoreUsers: []*user{{
			username: username,
			password: password,
		}},
	})
	env.vm.ctx.Lock.Unlock()

	defer func() {
		env.vm.ctx.Lock.Lock()
		require.NoError(env.vm.Shutdown(context.Background()))
		env.vm.ctx.Lock.Unlock()
	}()

	createArgs := &api.UserPass{
		Username: username,
		Password: password,
	}
	createReply := &api.JSONAddress{}

	require.NoError(env.service.CreateAddress(nil, createArgs, createReply))

	newAddr := createReply.Address

	listArgs := &api.UserPass{
		Username: username,
		Password: password,
	}
	listReply := &api.JSONAddresses{}

	require.NoError(env.service.ListAddresses(nil, listArgs, listReply))
	require.Contains(listReply.Addresses, newAddr)
}

func TestImport(t *testing.T) {
	for _, tc := range testCases {
		t.Run(tc.name, func(t *testing.T) {
			require := require.New(t)

			env := setup(t, &envConfig{
				isCustomFeeAsset: !tc.avaxAsset,
				keystoreUsers: []*user{{
					username:    username,
					password:    password,
					initialKeys: keys,
				}},
			})

			defer func() {
				env.vm.ctx.Lock.Lock()
				require.NoError(env.vm.Shutdown(context.Background()))
				env.vm.ctx.Lock.Unlock()
			}()
			assetID := env.genesisTx.ID()
			addr0 := keys[0].PublicKey().Address()

			utxo := &avax.UTXO{
				UTXOID: avax.UTXOID{TxID: ids.Empty},
				Asset:  avax.Asset{ID: assetID},
				Out: &secp256k1fx.TransferOutput{
					Amt: 7,
					OutputOwners: secp256k1fx.OutputOwners{
						Threshold: 1,
						Addrs:     []ids.ShortID{addr0},
					},
				},
			}
			utxoBytes, err := env.vm.parser.Codec().Marshal(txs.CodecVersion, utxo)
			require.NoError(err)

			peerSharedMemory := env.sharedMemory.NewSharedMemory(constants.PlatformChainID)
			utxoID := utxo.InputID()
			require.NoError(peerSharedMemory.Apply(map[ids.ID]*atomic.Requests{
				env.vm.ctx.ChainID: {
					PutRequests: []*atomic.Element{{
						Key:   utxoID[:],
						Value: utxoBytes,
						Traits: [][]byte{
							addr0.Bytes(),
						},
					}},
				},
			}))

			env.vm.ctx.Lock.Unlock()

			addrStr, err := env.vm.FormatLocalAddress(keys[0].PublicKey().Address())
			require.NoError(err)
			args := &ImportArgs{
				UserPass: api.UserPass{
					Username: username,
					Password: password,
				},
				SourceChain: "P",
				To:          addrStr,
			}
			reply := &api.JSONTxID{}
			require.NoError(env.service.Import(nil, args, reply))
		})
	}
}

func TestServiceGetBlock(t *testing.T) {
	ctrl := gomock.NewController(t)

	blockID := ids.GenerateTestID()

	type test struct {
		name                        string
		serviceAndExpectedBlockFunc func(t *testing.T, ctrl *gomock.Controller) (*Service, interface{})
		encoding                    formatting.Encoding
		expectedErr                 error
	}

	tests := []test{
		{
			name: "chain not linearized",
			serviceAndExpectedBlockFunc: func(*testing.T, *gomock.Controller) (*Service, interface{}) {
				return &Service{
					vm: &VM{
						ctx: &snow.Context{
							Log: logging.NoLog{},
						},
					},
				}, nil
			},
			encoding:    formatting.Hex,
			expectedErr: errNotLinearized,
		},
		{
			name: "block not found",
			serviceAndExpectedBlockFunc: func(_ *testing.T, ctrl *gomock.Controller) (*Service, interface{}) {
				manager := executor.NewMockManager(ctrl)
				manager.EXPECT().GetStatelessBlock(blockID).Return(nil, database.ErrNotFound)
				return &Service{
					vm: &VM{
						chainManager: manager,
						ctx: &snow.Context{
							Log: logging.NoLog{},
						},
					},
				}, nil
			},
			encoding:    formatting.Hex,
			expectedErr: database.ErrNotFound,
		},
		{
			name: "JSON format",
			serviceAndExpectedBlockFunc: func(_ *testing.T, ctrl *gomock.Controller) (*Service, interface{}) {
				block := block.NewMockBlock(ctrl)
				block.EXPECT().InitCtx(gomock.Any())
				block.EXPECT().Txs().Return(nil)

				manager := executor.NewMockManager(ctrl)
				manager.EXPECT().GetStatelessBlock(blockID).Return(block, nil)
				return &Service{
					vm: &VM{
						chainManager: manager,
						ctx: &snow.Context{
							Log: logging.NoLog{},
						},
					},
				}, block
			},
			encoding:    formatting.JSON,
			expectedErr: nil,
		},
		{
			name: "hex format",
			serviceAndExpectedBlockFunc: func(t *testing.T, ctrl *gomock.Controller) (*Service, interface{}) {
				block := block.NewMockBlock(ctrl)
				blockBytes := []byte("hi mom")
				block.EXPECT().Bytes().Return(blockBytes)

				expected, err := formatting.Encode(formatting.Hex, blockBytes)
				require.NoError(t, err)

				manager := executor.NewMockManager(ctrl)
				manager.EXPECT().GetStatelessBlock(blockID).Return(block, nil)
				return &Service{
					vm: &VM{
						chainManager: manager,
						ctx: &snow.Context{
							Log: logging.NoLog{},
						},
					},
				}, expected
			},
			encoding:    formatting.Hex,
			expectedErr: nil,
		},
		{
			name: "hexc format",
			serviceAndExpectedBlockFunc: func(t *testing.T, ctrl *gomock.Controller) (*Service, interface{}) {
				block := block.NewMockBlock(ctrl)
				blockBytes := []byte("hi mom")
				block.EXPECT().Bytes().Return(blockBytes)

				expected, err := formatting.Encode(formatting.HexC, blockBytes)
				require.NoError(t, err)

				manager := executor.NewMockManager(ctrl)
				manager.EXPECT().GetStatelessBlock(blockID).Return(block, nil)
				return &Service{
					vm: &VM{
						chainManager: manager,
						ctx: &snow.Context{
							Log: logging.NoLog{},
						},
					},
				}, expected
			},
			encoding:    formatting.HexC,
			expectedErr: nil,
		},
		{
			name: "hexnc format",
			serviceAndExpectedBlockFunc: func(t *testing.T, ctrl *gomock.Controller) (*Service, interface{}) {
				block := block.NewMockBlock(ctrl)
				blockBytes := []byte("hi mom")
				block.EXPECT().Bytes().Return(blockBytes)

				expected, err := formatting.Encode(formatting.HexNC, blockBytes)
				require.NoError(t, err)

				manager := executor.NewMockManager(ctrl)
				manager.EXPECT().GetStatelessBlock(blockID).Return(block, nil)
				return &Service{
					vm: &VM{
						chainManager: manager,
						ctx: &snow.Context{
							Log: logging.NoLog{},
						},
					},
				}, expected
			},
			encoding:    formatting.HexNC,
			expectedErr: nil,
		},
	}

	for _, tt := range tests {
		t.Run(tt.name, func(t *testing.T) {
			require := require.New(t)

			service, expected := tt.serviceAndExpectedBlockFunc(t, ctrl)

			args := &api.GetBlockArgs{
				BlockID:  blockID,
				Encoding: tt.encoding,
			}
			reply := &api.GetBlockResponse{}
			err := service.GetBlock(nil, args, reply)
			require.ErrorIs(err, tt.expectedErr)
			if tt.expectedErr != nil {
				return
			}
			require.Equal(tt.encoding, reply.Encoding)

			expectedJSON, err := json.Marshal(expected)
			require.NoError(err)

			require.Equal(json.RawMessage(expectedJSON), reply.Block)
		})
	}
}

func TestServiceGetBlockByHeight(t *testing.T) {
	ctrl := gomock.NewController(t)

	blockID := ids.GenerateTestID()
	blockHeight := uint64(1337)

	type test struct {
		name                        string
		serviceAndExpectedBlockFunc func(t *testing.T, ctrl *gomock.Controller) (*Service, interface{})
		encoding                    formatting.Encoding
		expectedErr                 error
	}

	tests := []test{
		{
			name: "chain not linearized",
			serviceAndExpectedBlockFunc: func(*testing.T, *gomock.Controller) (*Service, interface{}) {
				return &Service{
					vm: &VM{
						ctx: &snow.Context{
							Log: logging.NoLog{},
						},
					},
				}, nil
			},
			encoding:    formatting.Hex,
			expectedErr: errNotLinearized,
		},
		{
			name: "block height not found",
			serviceAndExpectedBlockFunc: func(_ *testing.T, ctrl *gomock.Controller) (*Service, interface{}) {
				state := state.NewMockState(ctrl)
				state.EXPECT().GetBlockIDAtHeight(blockHeight).Return(ids.Empty, database.ErrNotFound)

				manager := executor.NewMockManager(ctrl)
				return &Service{
					vm: &VM{
						state:        state,
						chainManager: manager,
						ctx: &snow.Context{
							Log: logging.NoLog{},
						},
					},
				}, nil
			},
			encoding:    formatting.Hex,
			expectedErr: database.ErrNotFound,
		},
		{
			name: "block not found",
			serviceAndExpectedBlockFunc: func(_ *testing.T, ctrl *gomock.Controller) (*Service, interface{}) {
				state := state.NewMockState(ctrl)
				state.EXPECT().GetBlockIDAtHeight(blockHeight).Return(blockID, nil)

				manager := executor.NewMockManager(ctrl)
				manager.EXPECT().GetStatelessBlock(blockID).Return(nil, database.ErrNotFound)
				return &Service{
					vm: &VM{
						state:        state,
						chainManager: manager,
						ctx: &snow.Context{
							Log: logging.NoLog{},
						},
					},
				}, nil
			},
			encoding:    formatting.Hex,
			expectedErr: database.ErrNotFound,
		},
		{
			name: "JSON format",
			serviceAndExpectedBlockFunc: func(_ *testing.T, ctrl *gomock.Controller) (*Service, interface{}) {
				block := block.NewMockBlock(ctrl)
				block.EXPECT().InitCtx(gomock.Any())
				block.EXPECT().Txs().Return(nil)

				state := state.NewMockState(ctrl)
				state.EXPECT().GetBlockIDAtHeight(blockHeight).Return(blockID, nil)

				manager := executor.NewMockManager(ctrl)
				manager.EXPECT().GetStatelessBlock(blockID).Return(block, nil)
				return &Service{
					vm: &VM{
						state:        state,
						chainManager: manager,
						ctx: &snow.Context{
							Log: logging.NoLog{},
						},
					},
				}, block
			},
			encoding:    formatting.JSON,
			expectedErr: nil,
		},
		{
			name: "hex format",
			serviceAndExpectedBlockFunc: func(t *testing.T, ctrl *gomock.Controller) (*Service, interface{}) {
				block := block.NewMockBlock(ctrl)
				blockBytes := []byte("hi mom")
				block.EXPECT().Bytes().Return(blockBytes)

				state := state.NewMockState(ctrl)
				state.EXPECT().GetBlockIDAtHeight(blockHeight).Return(blockID, nil)

				expected, err := formatting.Encode(formatting.Hex, blockBytes)
				require.NoError(t, err)

				manager := executor.NewMockManager(ctrl)
				manager.EXPECT().GetStatelessBlock(blockID).Return(block, nil)
				return &Service{
					vm: &VM{
						state:        state,
						chainManager: manager,
						ctx: &snow.Context{
							Log: logging.NoLog{},
						},
					},
				}, expected
			},
			encoding:    formatting.Hex,
			expectedErr: nil,
		},
		{
			name: "hexc format",
			serviceAndExpectedBlockFunc: func(t *testing.T, ctrl *gomock.Controller) (*Service, interface{}) {
				block := block.NewMockBlock(ctrl)
				blockBytes := []byte("hi mom")
				block.EXPECT().Bytes().Return(blockBytes)

				state := state.NewMockState(ctrl)
				state.EXPECT().GetBlockIDAtHeight(blockHeight).Return(blockID, nil)

				expected, err := formatting.Encode(formatting.HexC, blockBytes)
				require.NoError(t, err)

				manager := executor.NewMockManager(ctrl)
				manager.EXPECT().GetStatelessBlock(blockID).Return(block, nil)
				return &Service{
					vm: &VM{
						state:        state,
						chainManager: manager,
						ctx: &snow.Context{
							Log: logging.NoLog{},
						},
					},
				}, expected
			},
			encoding:    formatting.HexC,
			expectedErr: nil,
		},
		{
			name: "hexnc format",
			serviceAndExpectedBlockFunc: func(t *testing.T, ctrl *gomock.Controller) (*Service, interface{}) {
				block := block.NewMockBlock(ctrl)
				blockBytes := []byte("hi mom")
				block.EXPECT().Bytes().Return(blockBytes)

				state := state.NewMockState(ctrl)
				state.EXPECT().GetBlockIDAtHeight(blockHeight).Return(blockID, nil)

				expected, err := formatting.Encode(formatting.HexNC, blockBytes)
				require.NoError(t, err)

				manager := executor.NewMockManager(ctrl)
				manager.EXPECT().GetStatelessBlock(blockID).Return(block, nil)
				return &Service{
					vm: &VM{
						state:        state,
						chainManager: manager,
						ctx: &snow.Context{
							Log: logging.NoLog{},
						},
					},
				}, expected
			},
			encoding:    formatting.HexNC,
			expectedErr: nil,
		},
	}

	for _, tt := range tests {
		t.Run(tt.name, func(t *testing.T) {
			require := require.New(t)

			service, expected := tt.serviceAndExpectedBlockFunc(t, ctrl)

			args := &api.GetBlockByHeightArgs{
				Height:   avajson.Uint64(blockHeight),
				Encoding: tt.encoding,
			}
			reply := &api.GetBlockResponse{}
			err := service.GetBlockByHeight(nil, args, reply)
			require.ErrorIs(err, tt.expectedErr)
			if tt.expectedErr != nil {
				return
			}
			require.Equal(tt.encoding, reply.Encoding)

			expectedJSON, err := json.Marshal(expected)
			require.NoError(err)

			require.Equal(json.RawMessage(expectedJSON), reply.Block)
		})
	}
}

func TestServiceGetHeight(t *testing.T) {
	ctrl := gomock.NewController(t)

	blockID := ids.GenerateTestID()
	blockHeight := uint64(1337)

	type test struct {
		name        string
		serviceFunc func(ctrl *gomock.Controller) *Service
		expectedErr error
	}

	tests := []test{
		{
			name: "chain not linearized",
			serviceFunc: func(*gomock.Controller) *Service {
				return &Service{
					vm: &VM{
						ctx: &snow.Context{
							Log: logging.NoLog{},
						},
					},
				}
			},
			expectedErr: errNotLinearized,
		},
		{
			name: "block not found",
			serviceFunc: func(ctrl *gomock.Controller) *Service {
				state := state.NewMockState(ctrl)
				state.EXPECT().GetLastAccepted().Return(blockID)

				manager := executor.NewMockManager(ctrl)
				manager.EXPECT().GetStatelessBlock(blockID).Return(nil, database.ErrNotFound)
				return &Service{
					vm: &VM{
						state:        state,
						chainManager: manager,
						ctx: &snow.Context{
							Log: logging.NoLog{},
						},
					},
				}
			},
			expectedErr: database.ErrNotFound,
		},
		{
			name: "happy path",
			serviceFunc: func(ctrl *gomock.Controller) *Service {
				state := state.NewMockState(ctrl)
				state.EXPECT().GetLastAccepted().Return(blockID)

				block := block.NewMockBlock(ctrl)
				block.EXPECT().Height().Return(blockHeight)

				manager := executor.NewMockManager(ctrl)
				manager.EXPECT().GetStatelessBlock(blockID).Return(block, nil)
				return &Service{
					vm: &VM{
						state:        state,
						chainManager: manager,
						ctx: &snow.Context{
							Log: logging.NoLog{},
						},
					},
				}
			},
			expectedErr: nil,
		},
	}

	for _, tt := range tests {
		t.Run(tt.name, func(t *testing.T) {
			require := require.New(t)
			service := tt.serviceFunc(ctrl)

			reply := &api.GetHeightResponse{}
			err := service.GetHeight(nil, nil, reply)
			require.ErrorIs(err, tt.expectedErr)
			if tt.expectedErr != nil {
				return
			}
			require.Equal(avajson.Uint64(blockHeight), reply.Height)
		})
	}
}<|MERGE_RESOLUTION|>--- conflicted
+++ resolved
@@ -28,10 +28,6 @@
 	"github.com/ava-labs/avalanchego/utils/formatting"
 	"github.com/ava-labs/avalanchego/utils/formatting/address"
 	"github.com/ava-labs/avalanchego/utils/logging"
-<<<<<<< HEAD
-=======
-	"github.com/ava-labs/avalanchego/utils/timer/mockable"
->>>>>>> f2d8c8c5
 	"github.com/ava-labs/avalanchego/utils/units"
 	"github.com/ava-labs/avalanchego/vms/avm/block"
 	"github.com/ava-labs/avalanchego/vms/avm/block/executor"
@@ -592,21 +588,13 @@
 				}
 			},
 			{
-<<<<<<< HEAD
 				"assetID": "tvLKci3hNoCX4NijS6TfiT6XJJY3gGKd2git6SSVTG5J8Nfby",
-=======
-				"assetID": "2XGxUr7VF7j1iwUp2aiGe4b6Ue2yyNghNS1SuNTNmZ77dPpXFZ",
->>>>>>> f2d8c8c5
 				"fxID": "spdxUxVJQbX85MGxMHbKw1sHxMnSqJ3QBzDyDYEP3h6TLuxqQ",
 				"output": {
 					"addresses": [
 						"X-testing1d6kkj0qh4wcmus3tk59npwt3rluc6en72ngurd"
 					],
-<<<<<<< HEAD
 					"amount": 999990355,
-=======
-					"amount": 48000,
->>>>>>> f2d8c8c5
 					"locktime": 0,
 					"threshold": 1
 				}
@@ -684,21 +672,13 @@
 		"blockchainID": "PLACEHOLDER_BLOCKCHAIN_ID",
 		"outputs": [
 			{
-<<<<<<< HEAD
 				"assetID": "tvLKci3hNoCX4NijS6TfiT6XJJY3gGKd2git6SSVTG5J8Nfby",
-=======
-				"assetID": "2XGxUr7VF7j1iwUp2aiGe4b6Ue2yyNghNS1SuNTNmZ77dPpXFZ",
->>>>>>> f2d8c8c5
 				"fxID": "spdxUxVJQbX85MGxMHbKw1sHxMnSqJ3QBzDyDYEP3h6TLuxqQ",
 				"output": {
 					"addresses": [
 						"X-testing1lnk637g0edwnqc2tn8tel39652fswa3xk4r65e"
 					],
-<<<<<<< HEAD
 					"amount": 999990215,
-=======
-					"amount": 48000,
->>>>>>> f2d8c8c5
 					"locktime": 0,
 					"threshold": 1
 				}
@@ -763,11 +743,7 @@
 	require := require.New(t)
 
 	env := setup(t, &envConfig{
-<<<<<<< HEAD
-		fork: eUpgrade,
-=======
 		fork: latest,
->>>>>>> f2d8c8c5
 		additionalFxs: []*common.Fx{{
 			ID: propertyfx.ID,
 			Fx: &propertyfx.Fx{},
@@ -845,21 +821,13 @@
 		"blockchainID": "PLACEHOLDER_BLOCKCHAIN_ID",
 		"outputs": [
 			{
-<<<<<<< HEAD
 				"assetID": "tvLKci3hNoCX4NijS6TfiT6XJJY3gGKd2git6SSVTG5J8Nfby",
-=======
-				"assetID": "2XGxUr7VF7j1iwUp2aiGe4b6Ue2yyNghNS1SuNTNmZ77dPpXFZ",
->>>>>>> f2d8c8c5
 				"fxID": "spdxUxVJQbX85MGxMHbKw1sHxMnSqJ3QBzDyDYEP3h6TLuxqQ",
 				"output": {
 					"addresses": [
 						"X-testing1lnk637g0edwnqc2tn8tel39652fswa3xk4r65e"
 					],
-<<<<<<< HEAD
 					"amount": 999990715,
-=======
-					"amount": 49000,
->>>>>>> f2d8c8c5
 					"locktime": 0,
 					"threshold": 1
 				}
@@ -867,21 +835,12 @@
 		],
 		"inputs": [
 			{
-<<<<<<< HEAD
 				"txID": "tvLKci3hNoCX4NijS6TfiT6XJJY3gGKd2git6SSVTG5J8Nfby",
 				"outputIndex": 2,
 				"assetID": "tvLKci3hNoCX4NijS6TfiT6XJJY3gGKd2git6SSVTG5J8Nfby",
 				"fxID": "spdxUxVJQbX85MGxMHbKw1sHxMnSqJ3QBzDyDYEP3h6TLuxqQ",
 				"input": {
 					"amount": 1000000000,
-=======
-				"txID": "2XGxUr7VF7j1iwUp2aiGe4b6Ue2yyNghNS1SuNTNmZ77dPpXFZ",
-				"outputIndex": 2,
-				"assetID": "2XGxUr7VF7j1iwUp2aiGe4b6Ue2yyNghNS1SuNTNmZ77dPpXFZ",
-				"fxID": "spdxUxVJQbX85MGxMHbKw1sHxMnSqJ3QBzDyDYEP3h6TLuxqQ",
-				"input": {
-					"amount": 50000,
->>>>>>> f2d8c8c5
 					"signatureIndices": [
 						0
 					]
@@ -963,11 +922,7 @@
 			"fxID": "spdxUxVJQbX85MGxMHbKw1sHxMnSqJ3QBzDyDYEP3h6TLuxqQ",
 			"credential": {
 				"signatures": [
-<<<<<<< HEAD
 					"0x11df1cb82f9a5e3b3ced9167654330e7782832c1189a04bb6b6207f7a69b979d55e5e3819744e4a13255ca724697c6a4ecab8cc9e8464cd2ec574e5b4bda1e2701"
-=======
-					"0xbbdff720789320b7f2b47e230ba8eb2e4b72c7eea52afe4ea1ae2e78ab1b611a318d21160a83bbd5a147848b909ad3859b0b1110e2401fa1c958d42dd6800ed501"
->>>>>>> f2d8c8c5
 				]
 			}
 		}
@@ -985,11 +940,7 @@
 	require := require.New(t)
 
 	env := setup(t, &envConfig{
-<<<<<<< HEAD
-		fork: eUpgrade,
-=======
 		fork: latest,
->>>>>>> f2d8c8c5
 		additionalFxs: []*common.Fx{{
 			ID: propertyfx.ID,
 			Fx: &propertyfx.Fx{},
@@ -1045,21 +996,13 @@
 		"blockchainID": "PLACEHOLDER_BLOCKCHAIN_ID",
 		"outputs": [
 			{
-<<<<<<< HEAD
 				"assetID": "tvLKci3hNoCX4NijS6TfiT6XJJY3gGKd2git6SSVTG5J8Nfby",
-=======
-				"assetID": "2XGxUr7VF7j1iwUp2aiGe4b6Ue2yyNghNS1SuNTNmZ77dPpXFZ",
->>>>>>> f2d8c8c5
 				"fxID": "spdxUxVJQbX85MGxMHbKw1sHxMnSqJ3QBzDyDYEP3h6TLuxqQ",
 				"output": {
 					"addresses": [
 						"X-testing1lnk637g0edwnqc2tn8tel39652fswa3xk4r65e"
 					],
-<<<<<<< HEAD
 					"amount": 999983115,
-=======
-					"amount": 48000,
->>>>>>> f2d8c8c5
 					"locktime": 0,
 					"threshold": 1
 				}
@@ -1067,21 +1010,12 @@
 		],
 		"inputs": [
 			{
-<<<<<<< HEAD
 				"txID": "KGWg2g81xZHm3Enyd16GKh79tRgRK1hcFDsJe5eY9RZQAv5QG",
 				"outputIndex": 0,
 				"assetID": "tvLKci3hNoCX4NijS6TfiT6XJJY3gGKd2git6SSVTG5J8Nfby",
 				"fxID": "spdxUxVJQbX85MGxMHbKw1sHxMnSqJ3QBzDyDYEP3h6TLuxqQ",
 				"input": {
 					"amount": 999991615,
-=======
-				"txID": "rSiY2aqcahSU5vyJeMiNBnwtPwfJFxsxskAGbU3HxHvAkrdpy",
-				"outputIndex": 0,
-				"assetID": "2XGxUr7VF7j1iwUp2aiGe4b6Ue2yyNghNS1SuNTNmZ77dPpXFZ",
-				"fxID": "spdxUxVJQbX85MGxMHbKw1sHxMnSqJ3QBzDyDYEP3h6TLuxqQ",
-				"input": {
-					"amount": 49000,
->>>>>>> f2d8c8c5
 					"signatureIndices": [
 						0
 					]
@@ -1125,11 +1059,7 @@
 			"fxID": "spdxUxVJQbX85MGxMHbKw1sHxMnSqJ3QBzDyDYEP3h6TLuxqQ",
 			"credential": {
 				"signatures": [
-<<<<<<< HEAD
 					"0xfb55fa51ca44aa974c03b5a612beba10e68ac01861f98dc31ff096013ba42dac05991bf05750ad38a283e3d5fbbbb4ac1efe4e9bc578272e5acf9a50927676ab00"
-=======
-					"0x9e9b81e54fa10c25d772a5efaa2bda3173a2cf59b74ed4d022f08cf2bed1506c2384300827e3a0a3af39dc7b827157d55699a07d559f189890555b0272794afd00"
->>>>>>> f2d8c8c5
 				]
 			}
 		},
@@ -1137,11 +1067,7 @@
 			"fxID": "qd2U4HDWUvMrVUeTcCHp6xH3Qpnn1XbU5MDdnBoiifFqvgXwT",
 			"credential": {
 				"signatures": [
-<<<<<<< HEAD
 					"0xfb55fa51ca44aa974c03b5a612beba10e68ac01861f98dc31ff096013ba42dac05991bf05750ad38a283e3d5fbbbb4ac1efe4e9bc578272e5acf9a50927676ab00"
-=======
-					"0x9e9b81e54fa10c25d772a5efaa2bda3173a2cf59b74ed4d022f08cf2bed1506c2384300827e3a0a3af39dc7b827157d55699a07d559f189890555b0272794afd00"
->>>>>>> f2d8c8c5
 				]
 			}
 		}
@@ -1165,11 +1091,7 @@
 	require := require.New(t)
 
 	env := setup(t, &envConfig{
-<<<<<<< HEAD
-		fork: eUpgrade,
-=======
 		fork: latest,
->>>>>>> f2d8c8c5
 		additionalFxs: []*common.Fx{{
 			ID: propertyfx.ID,
 			Fx: &propertyfx.Fx{},
@@ -1228,21 +1150,13 @@
 		"blockchainID": "PLACEHOLDER_BLOCKCHAIN_ID",
 		"outputs": [
 			{
-<<<<<<< HEAD
 				"assetID": "tvLKci3hNoCX4NijS6TfiT6XJJY3gGKd2git6SSVTG5J8Nfby",
-=======
-				"assetID": "2XGxUr7VF7j1iwUp2aiGe4b6Ue2yyNghNS1SuNTNmZ77dPpXFZ",
->>>>>>> f2d8c8c5
 				"fxID": "spdxUxVJQbX85MGxMHbKw1sHxMnSqJ3QBzDyDYEP3h6TLuxqQ",
 				"output": {
 					"addresses": [
 						"X-testing1lnk637g0edwnqc2tn8tel39652fswa3xk4r65e"
 					],
-<<<<<<< HEAD
 					"amount": 999982390,
-=======
-					"amount": 48000,
->>>>>>> f2d8c8c5
 					"locktime": 0,
 					"threshold": 1
 				}
@@ -1250,21 +1164,12 @@
 		],
 		"inputs": [
 			{
-<<<<<<< HEAD
 				"txID": "Pbg8AVMJUZUzPiFnnBvNKvW6Ljjobr43udPirFbfEYuW7t49z",
 				"outputIndex": 0,
 				"assetID": "tvLKci3hNoCX4NijS6TfiT6XJJY3gGKd2git6SSVTG5J8Nfby",
 				"fxID": "spdxUxVJQbX85MGxMHbKw1sHxMnSqJ3QBzDyDYEP3h6TLuxqQ",
 				"input": {
 					"amount": 999991575,
-=======
-				"txID": "BBhSA95iv6ueXc7xrMSka1bByBqcwJxyvMiyjy5H8ccAgxy4P",
-				"outputIndex": 0,
-				"assetID": "2XGxUr7VF7j1iwUp2aiGe4b6Ue2yyNghNS1SuNTNmZ77dPpXFZ",
-				"fxID": "spdxUxVJQbX85MGxMHbKw1sHxMnSqJ3QBzDyDYEP3h6TLuxqQ",
-				"input": {
-					"amount": 49000,
->>>>>>> f2d8c8c5
 					"signatureIndices": [
 						0
 					]
@@ -1344,11 +1249,7 @@
 			"fxID": "qd2U4HDWUvMrVUeTcCHp6xH3Qpnn1XbU5MDdnBoiifFqvgXwT",
 			"credential": {
 				"signatures": [
-<<<<<<< HEAD
 					"0x1bdb2512fa35d42023ac640f9e7f70d66f3a8262107fdbf9ef2c8d98a0f4444072f2be6bc7b8a2962c4cc9fe78b375ee9166f8c9410abc2318cbb55e7e97046500"
-=======
-					"0xc958811e7430677ed15c40ac1d7f6232e8f5060aecf4cd8c45ef1614d9c9a5be5b5d5e697da4e40c743c010bab7bca58d9970b1cc5f3dc15b2f6d9adc712289f00"
->>>>>>> f2d8c8c5
 				]
 			}
 		},
@@ -1380,11 +1281,7 @@
 	require := require.New(t)
 
 	env := setup(t, &envConfig{
-<<<<<<< HEAD
-		fork: eUpgrade,
-=======
 		fork: latest,
->>>>>>> f2d8c8c5
 		additionalFxs: []*common.Fx{{
 			ID: propertyfx.ID,
 			Fx: &propertyfx.Fx{},
@@ -1437,21 +1334,13 @@
 		"blockchainID": "PLACEHOLDER_BLOCKCHAIN_ID",
 		"outputs": [
 			{
-<<<<<<< HEAD
 				"assetID": "tvLKci3hNoCX4NijS6TfiT6XJJY3gGKd2git6SSVTG5J8Nfby",
-=======
-				"assetID": "2XGxUr7VF7j1iwUp2aiGe4b6Ue2yyNghNS1SuNTNmZ77dPpXFZ",
->>>>>>> f2d8c8c5
 				"fxID": "spdxUxVJQbX85MGxMHbKw1sHxMnSqJ3QBzDyDYEP3h6TLuxqQ",
 				"output": {
 					"addresses": [
 						"X-testing1lnk637g0edwnqc2tn8tel39652fswa3xk4r65e"
 					],
-<<<<<<< HEAD
 					"amount": 999983000,
-=======
-					"amount": 48000,
->>>>>>> f2d8c8c5
 					"locktime": 0,
 					"threshold": 1
 				}
@@ -1459,21 +1348,12 @@
 		],
 		"inputs": [
 			{
-<<<<<<< HEAD
 				"txID": "2MBRmBRnKGXkCe7Byc5g9xArAW24qjpKL9fDVNEWJht156xYKp",
 				"outputIndex": 0,
 				"assetID": "tvLKci3hNoCX4NijS6TfiT6XJJY3gGKd2git6SSVTG5J8Nfby",
 				"fxID": "spdxUxVJQbX85MGxMHbKw1sHxMnSqJ3QBzDyDYEP3h6TLuxqQ",
 				"input": {
 					"amount": 999991635,
-=======
-				"txID": "2YhAg3XUdub5syHHePZG7q3yFjKAy7ahsvQDxq5SMrYbN1s5Gn",
-				"outputIndex": 0,
-				"assetID": "2XGxUr7VF7j1iwUp2aiGe4b6Ue2yyNghNS1SuNTNmZ77dPpXFZ",
-				"fxID": "spdxUxVJQbX85MGxMHbKw1sHxMnSqJ3QBzDyDYEP3h6TLuxqQ",
-				"input": {
-					"amount": 49000,
->>>>>>> f2d8c8c5
 					"signatureIndices": [
 						0
 					]
@@ -1529,11 +1409,7 @@
 			"fxID": "spdxUxVJQbX85MGxMHbKw1sHxMnSqJ3QBzDyDYEP3h6TLuxqQ",
 			"credential": {
 				"signatures": [
-<<<<<<< HEAD
 					"0x79237564e745b0c0ccefaaf50902a98badb144645fedd898f0b8d3a5dac73013305b7e9d26dcfed97c56b05bca850c4e5fbb829da42a07c0bc6fb294efaf8a7101"
-=======
-					"0xad7f3f3cd2667eda64e6f9ca3ab0db21238c20a0174f590b5d9fdf69fa009d073b50d7e0db156cb3678c23509cb7adf767fc98119a683560950a1e8f3299d17800"
->>>>>>> f2d8c8c5
 				]
 			}
 		}
@@ -1557,11 +1433,7 @@
 	require := require.New(t)
 
 	env := setup(t, &envConfig{
-<<<<<<< HEAD
 		fork: eUpgrade,
-=======
-		fork: durango,
->>>>>>> f2d8c8c5
 		additionalFxs: []*common.Fx{{
 			ID: propertyfx.ID,
 			Fx: &propertyfx.Fx{},
@@ -1618,21 +1490,13 @@
 		"blockchainID": "PLACEHOLDER_BLOCKCHAIN_ID",
 		"outputs": [
 			{
-<<<<<<< HEAD
 				"assetID": "tvLKci3hNoCX4NijS6TfiT6XJJY3gGKd2git6SSVTG5J8Nfby",
-=======
-				"assetID": "2XGxUr7VF7j1iwUp2aiGe4b6Ue2yyNghNS1SuNTNmZ77dPpXFZ",
->>>>>>> f2d8c8c5
 				"fxID": "spdxUxVJQbX85MGxMHbKw1sHxMnSqJ3QBzDyDYEP3h6TLuxqQ",
 				"output": {
 					"addresses": [
 						"X-testing1lnk637g0edwnqc2tn8tel39652fswa3xk4r65e"
 					],
-<<<<<<< HEAD
 					"amount": 999982160,
-=======
-					"amount": 48000,
->>>>>>> f2d8c8c5
 					"locktime": 0,
 					"threshold": 1
 				}
@@ -1640,21 +1504,12 @@
 		],
 		"inputs": [
 			{
-<<<<<<< HEAD
 				"txID": "rS3zk6KTARY8H6njFhYbMs2tdCqgCnyRXBUUu1ta5jyqfXVq",
 				"outputIndex": 0,
 				"assetID": "tvLKci3hNoCX4NijS6TfiT6XJJY3gGKd2git6SSVTG5J8Nfby",
 				"fxID": "spdxUxVJQbX85MGxMHbKw1sHxMnSqJ3QBzDyDYEP3h6TLuxqQ",
 				"input": {
 					"amount": 999991615,
-=======
-				"txID": "2vxorPLUw5sneb7Mdhhjuws3H5AqaDp1V8ETz6fEuzvn835rVX",
-				"outputIndex": 0,
-				"assetID": "2XGxUr7VF7j1iwUp2aiGe4b6Ue2yyNghNS1SuNTNmZ77dPpXFZ",
-				"fxID": "spdxUxVJQbX85MGxMHbKw1sHxMnSqJ3QBzDyDYEP3h6TLuxqQ",
-				"input": {
-					"amount": 49000,
->>>>>>> f2d8c8c5
 					"signatureIndices": [
 						0
 					]
@@ -1750,11 +1605,7 @@
 			"fxID": "spdxUxVJQbX85MGxMHbKw1sHxMnSqJ3QBzDyDYEP3h6TLuxqQ",
 			"credential": {
 				"signatures": [
-<<<<<<< HEAD
 					"0x06e33ad8322d6e670f8e923ace1a55606c5547527a1232d269f857a3388209a813c8aed7f87296ba04f033ed8e83a9dc4b7a3d9dd50c3b1d8b154e5bf34854b901"
-=======
-					"0xeada420035b6ad5e658e96abab39622c5aa730bda266374af4ddb264696fa998584823d34f7df3a5cb03c5cec3068365ece9a5b7242193a862e9e0459a8865b801"
->>>>>>> f2d8c8c5
 				]
 			}
 		}
@@ -1778,11 +1629,7 @@
 	require := require.New(t)
 
 	env := setup(t, &envConfig{
-<<<<<<< HEAD
-		fork: eUpgrade,
-=======
 		fork: latest,
->>>>>>> f2d8c8c5
 		additionalFxs: []*common.Fx{{
 			ID: propertyfx.ID,
 			Fx: &propertyfx.Fx{},
@@ -1830,21 +1677,13 @@
 		"blockchainID": "PLACEHOLDER_BLOCKCHAIN_ID",
 		"outputs": [
 			{
-<<<<<<< HEAD
 				"assetID": "tvLKci3hNoCX4NijS6TfiT6XJJY3gGKd2git6SSVTG5J8Nfby",
-=======
-				"assetID": "2XGxUr7VF7j1iwUp2aiGe4b6Ue2yyNghNS1SuNTNmZ77dPpXFZ",
->>>>>>> f2d8c8c5
 				"fxID": "spdxUxVJQbX85MGxMHbKw1sHxMnSqJ3QBzDyDYEP3h6TLuxqQ",
 				"output": {
 					"addresses": [
 						"X-testing1lnk637g0edwnqc2tn8tel39652fswa3xk4r65e"
 					],
-<<<<<<< HEAD
 					"amount": 999983360,
-=======
-					"amount": 48000,
->>>>>>> f2d8c8c5
 					"locktime": 0,
 					"threshold": 1
 				}
@@ -1852,21 +1691,12 @@
 		],
 		"inputs": [
 			{
-<<<<<<< HEAD
 				"txID": "2JE2HjEceadRG2nPvZP3iaPdcG9N9zLhXy3t7RpDqNKFYitJuE",
 				"outputIndex": 0,
 				"assetID": "tvLKci3hNoCX4NijS6TfiT6XJJY3gGKd2git6SSVTG5J8Nfby",
 				"fxID": "spdxUxVJQbX85MGxMHbKw1sHxMnSqJ3QBzDyDYEP3h6TLuxqQ",
 				"input": {
 					"amount": 999991855,
-=======
-				"txID": "nNUGBjszswU3ZmhCb8hBNWmg335UZqGWmNrYTAGyMF4bFpMXm",
-				"outputIndex": 0,
-				"assetID": "2XGxUr7VF7j1iwUp2aiGe4b6Ue2yyNghNS1SuNTNmZ77dPpXFZ",
-				"fxID": "spdxUxVJQbX85MGxMHbKw1sHxMnSqJ3QBzDyDYEP3h6TLuxqQ",
-				"input": {
-					"amount": 49000,
->>>>>>> f2d8c8c5
 					"signatureIndices": [
 						0
 					]
@@ -1911,11 +1741,7 @@
 			"fxID": "spdxUxVJQbX85MGxMHbKw1sHxMnSqJ3QBzDyDYEP3h6TLuxqQ",
 			"credential": {
 				"signatures": [
-<<<<<<< HEAD
 					"0xd9b773c483a938dd9bacffa82f5da5b17892d991189556b27665eb115989769a5fa8ae3eebe4fb463898ff4b1a0c536fc0f4b054e560d9cfde97b6e931e6099b00"
-=======
-					"0xa5c7a3fac9f87479fafc347510e270e86da9e99ad606f31342baf1440674b1b53ea836b9a1cfee11eb85b96e1b8e547e2206758d3e902d9e14f6dd784172363401"
->>>>>>> f2d8c8c5
 				]
 			}
 		},
@@ -1947,11 +1773,7 @@
 	require := require.New(t)
 
 	env := setup(t, &envConfig{
-<<<<<<< HEAD
-		fork: eUpgrade,
-=======
 		fork: latest,
->>>>>>> f2d8c8c5
 		additionalFxs: []*common.Fx{{
 			ID: propertyfx.ID,
 			Fx: &propertyfx.Fx{},
@@ -2006,21 +1828,13 @@
 		"blockchainID": "PLACEHOLDER_BLOCKCHAIN_ID",
 		"outputs": [
 			{
-<<<<<<< HEAD
 				"assetID": "tvLKci3hNoCX4NijS6TfiT6XJJY3gGKd2git6SSVTG5J8Nfby",
-=======
-				"assetID": "2XGxUr7VF7j1iwUp2aiGe4b6Ue2yyNghNS1SuNTNmZ77dPpXFZ",
->>>>>>> f2d8c8c5
 				"fxID": "spdxUxVJQbX85MGxMHbKw1sHxMnSqJ3QBzDyDYEP3h6TLuxqQ",
 				"output": {
 					"addresses": [
 						"X-testing1lnk637g0edwnqc2tn8tel39652fswa3xk4r65e"
 					],
-<<<<<<< HEAD
 					"amount": 999982480,
-=======
-					"amount": 48000,
->>>>>>> f2d8c8c5
 					"locktime": 0,
 					"threshold": 1
 				}
@@ -2028,21 +1842,12 @@
 		],
 		"inputs": [
 			{
-<<<<<<< HEAD
 				"txID": "2nDskbBWwToZFJ4F2PaTds76ET7UkNuhsmAsmtPpVyodWBZXS7",
 				"outputIndex": 0,
 				"assetID": "tvLKci3hNoCX4NijS6TfiT6XJJY3gGKd2git6SSVTG5J8Nfby",
 				"fxID": "spdxUxVJQbX85MGxMHbKw1sHxMnSqJ3QBzDyDYEP3h6TLuxqQ",
 				"input": {
 					"amount": 999991655,
-=======
-				"txID": "2NV5AGoQQHVRY6VkT8sht8bhZDHR7uwta7fk7JwAZpacqMRWCa",
-				"outputIndex": 0,
-				"assetID": "2XGxUr7VF7j1iwUp2aiGe4b6Ue2yyNghNS1SuNTNmZ77dPpXFZ",
-				"fxID": "spdxUxVJQbX85MGxMHbKw1sHxMnSqJ3QBzDyDYEP3h6TLuxqQ",
-				"input": {
-					"amount": 49000,
->>>>>>> f2d8c8c5
 					"signatureIndices": [
 						0
 					]
@@ -2116,11 +1921,7 @@
 			"fxID": "spdxUxVJQbX85MGxMHbKw1sHxMnSqJ3QBzDyDYEP3h6TLuxqQ",
 			"credential": {
 				"signatures": [
-<<<<<<< HEAD
 					"0x10bab49817c5bdd16927979ec334ee7f162f9a5795cb0b01a9e183f7323d411e044ff7155a37a54ce7d928e0c80a120ed04707b067297ef16e80d7b14b4f321101"
-=======
-					"0xbf14b82775f2b260d77d4d790b0873e8cdb243e20bc95ca65bd08645f70845bd662ec4437b6599b0e4f86ad3d68ddfcd058bf0c729054aad609a26ba539b3b3300"
->>>>>>> f2d8c8c5
 				]
 			}
 		},
@@ -3112,11 +2913,7 @@
 					initialKeys: keys,
 				}},
 				vmStaticConfig: &config.Config{
-<<<<<<< HEAD
 					EUpgradeTime: time.Time{},
-=======
-					EUpgradeTime: mockable.MaxTime,
->>>>>>> f2d8c8c5
 				},
 			})
 			env.vm.ctx.Lock.Unlock()
