// Copyright (C) 2019-2024, Ava Labs, Inc. All rights reserved.
// See the file LICENSE for licensing terms.

package fees

import (
	"errors"
	"fmt"

	"github.com/ava-labs/avalanchego/codec"
	"github.com/ava-labs/avalanchego/utils/wrappers"
	"github.com/ava-labs/avalanchego/vms/avm/config"
	"github.com/ava-labs/avalanchego/vms/avm/fxs"
	"github.com/ava-labs/avalanchego/vms/avm/txs"
	"github.com/ava-labs/avalanchego/vms/components/avax"
	"github.com/ava-labs/avalanchego/vms/components/fees"
	"github.com/ava-labs/avalanchego/vms/nftfx"
	"github.com/ava-labs/avalanchego/vms/propertyfx"
	"github.com/ava-labs/avalanchego/vms/secp256k1fx"
)

var (
	_ txs.Visitor = (*Calculator)(nil)

	errFailedFeeCalculation          = errors.New("failed fee calculation")
	errFailedConsumedUnitsCumulation = errors.New("failed cumulating consumed units")
)

type Calculator struct {
<<<<<<< HEAD
	// setup, to be filled before visitor methods are called
	IsEActive bool

	// Pre E-Upgrade inputs
	Config *config.Config
=======
	// Pre E update inputs
	config *config.Config
>>>>>>> 3af2422b

	// Post E-Upgrade inputs
	FeeManager         *fees.Manager
	BlockMaxComplexity fees.Dimensions
	Codec              codec.Manager

	// common inputs
	Credentials []*fxs.FxCredential

	// outputs of visitor execution
	Fee uint64
}

<<<<<<< HEAD
func (fc *Calculator) BaseTx(tx *txs.BaseTx) error {
	if !fc.IsEActive {
		fc.Fee = fc.Config.TxFee
		return nil
	}

	complexity, err := fc.meterTx(tx, tx.Outs, tx.Ins)
	if err != nil {
		return err
	}

	_, err = fc.AddFeesFor(complexity)
	return err
}

func (fc *Calculator) CreateAssetTx(tx *txs.CreateAssetTx) error {
	if !fc.IsEActive {
		fc.Fee = fc.Config.CreateAssetTxFee
		return nil
	}

	complexity, err := fc.meterTx(tx, tx.Outs, tx.Ins)
	if err != nil {
		return err
	}

	_, err = fc.AddFeesFor(complexity)
	return err
}

func (fc *Calculator) OperationTx(tx *txs.OperationTx) error {
	if !fc.IsEActive {
		fc.Fee = fc.Config.TxFee
		return nil
	}

	complexity, err := fc.meterTx(tx, tx.Outs, tx.Ins)
	if err != nil {
		return err
	}

	_, err = fc.AddFeesFor(complexity)
	return err
}

func (fc *Calculator) ImportTx(tx *txs.ImportTx) error {
	if !fc.IsEActive {
		fc.Fee = fc.Config.TxFee
		return nil
	}

	ins := make([]*avax.TransferableInput, len(tx.Ins)+len(tx.ImportedIns))
	copy(ins, tx.Ins)
	copy(ins[len(tx.Ins):], tx.ImportedIns)

	complexity, err := fc.meterTx(tx, tx.Outs, ins)
	if err != nil {
		return err
	}

	_, err = fc.AddFeesFor(complexity)
	return err
}

func (fc *Calculator) ExportTx(tx *txs.ExportTx) error {
	if !fc.IsEActive {
		fc.Fee = fc.Config.TxFee
		return nil
	}

	outs := make([]*avax.TransferableOutput, len(tx.Outs)+len(tx.ExportedOuts))
	copy(outs, tx.Outs)
	copy(outs[len(tx.Outs):], tx.ExportedOuts)

	complexity, err := fc.meterTx(tx, outs, tx.Ins)
	if err != nil {
		return err
	}

	_, err = fc.AddFeesFor(complexity)
	return err
}

func (fc *Calculator) meterTx(
	uTx txs.UnsignedTx,
	allOuts []*avax.TransferableOutput,
	allIns []*avax.TransferableInput,
) (fees.Dimensions, error) {
	var complexity fees.Dimensions

	uTxSize, err := fc.Codec.Size(txs.CodecVersion, uTx)
	if err != nil {
		return complexity, fmt.Errorf("couldn't calculate UnsignedTx marshal length: %w", err)
	}
	complexity[fees.Bandwidth] = uint64(uTxSize)

	// meter credentials, one by one. Then account for the extra bytes needed to
	// serialize a slice of credentials (codec version bytes + slice size bytes)
	for i, cred := range fc.Credentials {
		var keysCount int
		switch c := cred.Credential.(type) {
		case *secp256k1fx.Credential:
			keysCount = len(c.Sigs)
		case *propertyfx.Credential:
			keysCount = len(c.Sigs)
		case *nftfx.Credential:
			keysCount = len(c.Sigs)
		default:
			return complexity, fmt.Errorf("don't know how to calculate complexity of %T", cred)
		}
		credDimensions, err := fees.MeterCredential(fc.Codec, txs.CodecVersion, keysCount)
		if err != nil {
			return complexity, fmt.Errorf("failed adding credential %d: %w", i, err)
		}
		complexity, err = fees.Add(complexity, credDimensions)
		if err != nil {
			return complexity, fmt.Errorf("failed adding credentials: %w", err)
		}
	}
	complexity[fees.Bandwidth] += wrappers.IntLen // length of the credentials slice
	complexity[fees.Bandwidth] += codec.VersionSize

	for _, in := range allIns {
		inputDimensions, err := fees.MeterInput(fc.Codec, txs.CodecVersion, in)
		if err != nil {
			return complexity, fmt.Errorf("failed retrieving size of inputs: %w", err)
		}
		inputDimensions[fees.Bandwidth] = 0 // inputs bandwidth is already accounted for above, so we zero it
		complexity, err = fees.Add(complexity, inputDimensions)
		if err != nil {
			return complexity, fmt.Errorf("failed adding inputs: %w", err)
		}
	}

	for _, out := range allOuts {
		outputDimensions, err := fees.MeterOutput(fc.Codec, txs.CodecVersion, out)
		if err != nil {
			return complexity, fmt.Errorf("failed retrieving size of outputs: %w", err)
		}
		outputDimensions[fees.Bandwidth] = 0 // outputs bandwidth is already accounted for above, so we zero it
		complexity, err = fees.Add(complexity, outputDimensions)
		if err != nil {
			return complexity, fmt.Errorf("failed adding outputs: %w", err)
		}
	}

	return complexity, nil
}

func (fc *Calculator) AddFeesFor(complexity fees.Dimensions) (uint64, error) {
	boundBreached, dimension := fc.FeeManager.CumulateComplexity(complexity, fc.BlockMaxComplexity)
	if boundBreached {
		return 0, fmt.Errorf("%w: breached dimension %d", errFailedConsumedUnitsCumulation, dimension)
	}

	fee, err := fc.FeeManager.CalculateFee(complexity)
	if err != nil {
		return 0, fmt.Errorf("%w: %w", errFailedFeeCalculation, err)
	}

	fc.Fee += fee
	return fee, nil
}

func (fc *Calculator) RemoveFeesFor(unitsToRm fees.Dimensions) (uint64, error) {
	if err := fc.FeeManager.RemoveComplexity(unitsToRm); err != nil {
		return 0, fmt.Errorf("failed removing units: %w", err)
	}

	fee, err := fc.FeeManager.CalculateFee(unitsToRm)
	if err != nil {
		return 0, fmt.Errorf("%w: %w", errFailedFeeCalculation, err)
	}

	fc.Fee -= fee
	return fee, nil
=======
func NewStaticCalculator(cfg *config.Config) *Calculator {
	return &Calculator{
		config: cfg,
	}
}

func (fc *Calculator) BaseTx(*txs.BaseTx) error {
	fc.Fee = fc.config.TxFee
	return nil
}

func (fc *Calculator) CreateAssetTx(*txs.CreateAssetTx) error {
	fc.Fee = fc.config.CreateAssetTxFee
	return nil
}

func (fc *Calculator) OperationTx(*txs.OperationTx) error {
	fc.Fee = fc.config.TxFee
	return nil
}

func (fc *Calculator) ImportTx(*txs.ImportTx) error {
	fc.Fee = fc.config.TxFee
	return nil
}

func (fc *Calculator) ExportTx(*txs.ExportTx) error {
	fc.Fee = fc.config.TxFee
	return nil
>>>>>>> 3af2422b
}<|MERGE_RESOLUTION|>--- conflicted
+++ resolved
@@ -27,33 +27,48 @@
 )
 
 type Calculator struct {
-<<<<<<< HEAD
 	// setup, to be filled before visitor methods are called
 	IsEActive bool
 
 	// Pre E-Upgrade inputs
-	Config *config.Config
-=======
-	// Pre E update inputs
 	config *config.Config
->>>>>>> 3af2422b
 
 	// Post E-Upgrade inputs
-	FeeManager         *fees.Manager
-	BlockMaxComplexity fees.Dimensions
-	Codec              codec.Manager
-
-	// common inputs
-	Credentials []*fxs.FxCredential
+	feeManager         *fees.Manager
+	blockMaxComplexity fees.Dimensions
+	codec              codec.Manager
+	credentials        []*fxs.FxCredential
 
 	// outputs of visitor execution
 	Fee uint64
 }
 
-<<<<<<< HEAD
+// NewStaticCalculator must be used pre E upgrade activation
+func NewStaticCalculator(cfg *config.Config) *Calculator {
+	return &Calculator{
+		config: cfg,
+	}
+}
+
+// NewDynamicCalculator must be used post E upgrade activation
+func NewDynamicCalculator(
+	codec codec.Manager,
+	feeManager *fees.Manager,
+	blockMaxComplexity fees.Dimensions,
+	creds []*fxs.FxCredential,
+) *Calculator {
+	return &Calculator{
+		IsEActive:          true,
+		feeManager:         feeManager,
+		blockMaxComplexity: blockMaxComplexity,
+		codec:              codec,
+		credentials:        creds,
+	}
+}
+
 func (fc *Calculator) BaseTx(tx *txs.BaseTx) error {
 	if !fc.IsEActive {
-		fc.Fee = fc.Config.TxFee
+		fc.Fee = fc.config.TxFee
 		return nil
 	}
 
@@ -68,7 +83,7 @@
 
 func (fc *Calculator) CreateAssetTx(tx *txs.CreateAssetTx) error {
 	if !fc.IsEActive {
-		fc.Fee = fc.Config.CreateAssetTxFee
+		fc.Fee = fc.config.CreateAssetTxFee
 		return nil
 	}
 
@@ -83,7 +98,7 @@
 
 func (fc *Calculator) OperationTx(tx *txs.OperationTx) error {
 	if !fc.IsEActive {
-		fc.Fee = fc.Config.TxFee
+		fc.Fee = fc.config.TxFee
 		return nil
 	}
 
@@ -98,7 +113,7 @@
 
 func (fc *Calculator) ImportTx(tx *txs.ImportTx) error {
 	if !fc.IsEActive {
-		fc.Fee = fc.Config.TxFee
+		fc.Fee = fc.config.TxFee
 		return nil
 	}
 
@@ -117,7 +132,7 @@
 
 func (fc *Calculator) ExportTx(tx *txs.ExportTx) error {
 	if !fc.IsEActive {
-		fc.Fee = fc.Config.TxFee
+		fc.Fee = fc.config.TxFee
 		return nil
 	}
 
@@ -141,7 +156,7 @@
 ) (fees.Dimensions, error) {
 	var complexity fees.Dimensions
 
-	uTxSize, err := fc.Codec.Size(txs.CodecVersion, uTx)
+	uTxSize, err := fc.codec.Size(txs.CodecVersion, uTx)
 	if err != nil {
 		return complexity, fmt.Errorf("couldn't calculate UnsignedTx marshal length: %w", err)
 	}
@@ -149,7 +164,7 @@
 
 	// meter credentials, one by one. Then account for the extra bytes needed to
 	// serialize a slice of credentials (codec version bytes + slice size bytes)
-	for i, cred := range fc.Credentials {
+	for i, cred := range fc.credentials {
 		var keysCount int
 		switch c := cred.Credential.(type) {
 		case *secp256k1fx.Credential:
@@ -161,7 +176,7 @@
 		default:
 			return complexity, fmt.Errorf("don't know how to calculate complexity of %T", cred)
 		}
-		credDimensions, err := fees.MeterCredential(fc.Codec, txs.CodecVersion, keysCount)
+		credDimensions, err := fees.MeterCredential(fc.codec, txs.CodecVersion, keysCount)
 		if err != nil {
 			return complexity, fmt.Errorf("failed adding credential %d: %w", i, err)
 		}
@@ -174,7 +189,7 @@
 	complexity[fees.Bandwidth] += codec.VersionSize
 
 	for _, in := range allIns {
-		inputDimensions, err := fees.MeterInput(fc.Codec, txs.CodecVersion, in)
+		inputDimensions, err := fees.MeterInput(fc.codec, txs.CodecVersion, in)
 		if err != nil {
 			return complexity, fmt.Errorf("failed retrieving size of inputs: %w", err)
 		}
@@ -186,7 +201,7 @@
 	}
 
 	for _, out := range allOuts {
-		outputDimensions, err := fees.MeterOutput(fc.Codec, txs.CodecVersion, out)
+		outputDimensions, err := fees.MeterOutput(fc.codec, txs.CodecVersion, out)
 		if err != nil {
 			return complexity, fmt.Errorf("failed retrieving size of outputs: %w", err)
 		}
@@ -201,12 +216,12 @@
 }
 
 func (fc *Calculator) AddFeesFor(complexity fees.Dimensions) (uint64, error) {
-	boundBreached, dimension := fc.FeeManager.CumulateComplexity(complexity, fc.BlockMaxComplexity)
+	boundBreached, dimension := fc.feeManager.CumulateComplexity(complexity, fc.blockMaxComplexity)
 	if boundBreached {
 		return 0, fmt.Errorf("%w: breached dimension %d", errFailedConsumedUnitsCumulation, dimension)
 	}
 
-	fee, err := fc.FeeManager.CalculateFee(complexity)
+	fee, err := fc.feeManager.CalculateFee(complexity)
 	if err != nil {
 		return 0, fmt.Errorf("%w: %w", errFailedFeeCalculation, err)
 	}
@@ -216,46 +231,15 @@
 }
 
 func (fc *Calculator) RemoveFeesFor(unitsToRm fees.Dimensions) (uint64, error) {
-	if err := fc.FeeManager.RemoveComplexity(unitsToRm); err != nil {
+	if err := fc.feeManager.RemoveComplexity(unitsToRm); err != nil {
 		return 0, fmt.Errorf("failed removing units: %w", err)
 	}
 
-	fee, err := fc.FeeManager.CalculateFee(unitsToRm)
+	fee, err := fc.feeManager.CalculateFee(unitsToRm)
 	if err != nil {
 		return 0, fmt.Errorf("%w: %w", errFailedFeeCalculation, err)
 	}
 
 	fc.Fee -= fee
 	return fee, nil
-=======
-func NewStaticCalculator(cfg *config.Config) *Calculator {
-	return &Calculator{
-		config: cfg,
-	}
-}
-
-func (fc *Calculator) BaseTx(*txs.BaseTx) error {
-	fc.Fee = fc.config.TxFee
-	return nil
-}
-
-func (fc *Calculator) CreateAssetTx(*txs.CreateAssetTx) error {
-	fc.Fee = fc.config.CreateAssetTxFee
-	return nil
-}
-
-func (fc *Calculator) OperationTx(*txs.OperationTx) error {
-	fc.Fee = fc.config.TxFee
-	return nil
-}
-
-func (fc *Calculator) ImportTx(*txs.ImportTx) error {
-	fc.Fee = fc.config.TxFee
-	return nil
-}
-
-func (fc *Calculator) ExportTx(*txs.ExportTx) error {
-	fc.Fee = fc.config.TxFee
-	return nil
->>>>>>> 3af2422b
 }