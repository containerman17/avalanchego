--- conflicted
+++ resolved
@@ -14,11 +14,8 @@
 	"github.com/ava-labs/avalanchego/codec"
 	"github.com/ava-labs/avalanchego/ids"
 	"github.com/ava-labs/avalanchego/staking"
-<<<<<<< HEAD
 	"github.com/ava-labs/avalanchego/utils/crypto/bls"
-=======
 	"github.com/ava-labs/avalanchego/utils/wrappers"
->>>>>>> fdd46933
 )
 
 func TestParseBlocks(t *testing.T) {
@@ -27,6 +24,11 @@
 	pChainHeight := uint64(2)
 	innerBlockBytes := []byte{3}
 	chainID := ids.ID{4}
+	parentBlockSig := []byte{1, 2, 3}
+	networkID := uint32(5)
+
+	blsSignKey, err := bls.NewSecretKey()
+	require.NoError(t, err)
 
 	tlsCert, err := staking.NewTLSCert()
 	require.NoError(t, err)
@@ -34,6 +36,7 @@
 	cert, err := staking.ParseCertificate(tlsCert.Leaf.Raw)
 	require.NoError(t, err)
 	key := tlsCert.PrivateKey.(crypto.Signer)
+	vrfSig := NextBlockVRFSig(parentBlockSig, blsSignKey, chainID, networkID)
 
 	signedBlock, err := Build(
 		parentID,
@@ -43,6 +46,7 @@
 		innerBlockBytes,
 		chainID,
 		key,
+		vrfSig,
 	)
 	require.NoError(t, err)
 
