--- conflicted
+++ resolved
@@ -143,28 +143,17 @@
 	return vm.setLastAcceptedOptionTime()
 }
 
-<<<<<<< HEAD
+// shutdown ops then propagate shutdown to innerVM
+func (vm *VM) Shutdown() error {
+	if err := vm.db.Commit(); err != nil {
+		return err
+	}
+	return vm.ChainVM.Shutdown()
+}
+
 func (vm *VM) OnStart(state snow.State) error {
 	vm.bootstrapped = (state == snow.NormalOp)
 	return vm.ChainVM.OnStart(state)
-=======
-// shutdown ops then propagate shutdown to innerVM
-func (vm *VM) Shutdown() error {
-	if err := vm.db.Commit(); err != nil {
-		return err
-	}
-	return vm.ChainVM.Shutdown()
-}
-
-func (vm *VM) Bootstrapping() error {
-	vm.bootstrapped = false
-	return vm.ChainVM.Bootstrapping()
-}
-
-func (vm *VM) Bootstrapped() error {
-	vm.bootstrapped = true
-	return vm.ChainVM.Bootstrapped()
->>>>>>> da0d0580
 }
 
 func (vm *VM) BuildBlock() (snowman.Block, error) {
