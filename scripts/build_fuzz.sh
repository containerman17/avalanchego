#!/usr/bin/env bash

set -euo pipefail

# Mostly taken from https://github.com/golang/go/issues/46312#issuecomment-1153345129

<<<<<<< HEAD
=======
# Directory above this script
AVALANCHE_PATH=$( cd "$( dirname "${BASH_SOURCE[0]}" )"; cd .. && pwd )
>>>>>>> 7ec5bb38
# Load the constants
source "$AVALANCHE_PATH"/scripts/constants.sh

fuzzTime=${1:-1}
files=$(grep -r --include='**_test.go' --files-with-matches 'func Fuzz' .)
failed=false
for file in ${files}
do
    funcs=$(grep -oP 'func \K(Fuzz\w*)' $file)
    for func in ${funcs}
    do
        echo "Fuzzing $func in $file"
        parentDir=$(dirname $file)
        go test $parentDir -run=$func -fuzz=$func -fuzztime=${fuzzTime}s
        # If any of the fuzz tests fail, return exit code 1
        if [ $? -ne 0 ]; then
            failed=true
        fi
    done
done

if $failed; then
    exit 1
fi<|MERGE_RESOLUTION|>--- conflicted
+++ resolved
@@ -4,11 +4,8 @@
 
 # Mostly taken from https://github.com/golang/go/issues/46312#issuecomment-1153345129
 
-<<<<<<< HEAD
-=======
 # Directory above this script
 AVALANCHE_PATH=$( cd "$( dirname "${BASH_SOURCE[0]}" )"; cd .. && pwd )
->>>>>>> 7ec5bb38
 # Load the constants
 source "$AVALANCHE_PATH"/scripts/constants.sh
 
