--- conflicted
+++ resolved
@@ -659,14 +659,8 @@
 		default:
 			return nil, fmt.Errorf("unknown state; could not check health")
 		}
-<<<<<<< HEAD
-	}
-	if err := m.HealthService.RegisterCheck(chainAlias, checkFn); err != nil {
-=======
-		return bootstrapper.HealthCheck()
 	})
 	if err := m.Health.RegisterHealthCheck(chainAlias, check); err != nil {
->>>>>>> 62bd7cd5
 		return nil, fmt.Errorf("couldn't add health check for chain %s: %w", chainAlias, err)
 	}
 
@@ -872,14 +866,8 @@
 		default:
 			return nil, fmt.Errorf("unknown state; could not check health")
 		}
-<<<<<<< HEAD
-	}
-	if err := m.HealthService.RegisterCheck(chainAlias, checkFn); err != nil {
-=======
-		return bootstrapper.HealthCheck()
 	})
 	if err := m.Health.RegisterHealthCheck(chainAlias, check); err != nil {
->>>>>>> 62bd7cd5
 		return nil, fmt.Errorf("couldn't add health check for chain %s: %w", chainAlias, err)
 	}
 
