// (c) 2019-2020, Ava Labs, Inc. All rights reserved.
// See the file LICENSE for licensing terms.

package chains

import (
	"crypto"
	"crypto/tls"
	"errors"
	"fmt"
	"sync"
	"time"

	"github.com/prometheus/client_golang/prometheus"

	"github.com/ava-labs/avalanchego/api/health"
	"github.com/ava-labs/avalanchego/api/keystore"
	"github.com/ava-labs/avalanchego/api/metrics"
	"github.com/ava-labs/avalanchego/api/server"
	"github.com/ava-labs/avalanchego/chains/atomic"
	"github.com/ava-labs/avalanchego/database/prefixdb"
	"github.com/ava-labs/avalanchego/ids"
	"github.com/ava-labs/avalanchego/message"
	"github.com/ava-labs/avalanchego/network"
	"github.com/ava-labs/avalanchego/snow"
	"github.com/ava-labs/avalanchego/snow/consensus/snowball"
	"github.com/ava-labs/avalanchego/snow/engine/avalanche/state"
	"github.com/ava-labs/avalanchego/snow/engine/avalanche/vertex"
	"github.com/ava-labs/avalanchego/snow/engine/common"
	"github.com/ava-labs/avalanchego/snow/engine/common/queue"
	"github.com/ava-labs/avalanchego/snow/engine/snowman/block"
	"github.com/ava-labs/avalanchego/snow/networking/router"
	"github.com/ava-labs/avalanchego/snow/networking/sender"
	"github.com/ava-labs/avalanchego/snow/networking/timeout"
	"github.com/ava-labs/avalanchego/snow/triggers"
	"github.com/ava-labs/avalanchego/snow/validators"
	"github.com/ava-labs/avalanchego/utils/constants"
	"github.com/ava-labs/avalanchego/utils/logging"
	"github.com/ava-labs/avalanchego/vms"
	"github.com/ava-labs/avalanchego/vms/metervm"
	"github.com/ava-labs/avalanchego/vms/proposervm"

	dbManager "github.com/ava-labs/avalanchego/database/manager"

	avcon "github.com/ava-labs/avalanchego/snow/consensus/avalanche"
	aveng "github.com/ava-labs/avalanchego/snow/engine/avalanche"
	avbootstrap "github.com/ava-labs/avalanchego/snow/engine/avalanche/bootstrap"

	smcon "github.com/ava-labs/avalanchego/snow/consensus/snowman"
	smeng "github.com/ava-labs/avalanchego/snow/engine/snowman"
	smbootstrap "github.com/ava-labs/avalanchego/snow/engine/snowman/bootstrap"
)

const defaultChannelSize = 1

var (
	errUnknownChainID = errors.New("unknown chain ID")
	errUnknownVMType  = errors.New("the vm should have type avalanche.DAGVM or snowman.ChainVM")

	_ Manager = &manager{}
)

// Manager manages the chains running on this node.
// It can:
//   * Create a chain
//   * Add a registrant. When a chain is created, each registrant calls
//     RegisterChain with the new chain as the argument.
//   * Manage the aliases of chains
type Manager interface {
	ids.Aliaser

	// Return the router this Manager is using to route consensus messages to chains
	Router() router.Router

	// Create a chain in the future
	CreateChain(ChainParameters)

	// Create a chain now
	ForceCreateChain(ChainParameters)

	// Add a registrant [r]. Every time a chain is
	// created, [r].RegisterChain([new chain]) is called.
	AddRegistrant(Registrant)

	// Given an alias, return the ID of the chain associated with that alias
	Lookup(string) (ids.ID, error)

	// Given an alias, return the ID of the VM associated with that alias
	LookupVM(string) (ids.ID, error)

	// Returns the ID of the subnet that is validating the provided chain
	SubnetID(chainID ids.ID) (ids.ID, error)

	// Returns true iff the chain with the given ID exists and is finished bootstrapping
	IsBootstrapped(ids.ID) bool

	Shutdown()
}

// ChainParameters defines the chain being created
type ChainParameters struct {
	ID          ids.ID   // The ID of the chain being created
	SubnetID    ids.ID   // ID of the subnet that validates this chain
	GenesisData []byte   // The genesis data of this chain's ledger
	VMAlias     string   // The ID of the vm this chain is running
	FxAliases   []string // The IDs of the feature extensions this chain is running

	CustomBeacons validators.Set // Should only be set if the default beacons can't be used.
}

type chain struct {
	Name    string
	Engine  common.Engine
	Handler *router.Handler
	Ctx     *snow.ConsensusContext
	Beacons validators.Set
}

// ChainConfig is configuration settings for the current execution.
// [Config] is the user-provided config blob for the chain.
// [Upgrade] is a chain-specific blob for coordinating upgrades.
type ChainConfig struct {
	Config  []byte
	Upgrade []byte
}

type ManagerConfig struct {
	StakingEnabled              bool            // True iff the network has staking enabled
	StakingCert                 tls.Certificate // needed to sign snowman++ blocks
	Log                         logging.Logger
	LogFactory                  logging.Factory
	VMManager                   vms.Manager // Manage mappings from vm ID --> vm
	DecisionEvents              *triggers.EventDispatcher
	ConsensusEvents             *triggers.EventDispatcher
	DBManager                   dbManager.Manager
	MsgCreator                  message.Creator    // message creator, shared with network
	Router                      router.Router      // Routes incoming messages to the appropriate chain
	Net                         network.Network    // Sends consensus messages to other validators
	ConsensusParams             avcon.Parameters   // The consensus parameters (alpha, beta, etc.) for new chains
	Validators                  validators.Manager // Validators validating on this chain
	NodeID                      ids.ShortID        // The ID of this node
	NetworkID                   uint32             // ID of the network this node is connected to
	Server                      *server.Server     // Handles HTTP API calls
	Keystore                    keystore.Keystore
	AtomicMemory                *atomic.Memory
	AVAXAssetID                 ids.ID
	XChainID                    ids.ID
	CriticalChains              ids.Set          // Chains that can't exit gracefully
	WhitelistedSubnets          ids.Set          // Subnets to validate
	TimeoutManager              *timeout.Manager // Manages request timeouts when sending messages to other validators
	HealthService               health.Service
	RetryBootstrap              bool                    // Should Bootstrap be retried
	RetryBootstrapWarnFrequency int                     // Max number of times to retry bootstrap before warning the node operator
	SubnetConfigs               map[ids.ID]SubnetConfig // ID -> SubnetConfig
	ChainConfigs                map[string]ChainConfig  // alias -> ChainConfig
	// ShutdownNodeFunc allows the chain manager to issue a request to shutdown the node
	ShutdownNodeFunc func(exitCode int)
	MeterVMEnabled   bool // Should each VM be wrapped with a MeterVM
	Metrics          metrics.MultiGatherer

	AppGossipValidatorSize     int
	AppGossipNonValidatorSize  int
	GossipAcceptedFrontierSize int

	// Max Time to spend fetching a container and its
	// ancestors when responding to a GetAncestors
	BootstrapMaxTimeGetAncestors time.Duration
	// Max number of containers in a multiput message sent by this node.
	BootstrapMultiputMaxContainersSent int
	// This node will only consider the first [MultiputMaxContainersReceived]
	// containers in a multiput it receives.
	BootstrapMultiputMaxContainersReceived int

	ApricotPhase4Time            time.Time
	ApricotPhase4MinPChainHeight uint64
}

type manager struct {
	// Note: The string representation of a chain's ID is also considered to be an alias of the chain
	// That is, [chainID].String() is an alias for the chain, too
	ids.Aliaser
	ManagerConfig

	// Those notified when a chain is created
	registrants []Registrant

	unblocked     bool
	blockedChains []ChainParameters

	// Key: Subnet's ID
	// Value: Subnet description
	subnets map[ids.ID]Subnet

	chainsLock sync.Mutex
	// Key: Chain's ID
	// Value: The chain
	chains map[ids.ID]*router.Handler

	// snowman++ related interface to allow validators retrival
	validatorState validators.State
}

// New returns a new Manager
func New(config *ManagerConfig) Manager {
	return &manager{
		Aliaser:       ids.NewAliaser(),
		ManagerConfig: *config,
		subnets:       make(map[ids.ID]Subnet),
		chains:        make(map[ids.ID]*router.Handler),
	}
}

// Router that this chain manager is using to route consensus messages to chains
func (m *manager) Router() router.Router { return m.ManagerConfig.Router }

// Create a chain
func (m *manager) CreateChain(chain ChainParameters) {
	if !m.unblocked {
		m.blockedChains = append(m.blockedChains, chain)
	} else {
		m.ForceCreateChain(chain)
	}
}

// Create a chain, this is only called from the P-chain thread, except for
// creating the P-chain.
func (m *manager) ForceCreateChain(chainParams ChainParameters) {
	if m.StakingEnabled && chainParams.SubnetID != constants.PrimaryNetworkID && !m.WhitelistedSubnets.Contains(chainParams.SubnetID) {
		m.Log.Debug("Skipped creating non-whitelisted chain:\n"+
			"    ID: %s\n"+
			"    VMID:%s",
			chainParams.ID,
			chainParams.VMAlias,
		)
		return
	}
	// Assert that there isn't already a chain with an alias in [chain].Aliases
	// (Recall that the string representation of a chain's ID is also an alias
	//  for a chain)
	if alias, isRepeat := m.isChainWithAlias(chainParams.ID.String()); isRepeat {
		m.Log.Debug("there is already a chain with alias '%s'. Chain not created.",
			alias)
		return
	}
	m.Log.Info("creating chain:\n"+
		"    ID: %s\n"+
		"    VMID:%s",
		chainParams.ID,
		chainParams.VMAlias,
	)

	sb, exists := m.subnets[chainParams.SubnetID]
	if !exists {
		sb = newSubnet()
		m.subnets[chainParams.SubnetID] = sb
	}

	sb.addChain(chainParams.ID)

	chain, err := m.buildChain(chainParams, sb)
	if err != nil {
		sb.removeChain(chainParams.ID)
		if m.CriticalChains.Contains(chainParams.ID) {
			// Shut down if we fail to create a required chain (i.e. X, P or C)
			m.Log.Fatal("error creating required chain %s: %s", chainParams.ID, err)
			go m.ShutdownNodeFunc(1)
			return
		}
		m.Log.Error("error creating chain %s: %s", chainParams.ID, err)
		return
	}

	m.chainsLock.Lock()
	m.chains[chainParams.ID] = chain.Handler
	m.chainsLock.Unlock()

	// Associate the newly created chain with its default alias
	m.Log.AssertNoError(m.Alias(chainParams.ID, chainParams.ID.String()))

	// Notify those that registered to be notified when a new chain is created
	m.notifyRegistrants(chain.Name, chain.Ctx, chain.Engine)

	// Tell the chain to start processing messages.
	// If the X or P Chain panics, do not attempt to recover
	if m.CriticalChains.Contains(chainParams.ID) {
		go chain.Ctx.Log.RecoverAndPanic(chain.Handler.Dispatch)
	} else {
		go chain.Ctx.Log.RecoverAndExit(chain.Handler.Dispatch, func() {
			chain.Ctx.Log.Error("Chain with ID: %s was shutdown due to a panic", chainParams.ID)
		})
	}

	// Allows messages to be routed to the new chain
	m.ManagerConfig.Router.AddChain(chain.Handler)
}

// Create a chain
func (m *manager) buildChain(chainParams ChainParameters, sb Subnet) (*chain, error) {
	vmID, err := m.VMManager.Lookup(chainParams.VMAlias)
	if err != nil {
		return nil, fmt.Errorf("error while looking up VM: %w", err)
	}

	primaryAlias, err := m.PrimaryAlias(chainParams.ID)
	if err != nil {
		primaryAlias = chainParams.ID.String()
	}

	// Create the log and context of the chain
	chainLog, err := m.LogFactory.MakeChain(primaryAlias)
	if err != nil {
		return nil, fmt.Errorf("error while creating chain's log %w", err)
	}

	consensusMetrics := prometheus.NewRegistry()
	chainNamespace := fmt.Sprintf("%s_%s", constants.PlatformName, primaryAlias)
	if err := m.Metrics.Register(chainNamespace, consensusMetrics); err != nil {
		return nil, fmt.Errorf("error while registering chain's metrics %w", err)
	}

	vmMetrics := metrics.NewOptionalGatherer()
	vmNamespace := fmt.Sprintf("%s_vm", chainNamespace)
	if err := m.Metrics.Register(vmNamespace, vmMetrics); err != nil {
		return nil, fmt.Errorf("error while registering vm's metrics %w", err)
	}

	ctx := &snow.ConsensusContext{
		Context: &snow.Context{
			NetworkID: m.NetworkID,
			SubnetID:  chainParams.SubnetID,
			ChainID:   chainParams.ID,
			NodeID:    m.NodeID,

			XChainID:    m.XChainID,
			AVAXAssetID: m.AVAXAssetID,

			Log:          chainLog,
			Keystore:     m.Keystore.NewBlockchainKeyStore(chainParams.ID),
			SharedMemory: m.AtomicMemory.NewSharedMemory(chainParams.ID),
			BCLookup:     m,
			SNLookup:     m,
			Metrics:      vmMetrics,

			ValidatorState:    m.validatorState,
			StakingCertLeaf:   m.StakingCert.Leaf,
			StakingLeafSigner: m.StakingCert.PrivateKey.(crypto.Signer),
		},
		DecisionDispatcher:  m.DecisionEvents,
		ConsensusDispatcher: m.ConsensusEvents,
		Registerer:          consensusMetrics,
	}

	if sbConfigs, ok := m.SubnetConfigs[chainParams.SubnetID]; ok {
		if sbConfigs.ValidatorOnly {
			ctx.SetValidatorOnly()
		}
	}

	// Get a factory for the vm we want to use on our chain
	vmFactory, err := m.VMManager.GetFactory(vmID)
	if err != nil {
		return nil, fmt.Errorf("error while getting vmFactory: %w", err)
	}

	// Create the chain
	vm, err := vmFactory.New(ctx.Context)
	if err != nil {
		return nil, fmt.Errorf("error while creating vm: %w", err)
	}
	// TODO: Shutdown VM if an error occurs

	fxs := make([]*common.Fx, len(chainParams.FxAliases))
	for i, fxAlias := range chainParams.FxAliases {
		fxID, err := m.VMManager.Lookup(fxAlias)
		if err != nil {
			return nil, fmt.Errorf("error while looking up Fx: %w", err)
		}

		// Get a factory for the fx we want to use on our chain
		fxFactory, err := m.VMManager.GetFactory(fxID)
		if err != nil {
			return nil, fmt.Errorf("error while getting fxFactory: %w", err)
		}

		fx, err := fxFactory.New(ctx.Context)
		if err != nil {
			return nil, fmt.Errorf("error while creating fx: %w", err)
		}

		// Create the fx
		fxs[i] = &common.Fx{
			ID: fxID,
			Fx: fx,
		}
	}

	consensusParams := m.ConsensusParams
	if sbConfigs, ok := m.SubnetConfigs[chainParams.SubnetID]; ok && chainParams.SubnetID != constants.PrimaryNetworkID {
		consensusParams = sbConfigs.ConsensusParameters
	}

	// The validators of this blockchain
	var vdrs validators.Set // Validators validating this blockchain
	var ok bool
	if m.StakingEnabled {
		vdrs, ok = m.Validators.GetValidators(chainParams.SubnetID)
	} else { // Staking is disabled. Every peer validates every subnet.
		vdrs, ok = m.Validators.GetValidators(constants.PrimaryNetworkID)
	}
	if !ok {
		return nil, fmt.Errorf("couldn't get validator set of subnet with ID %s. The subnet may not exist", chainParams.SubnetID)
	}

	beacons := vdrs
	if chainParams.CustomBeacons != nil {
		beacons = chainParams.CustomBeacons
	}

	bootstrapWeight := beacons.Weight()

	var chain *chain
	switch vm := vm.(type) {
	case vertex.DAGVM:
		chain, err = m.createAvalancheChain(
			ctx,
			chainParams.GenesisData,
			vdrs,
			beacons,
			vm,
			fxs,
			consensusParams,
			bootstrapWeight,
			sb,
		)
		if err != nil {
			return nil, fmt.Errorf("error while creating new avalanche vm %w", err)
		}
	case block.ChainVM:
		chain, err = m.createSnowmanChain(
			ctx,
			chainParams.GenesisData,
			vdrs,
			beacons,
			vm,
			fxs,
			consensusParams.Parameters,
			bootstrapWeight,
			sb,
		)
		if err != nil {
			return nil, fmt.Errorf("error while creating new snowman vm %w", err)
		}
	default:
		return nil, errUnknownVMType
	}

	// Register the chain with the timeout manager
	if err := m.TimeoutManager.RegisterChain(ctx); err != nil {
		return nil, err
	}

	return chain, nil
}

// Implements Manager.AddRegistrant
func (m *manager) AddRegistrant(r Registrant) { m.registrants = append(m.registrants, r) }

func (m *manager) unblockChains() {
	m.unblocked = true
	blocked := m.blockedChains
	m.blockedChains = nil
	for _, chainParams := range blocked {
		m.ForceCreateChain(chainParams)
	}
}

// Create a DAG-based blockchain that uses Avalanche
func (m *manager) createAvalancheChain(
	ctx *snow.ConsensusContext,
	genesisData []byte,
	vdrs,
	beacons validators.Set,
	vm vertex.DAGVM,
	fxs []*common.Fx,
	consensusParams avcon.Parameters,
	bootstrapWeight uint64,
	sb Subnet,
) (*chain, error) {
	ctx.Lock.Lock()
	defer ctx.Lock.Unlock()

	meterDBManager, err := m.DBManager.NewMeterDBManager("db", ctx.Registerer)
	if err != nil {
		return nil, err
	}
	prefixDBManager := meterDBManager.NewPrefixDBManager(ctx.ChainID[:])
	vmDBManager := prefixDBManager.NewPrefixDBManager([]byte("vm"))

	db := prefixDBManager.Current()
	vertexDB := prefixdb.New([]byte("vertex"), db.Database)
	vertexBootstrappingDB := prefixdb.New([]byte("vertex_bs"), db.Database)
	txBootstrappingDB := prefixdb.New([]byte("tx_bs"), db.Database)

	vtxBlocker, err := queue.NewWithMissing(vertexBootstrappingDB, "vtx", ctx.Registerer)
	if err != nil {
		return nil, err
	}
	txBlocker, err := queue.New(txBootstrappingDB, "tx", ctx.Registerer)
	if err != nil {
		return nil, err
	}

	// The channel through which a VM may send messages to the consensus engine
	// VM uses this channel to notify engine that a block is ready to be made
	msgChan := make(chan common.Message, defaultChannelSize)

	// Passes messages from the consensus engine to the network
	sender := sender.Sender{}
	if err := sender.Initialize(
		ctx,
		m.MsgCreator,
		m.Net,
		m.ManagerConfig.Router,
		m.TimeoutManager,
		m.AppGossipValidatorSize,
		m.AppGossipNonValidatorSize,
		m.GossipAcceptedFrontierSize,
	); err != nil {
		return nil, fmt.Errorf("couldn't initialize sender: %w", err)
	}

	chainConfig, err := m.getChainConfig(ctx.ChainID)
	if err != nil {
		return nil, fmt.Errorf("error while fetching chain config: %w", err)
	}

	if m.MeterVMEnabled {
		vm = metervm.NewVertexVM(vm)
	}
	if err := vm.Initialize(
		ctx.Context,
		vmDBManager,
		genesisData,
		chainConfig.Upgrade,
		chainConfig.Config,
		msgChan,
		fxs,
		&sender,
	); err != nil {
		return nil, fmt.Errorf("error during vm's Initialize: %w", err)
	}

	// Handles serialization/deserialization of vertices and also the
	// persistence of vertices
	vtxManager := &state.Serializer{}
	vtxManager.Initialize(ctx.Context, vm, vertexDB)

	sampleK := consensusParams.K
	if uint64(sampleK) > bootstrapWeight {
		sampleK = int(bootstrapWeight)
	}

	// Asynchronously passes messages from the network to the consensus engine
	handler, err := router.NewHandler(
		m.MsgCreator,
		ctx,
		vdrs,
		msgChan,
		fmt.Sprintf("%s_handler", consensusParams.Namespace),
		consensusParams.Metrics,
	)
	if err != nil {
		return nil, fmt.Errorf("error initializing network handler: %w", err)
	}

	timer := &router.Timer{
		Handler: handler,
		Preempt: sb.afterBootstrapped(),
	}

	bootstrapperConfig := avbootstrap.Config{
		Config: common.Config{
			Ctx:                           ctx,
			Validators:                    vdrs,
			Beacons:                       beacons,
			SampleK:                       sampleK,
			StartupAlpha:                  (3*bootstrapWeight + 3) / 4,
			Alpha:                         bootstrapWeight/2 + 1, // must be > 50%
			Sender:                        &sender,
			Subnet:                        sb,
			Timer:                         timer,
			RetryBootstrap:                m.RetryBootstrap,
			RetryBootstrapWarnFrequency:   m.RetryBootstrapWarnFrequency,
			MaxTimeGetAncestors:           m.BootstrapMaxTimeGetAncestors,
			MultiputMaxContainersSent:     m.BootstrapMultiputMaxContainersSent,
			MultiputMaxContainersReceived: m.BootstrapMultiputMaxContainersReceived,
		},
		VtxBlocked: vtxBlocker,
		TxBlocked:  txBlocker,
		Manager:    vtxManager,

		VM: vm,
	}
	bootstrapper, err := avbootstrap.New(
		bootstrapperConfig,
		handler.OnDoneBootstrapping,
		fmt.Sprintf("%s_bs", consensusParams.Namespace),
		consensusParams.Metrics,
	)
	if err != nil {
		return nil, fmt.Errorf("error initializing avalanche bootstrapper: %w", err)
	}
	handler.RegisterBootstrap(bootstrapper)

	engineConfig := aveng.Config{
		Ctx:        bootstrapperConfig.Ctx,
		VM:         bootstrapperConfig.VM,
		Manager:    vtxManager,
		Sender:     bootstrapperConfig.Sender,
		Validators: vdrs,
		Params:     consensusParams,
		Consensus:  &avcon.Topological{},
	}
	engine, err := aveng.New(engineConfig)
	if err != nil {
		return nil, fmt.Errorf("error initializing avalanche engine: %w", err)
	}
	handler.RegisterEngine(engine)

	startReqID := uint32(0)
	if err := bootstrapper.Start(startReqID); err != nil {
		return nil, fmt.Errorf("error starting up avalanche bootstrapper: %w", err)
	}

	// Register health check for this chain
	chainAlias, err := m.PrimaryAlias(ctx.ChainID)
	if err != nil {
		chainAlias = ctx.ChainID.String()
	}
	// Grab the context lock before calling the chain's health check
	checkFn := func() (interface{}, error) {
		ctx.Lock.Lock()
		defer ctx.Lock.Unlock()
		if ctx.IsBootstrapped() {
			return engine.HealthCheck()
		}
		return bootstrapper.HealthCheck()
	}
	if err := m.HealthService.RegisterCheck(chainAlias, checkFn); err != nil {
		return nil, fmt.Errorf("couldn't add health check for chain %s: %w", chainAlias, err)
	}

<<<<<<< HEAD
=======
	err = handler.Initialize(
		m.MsgCreator,
		engine,
		vdrs,
		msgChan,
	)

>>>>>>> 42d0b8c0
	return &chain{
		Name:    chainAlias,
		Engine:  engine,
		Handler: handler,
		Ctx:     ctx,
	}, err
}

// Create a linear chain using the Snowman consensus engine
func (m *manager) createSnowmanChain(
	ctx *snow.ConsensusContext,
	genesisData []byte,
	vdrs,
	beacons validators.Set,
	vm block.ChainVM,
	fxs []*common.Fx,
	consensusParams snowball.Parameters,
	bootstrapWeight uint64,
	sb Subnet,
) (*chain, error) {
	ctx.Lock.Lock()
	defer ctx.Lock.Unlock()

	meterDBManager, err := m.DBManager.NewMeterDBManager("db", ctx.Registerer)
	if err != nil {
		return nil, err
	}
	prefixDBManager := meterDBManager.NewPrefixDBManager(ctx.ChainID[:])
	vmDBManager := prefixDBManager.NewPrefixDBManager([]byte("vm"))

	db := prefixDBManager.Current()
	bootstrappingDB := prefixdb.New([]byte("bs"), db.Database)

	blocked, err := queue.NewWithMissing(bootstrappingDB, "block", ctx.Registerer)
	if err != nil {
		return nil, err
	}

	// The channel through which a VM may send messages to the consensus engine
	// VM uses this channel to notify engine that a block is ready to be made
	msgChan := make(chan common.Message, defaultChannelSize)

	// Passes messages from the consensus engine to the network
	sender := sender.Sender{}
	if err := sender.Initialize(
		ctx,
		m.MsgCreator,
		m.Net,
		m.ManagerConfig.Router,
		m.TimeoutManager,
		m.AppGossipValidatorSize,
		m.AppGossipNonValidatorSize,
		m.GossipAcceptedFrontierSize,
	); err != nil {
		return nil, fmt.Errorf("couldn't initialize sender: %w", err)
	}

	// first vm to be init is P-Chain once, which provides validator interface to all ProposerVMs
	if m.validatorState == nil {
		if m.ManagerConfig.StakingEnabled {
			valState, ok := vm.(validators.State)
			if !ok {
				return nil, fmt.Errorf("expected validators.State but got %T", vm)
			}

			// Initialize the validator state for future chains.
			m.validatorState = validators.NewLockedState(&ctx.Lock, valState)

			// Notice that this context is left unlocked. This is because the
			// lock will already be held when accessing these values on the
			// P-chain.
			ctx.ValidatorState = valState
		} else {
			m.validatorState = validators.NewNoState()
			ctx.ValidatorState = m.validatorState
		}
	}

	// Initialize the ProposerVM and the vm wrapped inside it
	chainConfig, err := m.getChainConfig(ctx.ChainID)
	if err != nil {
		return nil, fmt.Errorf("error while fetching chain config: %w", err)
	}

	// enable ProposerVM on this VM
	vm = proposervm.New(vm, m.ApricotPhase4Time, m.ApricotPhase4MinPChainHeight)

	if m.MeterVMEnabled {
		vm = metervm.NewBlockVM(vm)
	}
	if err := vm.Initialize(
		ctx.Context,
		vmDBManager,
		genesisData,
		chainConfig.Upgrade,
		chainConfig.Config,
		msgChan,
		fxs,
		&sender,
	); err != nil {
		return nil, err
	}

	sampleK := consensusParams.K
	if uint64(sampleK) > bootstrapWeight {
		sampleK = int(bootstrapWeight)
	}

	// Asynchronously passes messages from the network to the consensus engine
	handler, err := router.NewHandler(
		m.MsgCreator,
		ctx,
		vdrs,
		msgChan,
		fmt.Sprintf("%s_handler", consensusParams.Namespace),
		consensusParams.Metrics,
	)
	if err != nil {
		return nil, fmt.Errorf("couldn't initialize message handler: %s", err)
	}

	timer := &router.Timer{
		Handler: handler,
		Preempt: sb.afterBootstrapped(),
	}

	// The engine handles consensus
	bootstrapCfg := smbootstrap.Config{
		Config: common.Config{
			Ctx:                           ctx,
			Validators:                    vdrs,
			Beacons:                       beacons,
			SampleK:                       sampleK,
			StartupAlpha:                  (3*bootstrapWeight + 3) / 4,
			Alpha:                         bootstrapWeight/2 + 1, // must be > 50%
			Sender:                        &sender,
			Subnet:                        sb,
			Timer:                         timer,
			RetryBootstrap:                m.RetryBootstrap,
			RetryBootstrapWarnFrequency:   m.RetryBootstrapWarnFrequency,
			MaxTimeGetAncestors:           m.BootstrapMaxTimeGetAncestors,
			MultiputMaxContainersSent:     m.BootstrapMultiputMaxContainersSent,
			MultiputMaxContainersReceived: m.BootstrapMultiputMaxContainersReceived,
		},
		Blocked:      blocked,
		VM:           vm,
		Bootstrapped: m.unblockChains,
	}

<<<<<<< HEAD
	bootstrapper, err := smbootstrap.New(
		bootstrapCfg,
		handler.OnDoneBootstrapping,
		fmt.Sprintf("%s_bs", consensusParams.Namespace),
		consensusParams.Metrics,
=======
	err = handler.Initialize(
		m.MsgCreator,
		engine,
		vdrs,
		msgChan,
>>>>>>> 42d0b8c0
	)
	if err != nil {
		return nil, fmt.Errorf("error initializing snowman bootstrapper: %w", err)
	}
	handler.RegisterBootstrap(bootstrapper)

	engineConfig := smeng.Config{
		Ctx:        bootstrapCfg.Ctx,
		VM:         bootstrapCfg.VM,
		Sender:     bootstrapCfg.Sender,
		Validators: vdrs,
		Params:     consensusParams,
		Consensus:  &smcon.Topological{},
	}

	engine, err := smeng.New(engineConfig)
	if err != nil {
		return nil, fmt.Errorf("error initializing snowman engine: %w", err)
	}
	handler.RegisterEngine(engine)

	startReqID := uint32(0)
	if err := bootstrapper.Start(startReqID); err != nil {
		return nil, fmt.Errorf("error starting snowman bootstrapper: %w", err)
	}

	// Register health checks
	chainAlias, err := m.PrimaryAlias(ctx.ChainID)
	if err != nil {
		chainAlias = ctx.ChainID.String()
	}

	checkFn := func() (interface{}, error) {
		ctx.Lock.Lock()
		defer ctx.Lock.Unlock()
		if ctx.IsBootstrapped() {
			return engine.HealthCheck()
		}
		return bootstrapper.HealthCheck()
	}
	if err := m.HealthService.RegisterCheck(chainAlias, checkFn); err != nil {
		return nil, fmt.Errorf("couldn't add health check for chain %s: %w", chainAlias, err)
	}

	return &chain{
		Name:    chainAlias,
		Engine:  engine,
		Handler: handler,
		Ctx:     ctx,
	}, nil
}

func (m *manager) SubnetID(chainID ids.ID) (ids.ID, error) {
	m.chainsLock.Lock()
	defer m.chainsLock.Unlock()

	chain, exists := m.chains[chainID]
	if !exists {
		return ids.ID{}, errUnknownChainID
	}
	return chain.Context().SubnetID, nil
}

func (m *manager) IsBootstrapped(id ids.ID) bool {
	m.chainsLock.Lock()
	chain, exists := m.chains[id]
	m.chainsLock.Unlock()
	if !exists {
		return false
	}

	return chain.Engine().IsBootstrapped()
}

// Shutdown stops all the chains
func (m *manager) Shutdown() {
	m.Log.Info("shutting down chain manager")
	m.ManagerConfig.Router.Shutdown()
}

// LookupVM returns the ID of the VM associated with an alias
func (m *manager) LookupVM(alias string) (ids.ID, error) { return m.VMManager.Lookup(alias) }

// Notify registrants [those who want to know about the creation of chains]
// that the specified chain has been created
func (m *manager) notifyRegistrants(name string, ctx *snow.ConsensusContext, engine common.Engine) {
	for _, registrant := range m.registrants {
		registrant.RegisterChain(name, ctx, engine)
	}
}

// Returns:
// 1) the alias that already exists, or the empty string if there is none
// 2) true iff there exists a chain such that the chain has an alias in [aliases]
func (m *manager) isChainWithAlias(aliases ...string) (string, bool) {
	for _, alias := range aliases {
		if _, err := m.Lookup(alias); err == nil {
			return alias, true
		}
	}
	return "", false
}

// getChainConfig returns value of a entry by looking at ID key and alias key
// it first searches ID key, then falls back to it's corresponding primary alias
func (m *manager) getChainConfig(id ids.ID) (ChainConfig, error) {
	if val, ok := m.ManagerConfig.ChainConfigs[id.String()]; ok {
		return val, nil
	}
	aliases, err := m.Aliases(id)
	if err != nil {
		return ChainConfig{}, err
	}
	for _, alias := range aliases {
		if val, ok := m.ManagerConfig.ChainConfigs[alias]; ok {
			return val, nil
		}
	}

	return ChainConfig{}, nil
}<|MERGE_RESOLUTION|>--- conflicted
+++ resolved
@@ -566,8 +566,6 @@
 		ctx,
 		vdrs,
 		msgChan,
-		fmt.Sprintf("%s_handler", consensusParams.Namespace),
-		consensusParams.Metrics,
 	)
 	if err != nil {
 		return nil, fmt.Errorf("error initializing network handler: %w", err)
@@ -604,8 +602,6 @@
 	bootstrapper, err := avbootstrap.New(
 		bootstrapperConfig,
 		handler.OnDoneBootstrapping,
-		fmt.Sprintf("%s_bs", consensusParams.Namespace),
-		consensusParams.Metrics,
 	)
 	if err != nil {
 		return nil, fmt.Errorf("error initializing avalanche bootstrapper: %w", err)
@@ -650,16 +646,6 @@
 		return nil, fmt.Errorf("couldn't add health check for chain %s: %w", chainAlias, err)
 	}
 
-<<<<<<< HEAD
-=======
-	err = handler.Initialize(
-		m.MsgCreator,
-		engine,
-		vdrs,
-		msgChan,
-	)
-
->>>>>>> 42d0b8c0
 	return &chain{
 		Name:    chainAlias,
 		Engine:  engine,
@@ -774,8 +760,6 @@
 		ctx,
 		vdrs,
 		msgChan,
-		fmt.Sprintf("%s_handler", consensusParams.Namespace),
-		consensusParams.Metrics,
 	)
 	if err != nil {
 		return nil, fmt.Errorf("couldn't initialize message handler: %s", err)
@@ -809,19 +793,9 @@
 		Bootstrapped: m.unblockChains,
 	}
 
-<<<<<<< HEAD
 	bootstrapper, err := smbootstrap.New(
 		bootstrapCfg,
 		handler.OnDoneBootstrapping,
-		fmt.Sprintf("%s_bs", consensusParams.Namespace),
-		consensusParams.Metrics,
-=======
-	err = handler.Initialize(
-		m.MsgCreator,
-		engine,
-		vdrs,
-		msgChan,
->>>>>>> 42d0b8c0
 	)
 	if err != nil {
 		return nil, fmt.Errorf("error initializing snowman bootstrapper: %w", err)
