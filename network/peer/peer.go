// Copyright (C) 2019-2023, Ava Labs, Inc. All rights reserved.
// See the file LICENSE for licensing terms.

package peer

import (
	"bufio"
	"context"
	"errors"
	"io"
	"math"
	"net"
	"sync"
	"sync/atomic"
	"time"

	"go.uber.org/zap"

	"github.com/ava-labs/avalanchego/ids"
	"github.com/ava-labs/avalanchego/message"
	"github.com/ava-labs/avalanchego/proto/pb/p2p"
	"github.com/ava-labs/avalanchego/staking"
	"github.com/ava-labs/avalanchego/utils"
	"github.com/ava-labs/avalanchego/utils/constants"
	"github.com/ava-labs/avalanchego/utils/ips"
	"github.com/ava-labs/avalanchego/utils/json"
	"github.com/ava-labs/avalanchego/utils/set"
	"github.com/ava-labs/avalanchego/utils/wrappers"
	"github.com/ava-labs/avalanchego/version"
)

var (
	errClosed = errors.New("closed")

	_ Peer = (*peer)(nil)
)

// Peer encapsulates all of the functionality required to send and receive
// messages with a remote peer.
type Peer interface {
	// ID returns the nodeID of the remote peer.
	ID() ids.NodeID

	// Cert returns the certificate that the remote peer is using to
	// authenticate their messages.
	Cert() *staking.Certificate

	// LastSent returns the last time a message was sent to the peer.
	LastSent() time.Time

	// LastReceived returns the last time a message was received from the peer.
	LastReceived() time.Time

	// Ready returns true if the peer has finished the p2p handshake and is
	// ready to send and receive messages.
	Ready() bool

	// AwaitReady will block until the peer has finished the p2p handshake. If
	// the context is cancelled or the peer starts closing, then an error will
	// be returned.
	AwaitReady(ctx context.Context) error

	// Info returns a description of the state of this peer. It should only be
	// called after [Ready] returns true.
	Info() Info

	// IP returns the claimed IP and signature provided by this peer during the
	// handshake. It should only be called after [Ready] returns true.
	IP() *SignedIP

	// Version returns the claimed node version this peer is running. It should
	// only be called after [Ready] returns true.
	Version() *version.Application

	// TrackedSubnets returns the subnets this peer is running. It should only
	// be called after [Ready] returns true.
	TrackedSubnets() set.Set[ids.ID]

	// ObservedUptime returns the local node's subnet uptime according to the
	// peer. The value ranges from [0, 100]. It should only be called after
	// [Ready] returns true.
	ObservedUptime(subnetID ids.ID) (uint32, bool)

	// Send attempts to send [msg] to the peer. The peer takes ownership of
	// [msg] for reference counting. This returns false if the message is
	// guaranteed not to be delivered to the peer.
	Send(ctx context.Context, msg message.OutboundMessage) bool

	// StartSendPeerList attempts to send a PeerList message to this peer on
	// this peer's gossip routine. It is not guaranteed that a PeerList will be
	// sent.
	StartSendPeerList()

	// StartClose will begin shutting down the peer. It will not block.
	StartClose()

	// Closed returns true once the peer has been fully shutdown. It is
	// guaranteed that no more messages will be received by this peer once this
	// returns true.
	Closed() bool

	// AwaitClosed will block until the peer has been fully shutdown. If the
	// context is cancelled, then an error will be returned.
	AwaitClosed(ctx context.Context) error
}

type peer struct {
	*Config

	// the connection object that is used to read/write messages from
	conn net.Conn

	// [cert] is this peer's certificate, specifically the leaf of the
	// certificate chain they provided.
	cert *staking.Certificate

	// node ID of this peer.
	id ids.NodeID

	// queue of messages to send to this peer.
	messageQueue MessageQueue

	// ip is the claimed IP the peer gave us in the Handshake message.
	ip *SignedIP
	// version is the claimed version the peer is running that we received in
	// the Handshake message.
	version *version.Application
	// trackedSubnets is the subset of subnetIDs the peer sent us in the Handshake
	// message that we are also tracking.
	trackedSubnets set.Set[ids.ID]
	// options of ACPs provided in the Handshake message.
	supportedACPs set.Set[uint32]
	objectedACPs  set.Set[uint32]

	observedUptimesLock sync.RWMutex
	// [observedUptimesLock] must be held while accessing [observedUptime]
	// Subnet ID --> Our uptime for the given subnet as perceived by the peer
	observedUptimes map[ids.ID]uint32

	// True if this peer has sent us a valid Handshake message and
	// is running a compatible version.
	// Only modified on the connection's reader routine.
	gotHandshake utils.Atomic[bool]

	// True if the peer:
	// * Has sent us a Handshake message
	// * Has sent us a PeerList message
	// * Is running a compatible version
	// Only modified on the connection's reader routine.
	finishedHandshake utils.Atomic[bool]

	// onFinishHandshake is closed when the peer finishes the p2p handshake.
	onFinishHandshake chan struct{}

	// numExecuting is the number of goroutines this peer is currently using
	numExecuting     int64
	startClosingOnce sync.Once
	// onClosingCtx is canceled when the peer starts closing
	onClosingCtx context.Context
	// onClosingCtxCancel cancels onClosingCtx
	onClosingCtxCancel func()

	// onClosed is closed when the peer is closed
	onClosed chan struct{}

	// Unix time of the last message sent and received respectively
	// Must only be accessed atomically
	lastSent, lastReceived int64

	// peerListChan signals that we should attempt to send a PeerList to this
	// peer
	peerListChan chan struct{}
}

// Start a new peer instance.
//
// Invariant: There must only be one peer running at a time with a reference to
// the same [config.InboundMsgThrottler].
func Start(
	config *Config,
	conn net.Conn,
	cert *staking.Certificate,
	id ids.NodeID,
	messageQueue MessageQueue,
) Peer {
	onClosingCtx, onClosingCtxCancel := context.WithCancel(context.Background())
	p := &peer{
		Config:             config,
		conn:               conn,
		cert:               cert,
		id:                 id,
		messageQueue:       messageQueue,
		onFinishHandshake:  make(chan struct{}),
		numExecuting:       3,
		onClosingCtx:       onClosingCtx,
		onClosingCtxCancel: onClosingCtxCancel,
		onClosed:           make(chan struct{}),
		observedUptimes:    make(map[ids.ID]uint32),
		peerListChan:       make(chan struct{}, 1),
	}

	go p.readMessages()
	go p.writeMessages()
	go p.sendNetworkMessages()

	return p
}

func (p *peer) ID() ids.NodeID {
	return p.id
}

func (p *peer) Cert() *staking.Certificate {
	return p.cert
}

func (p *peer) LastSent() time.Time {
	return time.Unix(
		atomic.LoadInt64(&p.lastSent),
		0,
	)
}

func (p *peer) LastReceived() time.Time {
	return time.Unix(
		atomic.LoadInt64(&p.lastReceived),
		0,
	)
}

func (p *peer) Ready() bool {
	return p.finishedHandshake.Get()
}

func (p *peer) AwaitReady(ctx context.Context) error {
	select {
	case <-p.onFinishHandshake:
		return nil
	case <-p.onClosed:
		return errClosed
	case <-ctx.Done():
		return ctx.Err()
	}
}

func (p *peer) Info() Info {
	publicIPStr := ""
	if !p.ip.IsZero() {
		publicIPStr = p.ip.IPPort.String()
	}

	uptimes := make(map[ids.ID]json.Uint32, p.trackedSubnets.Len())

	for subnetID := range p.trackedSubnets {
		uptime, exist := p.ObservedUptime(subnetID)
		if !exist {
			continue
		}
		uptimes[subnetID] = json.Uint32(uptime)
	}

	primaryUptime, exist := p.ObservedUptime(constants.PrimaryNetworkID)
	if !exist {
		primaryUptime = 0
	}

	return Info{
		IP:                    p.conn.RemoteAddr().String(),
		PublicIP:              publicIPStr,
		ID:                    p.id,
		Version:               p.version.String(),
		LastSent:              p.LastSent(),
		LastReceived:          p.LastReceived(),
		ObservedUptime:        json.Uint32(primaryUptime),
		ObservedSubnetUptimes: uptimes,
		TrackedSubnets:        p.trackedSubnets,
		SupportedACPs:         p.supportedACPs,
		ObjectedACPs:          p.objectedACPs,
	}
}

func (p *peer) IP() *SignedIP {
	return p.ip
}

func (p *peer) Version() *version.Application {
	return p.version
}

func (p *peer) TrackedSubnets() set.Set[ids.ID] {
	return p.trackedSubnets
}

func (p *peer) ObservedUptime(subnetID ids.ID) (uint32, bool) {
	p.observedUptimesLock.RLock()
	defer p.observedUptimesLock.RUnlock()

	uptime, exist := p.observedUptimes[subnetID]
	return uptime, exist
}

func (p *peer) Send(ctx context.Context, msg message.OutboundMessage) bool {
	return p.messageQueue.Push(ctx, msg)
}

func (p *peer) StartSendPeerList() {
	select {
	case p.peerListChan <- struct{}{}:
	default:
	}
}

func (p *peer) StartClose() {
	p.startClosingOnce.Do(func() {
		if err := p.conn.Close(); err != nil {
			p.Log.Debug("failed to close connection",
				zap.Stringer("nodeID", p.id),
				zap.Error(err),
			)
		}

		p.messageQueue.Close()
		p.onClosingCtxCancel()
	})
}

func (p *peer) Closed() bool {
	select {
	case _, ok := <-p.onClosed:
		return !ok
	default:
		return false
	}
}

func (p *peer) AwaitClosed(ctx context.Context) error {
	select {
	case <-p.onClosed:
		return nil
	case <-ctx.Done():
		return ctx.Err()
	}
}

// close should be called at the end of each goroutine that has been spun up.
// When the last goroutine is exiting, the peer will be marked as closed.
func (p *peer) close() {
	if atomic.AddInt64(&p.numExecuting, -1) != 0 {
		return
	}

	p.Network.Disconnected(p.id)
	close(p.onClosed)
}

// Read and handle messages from this peer.
// When this method returns, the connection is closed.
func (p *peer) readMessages() {
	// Track this node with the inbound message throttler.
	p.InboundMsgThrottler.AddNode(p.id)
	defer func() {
		p.InboundMsgThrottler.RemoveNode(p.id)
		p.StartClose()
		p.close()
	}()

	// Continuously read and handle messages from this peer.
	reader := bufio.NewReaderSize(p.conn, p.Config.ReadBufferSize)
	msgLenBytes := make([]byte, wrappers.IntLen)
	for {
		// Time out and close connection if we can't read the message length
		if err := p.conn.SetReadDeadline(p.nextTimeout()); err != nil {
			p.Log.Verbo("error setting the connection read timeout",
				zap.Stringer("nodeID", p.id),
				zap.Error(err),
			)
			return
		}

		// Read the message length
		if _, err := io.ReadFull(reader, msgLenBytes); err != nil {
			p.Log.Verbo("error reading message",
				zap.Stringer("nodeID", p.id),
				zap.Error(err),
			)
			return
		}

		// Parse the message length
		msgLen, err := readMsgLen(msgLenBytes, constants.DefaultMaxMessageSize)
		if err != nil {
			p.Log.Verbo("error reading message length",
				zap.Stringer("nodeID", p.id),
				zap.Error(err),
			)
			return
		}

		// Wait until the throttler says we can proceed to read the message.
		//
		// Invariant: When done processing this message, onFinishedHandling() is
		// called exactly once. If this is not honored, the message throttler
		// will leak until no new messages can be read. You can look at message
		// throttler metrics to verify that there is no leak.
		//
		// Invariant: There must only be one call to Acquire at any given time
		// with the same nodeID. In this package, only this goroutine ever
		// performs Acquire. Additionally, we ensure that this goroutine has
		// exited before calling [Network.Disconnected] to guarantee that there
		// can't be multiple instances of this goroutine running over different
		// peer instances.
		onFinishedHandling := p.InboundMsgThrottler.Acquire(
			p.onClosingCtx,
			uint64(msgLen),
			p.id,
		)

		// If the peer is shutting down, there's no need to read the message.
		if err := p.onClosingCtx.Err(); err != nil {
			onFinishedHandling()
			return
		}

		// Time out and close connection if we can't read message
		if err := p.conn.SetReadDeadline(p.nextTimeout()); err != nil {
			p.Log.Verbo("error setting the connection read timeout",
				zap.Stringer("nodeID", p.id),
				zap.Error(err),
			)
			onFinishedHandling()
			return
		}

		// Read the message
		msgBytes := make([]byte, msgLen)
		if _, err := io.ReadFull(reader, msgBytes); err != nil {
			p.Log.Verbo("error reading message",
				zap.Stringer("nodeID", p.id),
				zap.Error(err),
			)
			onFinishedHandling()
			return
		}

		// Track the time it takes from now until the time the message is
		// handled (in the event this message is handled at the network level)
		// or the time the message is handed to the router (in the event this
		// message is not handled at the network level.)
		// [p.CPUTracker.StopProcessing] must be called when this loop iteration is
		// finished.
		p.ResourceTracker.StartProcessing(p.id, p.Clock.Time())

		p.Log.Verbo("parsing message",
			zap.Stringer("nodeID", p.id),
			zap.Binary("messageBytes", msgBytes),
		)

		// Parse the message
		msg, err := p.MessageCreator.Parse(msgBytes, p.id, onFinishedHandling)
		if err != nil {
			p.Log.Verbo("failed to parse message",
				zap.Stringer("nodeID", p.id),
				zap.Binary("messageBytes", msgBytes),
				zap.Error(err),
			)

			p.Metrics.FailedToParse.Inc()

			// Couldn't parse the message. Read the next one.
			onFinishedHandling()
			p.ResourceTracker.StopProcessing(p.id, p.Clock.Time())
			continue
		}

		now := p.Clock.Time()
		p.storeLastReceived(now)
		p.Metrics.Received(msg, msgLen)

		// Handle the message. Note that when we are done handling this message,
		// we must call [msg.OnFinishedHandling()].
		p.handle(msg)
		p.ResourceTracker.StopProcessing(p.id, p.Clock.Time())
	}
}

func (p *peer) writeMessages() {
	defer func() {
		p.StartClose()
		p.close()
	}()

	writer := bufio.NewWriterSize(p.conn, p.Config.WriteBufferSize)

	// Make sure that the Handshake is the first message sent
	mySignedIP, err := p.IPSigner.GetSignedIP()
	if err != nil {
		p.Log.Error("failed to get signed IP",
			zap.Stringer("nodeID", p.id),
			zap.Error(err),
		)
		return
	}

	myVersion := p.VersionCompatibility.Version()
	legacyApplication := &version.Application{
		Name:  version.LegacyAppName,
		Major: myVersion.Major,
		Minor: myVersion.Minor,
		Patch: myVersion.Patch,
	}

	msg, err := p.MessageCreator.Handshake(
		p.NetworkID,
		p.Clock.Unix(),
		mySignedIP.IPPort,
		legacyApplication.String(),
		myVersion.Name,
		uint32(myVersion.Major),
		uint32(myVersion.Minor),
		uint32(myVersion.Patch),
		mySignedIP.Timestamp,
		mySignedIP.Signature,
		p.MySubnets.List(),
		p.SupportedACPs,
		p.ObjectedACPs,
	)
	if err != nil {
		p.Log.Error("failed to create message",
			zap.Stringer("messageOp", message.HandshakeOp),
			zap.Stringer("nodeID", p.id),
			zap.Error(err),
		)
		return
	}

	p.writeMessage(writer, msg)

	for {
		msg, ok := p.messageQueue.PopNow()
		if ok {
			p.writeMessage(writer, msg)
			continue
		}

		// Make sure the peer was fully sent all prior messages before
		// blocking.
		if err := writer.Flush(); err != nil {
			p.Log.Verbo("failed to flush writer",
				zap.Stringer("nodeID", p.id),
				zap.Error(err),
			)
			return
		}

		msg, ok = p.messageQueue.Pop()
		if !ok {
			// This peer is closing
			return
		}

		p.writeMessage(writer, msg)
	}
}

func (p *peer) writeMessage(writer io.Writer, msg message.OutboundMessage) {
	msgBytes := msg.Bytes()
	p.Log.Verbo("sending message",
		zap.Stringer("nodeID", p.id),
		zap.Binary("messageBytes", msgBytes),
	)

	if err := p.conn.SetWriteDeadline(p.nextTimeout()); err != nil {
		p.Log.Verbo("error setting write deadline",
			zap.Stringer("nodeID", p.id),
			zap.Error(err),
		)
		return
	}

	msgLen := uint32(len(msgBytes))
	msgLenBytes, err := writeMsgLen(msgLen, constants.DefaultMaxMessageSize)
	if err != nil {
		p.Log.Verbo("error writing message length",
			zap.Stringer("nodeID", p.id),
			zap.Error(err),
		)
		return
	}

	// Write the message
	var buf net.Buffers = [][]byte{msgLenBytes[:], msgBytes}
	if _, err := io.CopyN(writer, &buf, int64(wrappers.IntLen+msgLen)); err != nil {
		p.Log.Verbo("error writing message",
			zap.Stringer("nodeID", p.id),
			zap.Error(err),
		)
		return
	}

	now := p.Clock.Time()
	p.storeLastSent(now)
	p.Metrics.Sent(msg)
}

func (p *peer) sendNetworkMessages() {
	sendPingsTicker := time.NewTicker(p.PingFrequency)
	defer func() {
		sendPingsTicker.Stop()

		p.StartClose()
		p.close()
	}()

	for {
		select {
		case <-p.peerListChan:
			peerIPs, err := p.Config.Network.Peers(p.id)
			if err != nil {
				p.Log.Error("failed to get peers to gossip",
					zap.Stringer("nodeID", p.id),
					zap.Error(err),
				)
				return
			}

			if len(peerIPs) == 0 {
				p.Log.Verbo(
					"skipping peer gossip as there are no unknown peers",
					zap.Stringer("nodeID", p.id),
				)
				continue
			}

			// Bypass throttling is disabled here to follow the non-handshake
			// message sending pattern.
			msg, err := p.Config.MessageCreator.PeerList(peerIPs, false /*=bypassThrottling*/)
			if err != nil {
				p.Log.Error("failed to create peer list message",
					zap.Stringer("nodeID", p.id),
					zap.Error(err),
				)
				continue
			}

			if !p.Send(p.onClosingCtx, msg) {
				p.Log.Debug("failed to send peer list",
					zap.Stringer("nodeID", p.id),
				)
			}
		case <-sendPingsTicker.C:
			if !p.Network.AllowConnection(p.id) {
				p.Log.Debug("disconnecting from peer",
					zap.String("reason", "connection is no longer desired"),
					zap.Stringer("nodeID", p.id),
				)
				return
			}

			if p.finishedHandshake.Get() {
				if err := p.VersionCompatibility.Compatible(p.version); err != nil {
					p.Log.Debug("disconnecting from peer",
						zap.String("reason", "version not compatible"),
						zap.Stringer("nodeID", p.id),
						zap.Stringer("peerVersion", p.version),
						zap.Error(err),
					)
					return
				}
			}

			primaryUptime, subnetUptimes := p.getUptimes()
			pingMessage, err := p.MessageCreator.Ping(primaryUptime, subnetUptimes)
			if err != nil {
				p.Log.Error("failed to create message",
					zap.Stringer("messageOp", message.PingOp),
					zap.Stringer("nodeID", p.id),
					zap.Error(err),
				)
				return
			}

			p.Send(p.onClosingCtx, pingMessage)
		case <-p.onClosingCtx.Done():
			return
		}
	}
}

func (p *peer) handle(msg message.InboundMessage) {
	switch m := msg.Message().(type) { // Network-related message types
	case *p2p.Ping:
		p.handlePing(m)
		msg.OnFinishedHandling()
		return
	case *p2p.Pong:
		p.handlePong(m)
		msg.OnFinishedHandling()
		return
	case *p2p.Handshake:
		p.handleHandshake(m)
		msg.OnFinishedHandling()
		return
	case *p2p.PeerList:
		p.handlePeerList(m)
		msg.OnFinishedHandling()
		return
	case *p2p.PeerListAck:
		p.handlePeerListAck(m)
		msg.OnFinishedHandling()
		return
	}
	if !p.finishedHandshake.Get() {
		p.Log.Debug(
			"dropping message",
			zap.String("reason", "handshake isn't finished"),
			zap.Stringer("nodeID", p.id),
			zap.Stringer("messageOp", msg.Op()),
		)
		msg.OnFinishedHandling()
		return
	}

	// Consensus and app-level messages
	p.Router.HandleInbound(context.Background(), msg)
}

func (p *peer) handlePing(msg *p2p.Ping) {
	p.observeUptimes(msg.Uptime, msg.SubnetUptimes)

	primaryUptime, subnetUptimes := p.getUptimes()
	pongMessage, err := p.MessageCreator.Pong(primaryUptime, subnetUptimes)
	if err != nil {
		p.Log.Error("failed to create message",
			zap.Stringer("messageOp", message.PongOp),
			zap.Stringer("nodeID", p.id),
			zap.Error(err),
		)
		return
	}
	p.Send(p.onClosingCtx, pongMessage)
}

func (p *peer) getUptimes() (uint32, []*p2p.SubnetUptime) {
	primaryUptime, err := p.UptimeCalculator.CalculateUptimePercent(
		p.id,
		constants.PrimaryNetworkID,
	)
	if err != nil {
		p.Log.Debug("failed to get peer primary uptime percentage",
			zap.Stringer("nodeID", p.id),
			zap.Stringer("subnetID", constants.PrimaryNetworkID),
			zap.Error(err),
		)
		primaryUptime = 0
	}

	subnetUptimes := make([]*p2p.SubnetUptime, 0, p.trackedSubnets.Len())
	for subnetID := range p.trackedSubnets {
		subnetUptime, err := p.UptimeCalculator.CalculateUptimePercent(p.id, subnetID)
		if err != nil {
			p.Log.Debug("failed to get peer uptime percentage",
				zap.Stringer("nodeID", p.id),
				zap.Stringer("subnetID", subnetID),
				zap.Error(err),
			)
			continue
		}

		subnetID := subnetID
		subnetUptimes = append(subnetUptimes, &p2p.SubnetUptime{
			SubnetId: subnetID[:],
			Uptime:   uint32(subnetUptime * 100),
		})
	}

	primaryUptimePercent := uint32(primaryUptime * 100)
	return primaryUptimePercent, subnetUptimes
}

func (p *peer) handlePong(msg *p2p.Pong) {
	// TODO: Remove once everyone sends uptimes in Ping messages.
	p.observeUptimes(msg.Uptime, msg.SubnetUptimes)
}

func (p *peer) observeUptimes(primaryUptime uint32, subnetUptimes []*p2p.SubnetUptime) {
	// TODO: Remove once everyone sends uptimes in Ping messages.
	//
	// If primaryUptime is 0, the message may not include any uptimes. This may
	// happen with old Ping messages or new Pong messages.
	if primaryUptime == 0 {
		return
	}

	if primaryUptime > 100 {
		p.Log.Debug("dropping message with invalid uptime",
			zap.Stringer("nodeID", p.id),
			zap.Stringer("subnetID", constants.PrimaryNetworkID),
			zap.Uint32("uptime", primaryUptime),
		)
		p.StartClose()
		return
	}
	p.observeUptime(constants.PrimaryNetworkID, primaryUptime)

	for _, subnetUptime := range subnetUptimes {
		subnetID, err := ids.ToID(subnetUptime.SubnetId)
		if err != nil {
			p.Log.Debug("dropping message with invalid subnetID",
				zap.Stringer("nodeID", p.id),
				zap.Error(err),
			)
			p.StartClose()
			return
		}

		if !p.MySubnets.Contains(subnetID) {
			p.Log.Debug("dropping message with unexpected subnetID",
				zap.Stringer("nodeID", p.id),
				zap.Stringer("subnetID", subnetID),
			)
			p.StartClose()
			return
		}

		uptime := subnetUptime.Uptime
		if uptime > 100 {
			p.Log.Debug("dropping message with invalid uptime",
				zap.Stringer("nodeID", p.id),
				zap.Stringer("subnetID", subnetID),
				zap.Uint32("uptime", uptime),
			)
			p.StartClose()
			return
		}
		p.observeUptime(subnetID, uptime)
	}
}

// Record that the given peer perceives our uptime for the given [subnetID]
// to be [uptime].
// Assumes [uptime] is in the range [0, 100] and [subnetID] is a valid ID of a
// subnet this peer tracks.
func (p *peer) observeUptime(subnetID ids.ID, uptime uint32) {
	p.observedUptimesLock.Lock()
	p.observedUptimes[subnetID] = uptime // [0, 100] percentage
	p.observedUptimesLock.Unlock()
}

func (p *peer) handleHandshake(msg *p2p.Handshake) {
	if p.gotHandshake.Get() {
		// TODO: this should never happen, should we close the connection here?
		p.Log.Verbo("dropping duplicated handshake message",
			zap.Stringer("nodeID", p.id),
		)
		return
	}

	if msg.NetworkId != p.NetworkID {
		p.Log.Debug("networkID mismatch",
			zap.Stringer("nodeID", p.id),
			zap.Uint32("peerNetworkID", msg.NetworkId),
			zap.Uint32("ourNetworkID", p.NetworkID),
		)
		p.StartClose()
		return
	}

	myTime := p.Clock.Unix()
	clockDifference := math.Abs(float64(msg.MyTime) - float64(myTime))

	p.Metrics.ClockSkew.Observe(clockDifference)

	if clockDifference > p.MaxClockDifference.Seconds() {
		if _, ok := p.Beacons.GetValidator(constants.PrimaryNetworkID, p.id); ok {
			p.Log.Warn("beacon reports out of sync time",
				zap.Stringer("nodeID", p.id),
				zap.Uint64("peerTime", msg.MyTime),
				zap.Int64("myTime", myTime),
			)
		} else {
			p.Log.Debug("peer reports out of sync time",
				zap.Stringer("nodeID", p.id),
				zap.Uint64("peerTime", msg.MyTime),
				zap.Int64("myTime", myTime),
			)
		}
		p.StartClose()
		return
	}

	if msg.Client != nil {
		p.version = &version.Application{
			Name:  msg.Client.Name,
			Major: int(msg.Client.Major),
			Minor: int(msg.Client.Minor),
			Patch: int(msg.Client.Patch),
		}
	} else {
		// Handle legacy version field
		peerVersion, err := version.ParseLegacyApplication(msg.MyVersion)
		if err != nil {
			p.Log.Debug("failed to parse peer version",
				zap.Stringer("nodeID", p.id),
				zap.Error(err),
			)
			p.StartClose()
			return
		}
		p.version = peerVersion
	}

	if p.VersionCompatibility.Version().Before(p.version) {
		if _, ok := p.Beacons.GetValidator(constants.PrimaryNetworkID, p.id); ok {
			p.Log.Info("beacon attempting to connect with newer version. You may want to update your client",
				zap.Stringer("nodeID", p.id),
				zap.Stringer("beaconVersion", p.version),
			)
		} else {
			p.Log.Debug("peer attempting to connect with newer version. You may want to update your client",
				zap.Stringer("nodeID", p.id),
				zap.Stringer("peerVersion", p.version),
			)
		}
	}

	if err := p.VersionCompatibility.Compatible(p.version); err != nil {
		p.Log.Verbo("peer version not compatible",
			zap.Stringer("nodeID", p.id),
			zap.Stringer("peerVersion", p.version),
			zap.Error(err),
		)
		p.StartClose()
		return
	}

	// Note that it is expected that the [ipSigningTime] can be in the past. We
	// are just verifying that the claimed signing time isn't too far in the
	// future here.
	if float64(msg.IpSigningTime)-float64(myTime) > p.MaxClockDifference.Seconds() {
		p.Log.Debug("peer attempting to connect with version timestamp too far in the future",
			zap.Stringer("nodeID", p.id),
			zap.Uint64("ipSigningTime", msg.IpSigningTime),
		)
		p.StartClose()
		return
	}

	// handle subnet IDs
	for _, subnetIDBytes := range msg.TrackedSubnets {
		subnetID, err := ids.ToID(subnetIDBytes)
		if err != nil {
			p.Log.Debug("failed to parse peer's tracked subnets",
				zap.Stringer("nodeID", p.id),
				zap.Error(err),
			)
			p.StartClose()
			return
		}
		// add only if we also track this subnet
		if p.MySubnets.Contains(subnetID) {
			p.trackedSubnets.Add(subnetID)
		}
	}

	for _, acp := range msg.SupportedAcps {
		if constants.CurrentACPs.Contains(acp) {
			p.supportedACPs.Add(acp)
		}
	}
	for _, acp := range msg.ObjectedAcps {
		if constants.CurrentACPs.Contains(acp) {
			p.objectedACPs.Add(acp)
		}
	}

	if p.supportedACPs.Overlaps(p.objectedACPs) {
		p.Log.Debug("message with invalid field",
			zap.Stringer("nodeID", p.id),
			zap.Stringer("messageOp", message.HandshakeOp),
			zap.String("field", "ACPs"),
			zap.Reflect("supportedACPs", p.supportedACPs),
			zap.Reflect("objectedACPs", p.objectedACPs),
		)
		p.StartClose()
		return
	}

	// "net.IP" type in Golang is 16-byte
	if ipLen := len(msg.IpAddr); ipLen != net.IPv6len {
		p.Log.Debug("message with invalid field",
			zap.Stringer("nodeID", p.id),
			zap.Stringer("messageOp", message.HandshakeOp),
			zap.String("field", "IP"),
			zap.Int("ipLen", ipLen),
		)
		p.StartClose()
		return
	}

	p.ip = &SignedIP{
		UnsignedIP: UnsignedIP{
			IPPort: ips.IPPort{
				IP:   msg.IpAddr,
				Port: uint16(msg.IpPort),
			},
<<<<<<< HEAD
			Timestamp: int64(msg.MyVersionTime),
=======
			Timestamp: msg.IpSigningTime,
>>>>>>> 4458432d
		},
		Signature: msg.Sig,
	}
	if err := p.ip.Verify(p.cert); err != nil {
		p.Log.Debug("signature verification failed",
			zap.Stringer("nodeID", p.id),
			zap.Error(err),
		)
		p.StartClose()
		return
	}

	p.gotHandshake.Set(true)

	peerIPs, err := p.Network.Peers(p.id)
	if err != nil {
		p.Log.Error("failed to get peers to gossip for handshake",
			zap.Stringer("nodeID", p.id),
			zap.Error(err),
		)
		return
	}

	// We bypass throttling here to ensure that the peerlist message is
	// acknowledged timely.
	peerListMsg, err := p.Config.MessageCreator.PeerList(peerIPs, true /*=bypassThrottling*/)
	if err != nil {
		p.Log.Error("failed to create peer list handshake message",
			zap.Stringer("nodeID", p.id),
			zap.Stringer("messageOp", message.PeerListOp),
			zap.Error(err),
		)
		return
	}

	if !p.Send(p.onClosingCtx, peerListMsg) {
		// Because throttling was marked to be bypassed with this message,
		// sending should only fail if the peer has started closing.
		p.Log.Debug("failed to send peer list for handshake",
			zap.Stringer("nodeID", p.id),
			zap.Error(p.onClosingCtx.Err()),
		)
	}
}

func (p *peer) handlePeerList(msg *p2p.PeerList) {
	if !p.finishedHandshake.Get() {
		if !p.gotHandshake.Get() {
			return
		}

		p.Network.Connected(p.id)
		p.finishedHandshake.Set(true)
		close(p.onFinishHandshake)
	}

	// the peers this peer told us about
	discoveredIPs := make([]*ips.ClaimedIPPort, len(msg.ClaimedIpPorts))
	for i, claimedIPPort := range msg.ClaimedIpPorts {
		tlsCert, err := staking.ParseCertificate(claimedIPPort.X509Certificate)
		if err != nil {
			p.Log.Debug("message with invalid field",
				zap.Stringer("nodeID", p.id),
				zap.Stringer("messageOp", message.PeerListOp),
				zap.String("field", "Cert"),
				zap.Error(err),
			)
			p.StartClose()
			return
		}

		// "net.IP" type in Golang is 16-byte
		if ipLen := len(claimedIPPort.IpAddr); ipLen != net.IPv6len {
			p.Log.Debug("message with invalid field",
				zap.Stringer("nodeID", p.id),
				zap.Stringer("messageOp", message.HandshakeOp),
				zap.String("field", "IP"),
				zap.Int("ipLen", ipLen),
			)
			p.StartClose()
			return
		}

		txID, err := ids.ToID(claimedIPPort.TxId)
		if err != nil {
			p.Log.Debug("message with invalid field",
				zap.Stringer("nodeID", p.id),
				zap.Stringer("messageOp", message.PeerListOp),
				zap.String("field", "txID"),
				zap.Error(err),
			)
			p.StartClose()
			return
		}

		discoveredIPs[i] = &ips.ClaimedIPPort{
			Cert: tlsCert,
			IPPort: ips.IPPort{
				IP:   claimedIPPort.IpAddr,
				Port: uint16(claimedIPPort.IpPort),
			},
			Timestamp: int64(claimedIPPort.Timestamp),
			Signature: claimedIPPort.Signature,
			TxID:      txID,
		}
	}

	trackedPeers, err := p.Network.Track(p.id, discoveredIPs)
	if err != nil {
		p.Log.Debug("message with invalid field",
			zap.Stringer("nodeID", p.id),
			zap.Stringer("messageOp", message.PeerListOp),
			zap.String("field", "claimedIP"),
			zap.Error(err),
		)
		p.StartClose()
		return
	}
	if len(trackedPeers) == 0 {
		p.Log.Debug("skipping peerlist ack as there were no tracked peers",
			zap.Stringer("nodeID", p.id),
		)
		return
	}

	peerListAckMsg, err := p.Config.MessageCreator.PeerListAck(trackedPeers)
	if err != nil {
		p.Log.Error("failed to create message",
			zap.Stringer("messageOp", message.PeerListAckOp),
			zap.Stringer("nodeID", p.id),
			zap.Error(err),
		)
		return
	}

	if !p.Send(p.onClosingCtx, peerListAckMsg) {
		p.Log.Debug("failed to send peer list ack",
			zap.Stringer("nodeID", p.id),
		)
	}
}

func (p *peer) handlePeerListAck(msg *p2p.PeerListAck) {
	err := p.Network.MarkTracked(p.id, msg.PeerAcks)
	if err != nil {
		p.Log.Debug("message with invalid field",
			zap.Stringer("nodeID", p.id),
			zap.Stringer("messageOp", message.PeerListAckOp),
			zap.String("field", "txID"),
			zap.Error(err),
		)
		p.StartClose()
	}
}

func (p *peer) nextTimeout() time.Time {
	return p.Clock.Time().Add(p.PongTimeout)
}

func (p *peer) storeLastSent(time time.Time) {
	unixTime := time.Unix()
	atomic.StoreInt64(&p.Config.LastSent, unixTime)
	atomic.StoreInt64(&p.lastSent, unixTime)
}

func (p *peer) storeLastReceived(time time.Time) {
	unixTime := time.Unix()
	atomic.StoreInt64(&p.Config.LastReceived, unixTime)
	atomic.StoreInt64(&p.lastReceived, unixTime)
}<|MERGE_RESOLUTION|>--- conflicted
+++ resolved
@@ -1003,11 +1003,7 @@
 				IP:   msg.IpAddr,
 				Port: uint16(msg.IpPort),
 			},
-<<<<<<< HEAD
-			Timestamp: int64(msg.MyVersionTime),
-=======
-			Timestamp: msg.IpSigningTime,
->>>>>>> 4458432d
+			Timestamp: int64(msg.IpSigningTime),
 		},
 		Signature: msg.Sig,
 	}
