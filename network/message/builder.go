--- conflicted
+++ resolved
@@ -456,8 +456,6 @@
 			ContainerIDs: containerIDBytes,
 		},
 		Chits.Compressable(), // Chits messages can't be compressed
-<<<<<<< HEAD
-=======
 	)
 }
 
@@ -497,6 +495,5 @@
 			AppGossipBytes: msg,
 		},
 		compress && AppGossip.Compressable(), // App messages may be compressed
->>>>>>> b6f76c0a
 	)
 }