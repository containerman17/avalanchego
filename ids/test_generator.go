--- conflicted
+++ resolved
@@ -26,18 +26,13 @@
 
 // GenerateTestNodeID returns a new ID that should only be used for testing
 func GenerateTestNodeID() NodeID {
-<<<<<<< HEAD
 	return NodeIDFromShortNodeID(GenerateTestShortNodeID())
-=======
-	return NodeID(GenerateTestShortID())
->>>>>>> 346088fb
 }
 
 // BuildTestNodeID is an utility to build NodeID from bytes in UTs
 // It must not be used in production code. In production code we should
 // use ToNodeID, which performs proper length checking.
 func BuildTestNodeID(src []byte) NodeID {
-<<<<<<< HEAD
 	bytes := make([]byte, LongNodeIDLen)
 	copy(bytes, src)
 	return NodeID{
@@ -48,15 +43,8 @@
 // BuildNodeID is an utility to build NodeID from bytes in UTs
 // It must not be used in production code. In production code we should
 // use ToNodeID, which performs proper length checking.
-func BuildTestShortNodeID(src []byte) NodeID {
-	bytes := make([]byte, ShortNodeIDLen)
-	copy(bytes, src)
-	return NodeID{
-		buf: string(bytes),
-	}
-=======
-	res := NodeID{}
+func BuildTestShortNodeID(src []byte) ShortNodeID {
+	res := ShortNodeID{}
 	copy(res[:], src)
 	return res
->>>>>>> 346088fb
 }