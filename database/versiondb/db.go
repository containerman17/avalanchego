--- conflicted
+++ resolved
@@ -4,19 +4,12 @@
 package versiondb
 
 import (
-<<<<<<< HEAD
+	"context"
 	"strings"
 	"sync"
 
+	"golang.org/x/exp/maps"
 	"golang.org/x/exp/slices"
-=======
-	"context"
-	"sort"
-	"strings"
-	"sync"
-
-	"golang.org/x/exp/maps"
->>>>>>> 65ed31e6
 
 	"github.com/ava-labs/avalanchego/database"
 	"github.com/ava-labs/avalanchego/database/memdb"
