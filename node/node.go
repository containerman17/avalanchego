--- conflicted
+++ resolved
@@ -1121,21 +1121,6 @@
 		vdrs = validators.NewManager()
 	}
 
-<<<<<<< HEAD
-	durangoTime := version.GetDurangoTime(n.Config.NetworkID)
-	eUpgradeTime := version.GetEUpgradeTime(n.Config.NetworkID)
-	if err := txs.InitCodec(durangoTime); err != nil {
-		return err
-	}
-	if err := block.InitCodec(durangoTime); err != nil {
-		return err
-	}
-	if err := coreth.InitCodec(durangoTime); err != nil {
-		return err
-	}
-
-=======
->>>>>>> f3abe3ca
 	// Register the VMs that Avalanche supports
 	err := utils.Err(
 		n.VMManager.RegisterFactory(context.TODO(), constants.PlatformVMID, &platformvm.Factory{
@@ -1167,12 +1152,8 @@
 				ApricotPhase5Time:             version.GetApricotPhase5Time(n.Config.NetworkID),
 				BanffTime:                     version.GetBanffTime(n.Config.NetworkID),
 				CortinaTime:                   version.GetCortinaTime(n.Config.NetworkID),
-<<<<<<< HEAD
-				DurangoTime:                   durangoTime,
-				EUpgradeTime:                  eUpgradeTime,
-=======
 				DurangoTime:                   version.GetDurangoTime(n.Config.NetworkID),
->>>>>>> f3abe3ca
+				EUpgradeTime:                  version.GetEUpgradeTime(n.Config.NetworkID),
 				UseCurrentHeight:              n.Config.UseCurrentHeight,
 			},
 		}),
@@ -1180,11 +1161,6 @@
 			Config: avmconfig.Config{
 				TxFee:            n.Config.TxFee,
 				CreateAssetTxFee: n.Config.CreateAssetTxFee,
-<<<<<<< HEAD
-				DurangoTime:      durangoTime,
-				EUpgradeTime:     eUpgradeTime,
-=======
->>>>>>> f3abe3ca
 			},
 		}),
 		n.VMManager.RegisterFactory(context.TODO(), constants.EVMID, &coreth.Factory{}),
