// Copyright (C) 2019-2024, Ava Labs, Inc. All rights reserved.
// See the file LICENSE for licensing terms.

package node

import (
	"context"
	"crypto"
	"crypto/tls"
	"encoding/json"
	"errors"
	"fmt"
	"io"
	"io/fs"
	"net"
	"os"
	"path/filepath"
	"strconv"
	"sync"
	"time"

	"github.com/prometheus/client_golang/prometheus"
	"github.com/prometheus/client_golang/prometheus/collectors"
	"github.com/prometheus/client_golang/prometheus/promhttp"
	"go.uber.org/zap"

	"github.com/ava-labs/avalanchego/api/admin"
	"github.com/ava-labs/avalanchego/api/health"
	"github.com/ava-labs/avalanchego/api/info"
	"github.com/ava-labs/avalanchego/api/keystore"
	"github.com/ava-labs/avalanchego/api/metrics"
	"github.com/ava-labs/avalanchego/api/server"
	"github.com/ava-labs/avalanchego/chains"
	"github.com/ava-labs/avalanchego/chains/atomic"
	"github.com/ava-labs/avalanchego/database"
	"github.com/ava-labs/avalanchego/database/leveldb"
	"github.com/ava-labs/avalanchego/database/memdb"
	"github.com/ava-labs/avalanchego/database/meterdb"
	"github.com/ava-labs/avalanchego/database/pebbledb"
	"github.com/ava-labs/avalanchego/database/prefixdb"
	"github.com/ava-labs/avalanchego/database/versiondb"
	"github.com/ava-labs/avalanchego/genesis"
	"github.com/ava-labs/avalanchego/ids"
	"github.com/ava-labs/avalanchego/indexer"
	"github.com/ava-labs/avalanchego/message"
	"github.com/ava-labs/avalanchego/nat"
	"github.com/ava-labs/avalanchego/network"
	"github.com/ava-labs/avalanchego/network/dialer"
	"github.com/ava-labs/avalanchego/network/peer"
	"github.com/ava-labs/avalanchego/network/throttling"
	"github.com/ava-labs/avalanchego/snow"
	"github.com/ava-labs/avalanchego/snow/networking/benchlist"
	"github.com/ava-labs/avalanchego/snow/networking/router"
	"github.com/ava-labs/avalanchego/snow/networking/timeout"
	"github.com/ava-labs/avalanchego/snow/networking/tracker"
	"github.com/ava-labs/avalanchego/snow/uptime"
	"github.com/ava-labs/avalanchego/snow/validators"
	"github.com/ava-labs/avalanchego/staking"
	"github.com/ava-labs/avalanchego/trace"
	"github.com/ava-labs/avalanchego/utils"
	"github.com/ava-labs/avalanchego/utils/constants"
	"github.com/ava-labs/avalanchego/utils/crypto/bls"
	"github.com/ava-labs/avalanchego/utils/dynamicip"
	"github.com/ava-labs/avalanchego/utils/filesystem"
	"github.com/ava-labs/avalanchego/utils/hashing"
	"github.com/ava-labs/avalanchego/utils/ips"
	"github.com/ava-labs/avalanchego/utils/logging"
	"github.com/ava-labs/avalanchego/utils/math/meter"
	"github.com/ava-labs/avalanchego/utils/metric"
	"github.com/ava-labs/avalanchego/utils/perms"
	"github.com/ava-labs/avalanchego/utils/profiler"
	"github.com/ava-labs/avalanchego/utils/resource"
	"github.com/ava-labs/avalanchego/utils/set"
	"github.com/ava-labs/avalanchego/version"
	"github.com/ava-labs/avalanchego/vms"
	"github.com/ava-labs/avalanchego/vms/avm"
	"github.com/ava-labs/avalanchego/vms/platformvm"
	"github.com/ava-labs/avalanchego/vms/platformvm/signer"
	"github.com/ava-labs/avalanchego/vms/platformvm/upgrade"
	"github.com/ava-labs/avalanchego/vms/registry"
	"github.com/ava-labs/avalanchego/vms/rpcchainvm/runtime"

	avmconfig "github.com/ava-labs/avalanchego/vms/avm/config"
	platformconfig "github.com/ava-labs/avalanchego/vms/platformvm/config"
	coreth "github.com/ava-labs/coreth/plugin/evm"
)

const (
	stakingPortName = constants.AppName + "-staking"
	httpPortName    = constants.AppName + "-http"

	ipResolutionTimeout = 30 * time.Second

<<<<<<< HEAD
	apiNamespace     = constants.PlatformName + metric.NamespaceSeparator + "api"
	networkNamespace = constants.PlatformName + metric.NamespaceSeparator + "network"
=======
	apiNamespace = constants.PlatformName + metric.NamespaceSeparator + "api"
	dbNamespace  = constants.PlatformName + metric.NamespaceSeparator + "db_internal"
>>>>>>> d19acc60
)

var (
	genesisHashKey     = []byte("genesisID")
	ungracefulShutdown = []byte("ungracefulShutdown")

	indexerDBPrefix  = []byte{0x00}
	keystoreDBPrefix = []byte("keystore")

	errInvalidTLSKey = errors.New("invalid TLS key")
	errShuttingDown  = errors.New("server shutting down")
)

// New returns an instance of Node
func New(
	config *Config,
	logFactory logging.Factory,
	logger logging.Logger,
) (*Node, error) {
	tlsCert := config.StakingTLSCert.Leaf
	stakingCert, err := staking.ParseCertificate(tlsCert.Raw)
	if err != nil {
		return nil, fmt.Errorf("invalid staking certificate: %w", err)
	}

	n := &Node{
		Log:              logger,
		LogFactory:       logFactory,
		StakingTLSSigner: config.StakingTLSCert.PrivateKey.(crypto.Signer),
		StakingTLSCert:   stakingCert,
		ID:               ids.NodeIDFromCert(stakingCert),
		Config:           config,
	}

	n.DoneShuttingDown.Add(1)

	pop := signer.NewProofOfPossession(n.Config.StakingSigningKey)
	logger.Info("initializing node",
		zap.Stringer("version", version.CurrentApp),
		zap.Stringer("nodeID", n.ID),
		zap.Stringer("stakingKeyType", tlsCert.PublicKeyAlgorithm),
		zap.Reflect("nodePOP", pop),
		zap.Reflect("providedFlags", n.Config.ProvidedFlags),
		zap.Reflect("config", n.Config),
	)

	n.VMFactoryLog, err = logFactory.Make("vm-factory")
	if err != nil {
		return nil, fmt.Errorf("problem creating vm logger: %w", err)
	}

	n.VMAliaser = ids.NewAliaser()
	for vmID, aliases := range config.VMAliases {
		for _, alias := range aliases {
			if err := n.VMAliaser.Alias(vmID, alias); err != nil {
				return nil, err
			}
		}
	}
	n.VMManager = vms.NewManager(n.VMFactoryLog, n.VMAliaser)

	if err := n.initBootstrappers(); err != nil { // Configure the bootstrappers
		return nil, fmt.Errorf("problem initializing node beacons: %w", err)
	}

	// Set up tracer
	n.tracer, err = trace.New(n.Config.TraceConfig)
	if err != nil {
		return nil, fmt.Errorf("couldn't initialize tracer: %w", err)
	}

	n.initMetrics()
	n.initNAT()
	if err := n.initAPIServer(); err != nil { // Start the API Server
		return nil, fmt.Errorf("couldn't initialize API server: %w", err)
	}

	if err := n.initMetricsAPI(); err != nil { // Start the Metrics API
		return nil, fmt.Errorf("couldn't initialize metrics API: %w", err)
	}

	if err := n.initDatabase(); err != nil { // Set up the node's database
		return nil, fmt.Errorf("problem initializing database: %w", err)
	}

	if err := n.initKeystoreAPI(); err != nil { // Start the Keystore API
		return nil, fmt.Errorf("couldn't initialize keystore API: %w", err)
	}

	n.initSharedMemory() // Initialize shared memory

	// message.Creator is shared between networking, chainManager and the engine.
	// It must be initiated before networking (initNetworking), chain manager (initChainManager)
	// and the engine (initChains) but after the metrics (initMetricsAPI)
	// message.Creator currently record metrics under network namespace

	networkRegisterer, err := metrics.MakeAndRegister(
		n.MetricsGatherer,
		networkNamespace,
	)
	if err != nil {
		return nil, err
	}

	n.msgCreator, err = message.NewCreator(
		n.Log,
		networkRegisterer,
		n.Config.NetworkConfig.CompressionType,
		n.Config.NetworkConfig.MaximumInboundMessageTimeout,
	)
	if err != nil {
		return nil, fmt.Errorf("problem initializing message creator: %w", err)
	}

	n.vdrs = validators.NewManager()
	if !n.Config.SybilProtectionEnabled {
		logger.Warn("sybil control is not enforced")
		n.vdrs = newOverriddenManager(constants.PrimaryNetworkID, n.vdrs)
	}
	if err := n.initResourceManager(n.MetricsRegisterer); err != nil {
		return nil, fmt.Errorf("problem initializing resource manager: %w", err)
	}
	n.initCPUTargeter(&config.CPUTargeterConfig)
	n.initDiskTargeter(&config.DiskTargeterConfig)
	if err := n.initNetworking(networkRegisterer); err != nil { // Set up networking layer.
		return nil, fmt.Errorf("problem initializing networking: %w", err)
	}

	n.initEventDispatchers()

	// Start the Health API
	// Has to be initialized before chain manager
	// [n.Net] must already be set
	if err := n.initHealthAPI(); err != nil {
		return nil, fmt.Errorf("couldn't initialize health API: %w", err)
	}
	if err := n.addDefaultVMAliases(); err != nil {
		return nil, fmt.Errorf("couldn't initialize API aliases: %w", err)
	}
	if err := n.initChainManager(n.Config.AvaxAssetID); err != nil { // Set up the chain manager
		return nil, fmt.Errorf("couldn't initialize chain manager: %w", err)
	}
	if err := n.initVMs(); err != nil { // Initialize the VM registry.
		return nil, fmt.Errorf("couldn't initialize VM registry: %w", err)
	}
	if err := n.initAdminAPI(); err != nil { // Start the Admin API
		return nil, fmt.Errorf("couldn't initialize admin API: %w", err)
	}
	if err := n.initInfoAPI(); err != nil { // Start the Info API
		return nil, fmt.Errorf("couldn't initialize info API: %w", err)
	}
	if err := n.initChainAliases(n.Config.GenesisBytes); err != nil {
		return nil, fmt.Errorf("couldn't initialize chain aliases: %w", err)
	}
	if err := n.initAPIAliases(n.Config.GenesisBytes); err != nil {
		return nil, fmt.Errorf("couldn't initialize API aliases: %w", err)
	}
	if err := n.initIndexer(); err != nil {
		return nil, fmt.Errorf("couldn't initialize indexer: %w", err)
	}

	n.health.Start(context.TODO(), n.Config.HealthCheckFreq)
	n.initProfiler()

	// Start the Platform chain
	if err := n.initChains(n.Config.GenesisBytes); err != nil {
		return nil, fmt.Errorf("couldn't initialize chains: %w", err)
	}
	return n, nil
}

// Node is an instance of an Avalanche node.
type Node struct {
	Log          logging.Logger
	VMFactoryLog logging.Logger
	LogFactory   logging.Factory

	// This node's unique ID used when communicating with other nodes
	// (in consensus, for example)
	ID ids.NodeID

	StakingTLSSigner crypto.Signer
	StakingTLSCert   *staking.Certificate

	// Storage for this node
	DB database.Database

	router     nat.Router
	portMapper *nat.Mapper
	ipUpdater  dynamicip.Updater

	chainRouter router.Router

	// Profiles the process. Nil if continuous profiling is disabled.
	profiler profiler.ContinuousProfiler

	// Indexes blocks, transactions and blocks
	indexer indexer.Indexer

	// Handles calls to Keystore API
	keystore keystore.Keystore

	// Manages shared memory
	sharedMemory *atomic.Memory

	// Monitors node health and runs health checks
	health health.Health

	// Build and parse messages, for both network layer and chain manager
	msgCreator message.Creator

	// Manages network timeouts
	timeoutManager timeout.Manager

	// Manages creation of blockchains and routing messages to them
	chainManager chains.Manager

	// Manages validator benching
	benchlistManager benchlist.Manager

	uptimeCalculator uptime.LockedCalculator

	// dispatcher for events as they happen in consensus
	BlockAcceptorGroup  snow.AcceptorGroup
	TxAcceptorGroup     snow.AcceptorGroup
	VertexAcceptorGroup snow.AcceptorGroup

	// Net runs the networking stack
	Net network.Network

	// The staking address will optionally be written to a process context
	// file to enable other nodes to be configured to use this node as a
	// beacon.
	stakingAddress string

	// tlsKeyLogWriterCloser is a debug file handle that writes all the TLS
	// session keys. This value should only be non-nil during debugging.
	tlsKeyLogWriterCloser io.WriteCloser

	// this node's initial connections to the network
	bootstrappers validators.Manager

	// current validators of the network
	vdrs validators.Manager

	apiURI string

	// Handles HTTP API calls
	APIServer server.Server

	// This node's configuration
	Config *Config

	tracer trace.Tracer

	// ensures that we only close the node once.
	shutdownOnce sync.Once

	// True if node is shutting down or is done shutting down
	shuttingDown utils.Atomic[bool]

	// Sets the exit code
	shuttingDownExitCode utils.Atomic[int]

	// Incremented only once on initialization.
	// Decremented when node is done shutting down.
	DoneShuttingDown sync.WaitGroup

	// Metrics Registerer
	MetricsRegisterer *prometheus.Registry
	MetricsGatherer   metrics.MultiGatherer

	VMAliaser ids.Aliaser
	VMManager vms.Manager

	// VM endpoint registry
	VMRegistry registry.VMRegistry

	// Manages shutdown of a VM process
	runtimeManager runtime.Manager

	resourceManager resource.Manager

	// Tracks the CPU/disk usage caused by processing
	// messages of each peer.
	resourceTracker tracker.ResourceTracker

	// Specifies how much CPU usage each peer can cause before
	// we rate-limit them.
	cpuTargeter tracker.Targeter

	// Specifies how much disk usage each peer can cause before
	// we rate-limit them.
	diskTargeter tracker.Targeter
}

/*
 ******************************************************************************
 *************************** P2P Networking Section ***************************
 ******************************************************************************
 */

// Initialize the networking layer.
// Assumes [n.vdrs], [n.CPUTracker], and [n.CPUTargeter] have been initialized.
func (n *Node) initNetworking(reg prometheus.Registerer) error {
	// Providing either loopback address - `::1` for ipv6 and `127.0.0.1` for ipv4 - as the listen
	// host will avoid the need for a firewall exception on recent MacOS:
	//
	//   - MacOS requires a manually-approved firewall exception [1] for each version of a given
	//   binary that wants to bind to all interfaces (i.e. with an address of `:[port]`). Each
	//   compiled version of avalanchego requires a separate exception to be allowed to bind to all
	//   interfaces.
	//
	//   - A firewall exception is not required to bind to a loopback interface, but the only way for
	//   Listen() to bind to loopback for both ipv4 and ipv6 is to bind to all interfaces [2] which
	//   requires an exception.
	//
	//   - Thus, the only way to start a node on MacOS without approving a firewall exception for the
	//   avalanchego binary is to bind to loopback by specifying the host to be `::1` or `127.0.0.1`.
	//
	// 1: https://apple.stackexchange.com/questions/393715/do-you-want-the-application-main-to-accept-incoming-network-connections-pop
	// 2: https://github.com/golang/go/issues/56998
	listenAddress := net.JoinHostPort(n.Config.ListenHost, strconv.FormatUint(uint64(n.Config.ListenPort), 10))
	listener, err := net.Listen(constants.NetworkType, listenAddress)
	if err != nil {
		return err
	}
	// Wrap listener so it will only accept a certain number of incoming connections per second
	listener = throttling.NewThrottledListener(listener, n.Config.NetworkConfig.ThrottlerConfig.MaxInboundConnsPerSec)

	// Record the bound address to enable inclusion in process context file.
	n.stakingAddress = listener.Addr().String()
	ipPort, err := ips.ToIPPort(n.stakingAddress)
	if err != nil {
		return err
	}

	var dynamicIP ips.DynamicIPPort
	switch {
	case n.Config.PublicIP != "":
		// Use the specified public IP.
		ipPort.IP = net.ParseIP(n.Config.PublicIP)
		if ipPort.IP == nil {
			return fmt.Errorf("invalid IP Address: %s", n.Config.PublicIP)
		}
		dynamicIP = ips.NewDynamicIPPort(ipPort.IP, ipPort.Port)
		n.ipUpdater = dynamicip.NewNoUpdater()
	case n.Config.PublicIPResolutionService != "":
		// Use dynamic IP resolution.
		resolver, err := dynamicip.NewResolver(n.Config.PublicIPResolutionService)
		if err != nil {
			return fmt.Errorf("couldn't create IP resolver: %w", err)
		}

		// Use that to resolve our public IP.
		ctx, cancel := context.WithTimeout(context.Background(), ipResolutionTimeout)
		ipPort.IP, err = resolver.Resolve(ctx)
		cancel()
		if err != nil {
			return fmt.Errorf("couldn't resolve public IP: %w", err)
		}
		dynamicIP = ips.NewDynamicIPPort(ipPort.IP, ipPort.Port)
		n.ipUpdater = dynamicip.NewUpdater(dynamicIP, resolver, n.Config.PublicIPResolutionFreq)
	default:
		ipPort.IP, err = n.router.ExternalIP()
		if err != nil {
			return fmt.Errorf("public IP / IP resolution service not given and failed to resolve IP with NAT: %w", err)
		}
		dynamicIP = ips.NewDynamicIPPort(ipPort.IP, ipPort.Port)
		n.ipUpdater = dynamicip.NewNoUpdater()
	}

	if ipPort.IP.IsLoopback() || ipPort.IP.IsPrivate() {
		n.Log.Warn("P2P IP is private, you will not be publicly discoverable",
			zap.Stringer("ip", ipPort),
		)
	}

	// Regularly update our public IP and port mappings.
	n.portMapper.Map(
		ipPort.Port,
		ipPort.Port,
		stakingPortName,
		dynamicIP,
		n.Config.PublicIPResolutionFreq,
	)
	go n.ipUpdater.Dispatch(n.Log)

	n.Log.Info("initializing networking",
		zap.Stringer("ip", ipPort),
	)

	tlsKey, ok := n.Config.StakingTLSCert.PrivateKey.(crypto.Signer)
	if !ok {
		return errInvalidTLSKey
	}

	if n.Config.NetworkConfig.TLSKeyLogFile != "" {
		n.tlsKeyLogWriterCloser, err = perms.Create(n.Config.NetworkConfig.TLSKeyLogFile, perms.ReadWrite)
		if err != nil {
			return err
		}
		n.Log.Warn("TLS key logging is enabled",
			zap.String("filename", n.Config.NetworkConfig.TLSKeyLogFile),
		)
	}

	// We allow nodes to gossip unknown ACPs in case the current ACPs constant
	// becomes out of date.
	var unknownACPs set.Set[uint32]
	for acp := range n.Config.NetworkConfig.SupportedACPs {
		if !constants.CurrentACPs.Contains(acp) {
			unknownACPs.Add(acp)
		}
	}
	for acp := range n.Config.NetworkConfig.ObjectedACPs {
		if !constants.CurrentACPs.Contains(acp) {
			unknownACPs.Add(acp)
		}
	}
	if unknownACPs.Len() > 0 {
		n.Log.Warn("gossiping unknown ACPs",
			zap.Reflect("acps", unknownACPs),
		)
	}

	tlsConfig := peer.TLSConfig(n.Config.StakingTLSCert, n.tlsKeyLogWriterCloser)

	// Create chain router
	n.chainRouter = &router.ChainRouter{}
	if n.Config.TraceConfig.Enabled {
		n.chainRouter = router.Trace(n.chainRouter, n.tracer)
	}

	// Configure benchlist
	n.Config.BenchlistConfig.Validators = n.vdrs
	n.Config.BenchlistConfig.Benchable = n.chainRouter
	n.benchlistManager = benchlist.NewManager(&n.Config.BenchlistConfig)

	n.uptimeCalculator = uptime.NewLockedCalculator()

	consensusRouter := n.chainRouter
	if !n.Config.SybilProtectionEnabled {
		// Sybil protection is disabled so we don't have a txID that added us as
		// a validator. Because each validator needs a txID associated with it,
		// we hack one together by just padding our nodeID with zeroes.
		dummyTxID := ids.Empty
		copy(dummyTxID[:], n.ID.Bytes())

		err := n.vdrs.AddStaker(
			constants.PrimaryNetworkID,
			n.ID,
			bls.PublicFromSecretKey(n.Config.StakingSigningKey),
			dummyTxID,
			n.Config.SybilProtectionDisabledWeight,
		)
		if err != nil {
			return err
		}

		consensusRouter = &insecureValidatorManager{
			log:    n.Log,
			Router: consensusRouter,
			vdrs:   n.vdrs,
			weight: n.Config.SybilProtectionDisabledWeight,
		}
	}

	numBootstrappers := n.bootstrappers.Count(constants.PrimaryNetworkID)
	requiredConns := (3*numBootstrappers + 3) / 4

	if requiredConns > 0 {
		onSufficientlyConnected := make(chan struct{})
		consensusRouter = &beaconManager{
			Router:                  consensusRouter,
			beacons:                 n.bootstrappers,
			requiredConns:           int64(requiredConns),
			onSufficientlyConnected: onSufficientlyConnected,
		}

		// Log a warning if we aren't able to connect to a sufficient portion of
		// nodes.
		go func() {
			timer := time.NewTimer(n.Config.BootstrapBeaconConnectionTimeout)
			defer timer.Stop()

			select {
			case <-timer.C:
				if n.shuttingDown.Get() {
					return
				}
				n.Log.Warn("failed to connect to bootstrap nodes",
					zap.Stringer("bootstrappers", n.bootstrappers),
					zap.Duration("duration", n.Config.BootstrapBeaconConnectionTimeout),
				)
			case <-onSufficientlyConnected:
			}
		}()
	}

	// add node configs to network config
	n.Config.NetworkConfig.MyNodeID = n.ID
	n.Config.NetworkConfig.MyIPPort = dynamicIP
	n.Config.NetworkConfig.NetworkID = n.Config.NetworkID
	n.Config.NetworkConfig.Validators = n.vdrs
	n.Config.NetworkConfig.Beacons = n.bootstrappers
	n.Config.NetworkConfig.TLSConfig = tlsConfig
	n.Config.NetworkConfig.TLSKey = tlsKey
	n.Config.NetworkConfig.BLSKey = n.Config.StakingSigningKey
	n.Config.NetworkConfig.TrackedSubnets = n.Config.TrackedSubnets
	n.Config.NetworkConfig.UptimeCalculator = n.uptimeCalculator
	n.Config.NetworkConfig.UptimeRequirement = n.Config.UptimeRequirement
	n.Config.NetworkConfig.ResourceTracker = n.resourceTracker
	n.Config.NetworkConfig.CPUTargeter = n.cpuTargeter
	n.Config.NetworkConfig.DiskTargeter = n.diskTargeter

	n.Net, err = network.NewNetwork(
		&n.Config.NetworkConfig,
		n.msgCreator,
		reg,
		n.Log,
		listener,
		dialer.NewDialer(constants.NetworkType, n.Config.NetworkConfig.DialerConfig, n.Log),
		consensusRouter,
	)

	return err
}

type NodeProcessContext struct {
	// The process id of the node
	PID int `json:"pid"`
	// URI to access the node API
	// Format: [https|http]://[host]:[port]
	URI string `json:"uri"`
	// Address other nodes can use to communicate with this node
	// Format: [host]:[port]
	StakingAddress string `json:"stakingAddress"`
}

// Write process context to the configured path. Supports the use of
// dynamically chosen network ports with local network orchestration.
func (n *Node) writeProcessContext() error {
	n.Log.Info("writing process context", zap.String("path", n.Config.ProcessContextFilePath))

	// Write the process context to disk
	processContext := &NodeProcessContext{
		PID:            os.Getpid(),
		URI:            n.apiURI,
		StakingAddress: n.stakingAddress, // Set by network initialization
	}
	bytes, err := json.MarshalIndent(processContext, "", "  ")
	if err != nil {
		return fmt.Errorf("failed to marshal process context: %w", err)
	}
	if err := perms.WriteFile(n.Config.ProcessContextFilePath, bytes, perms.ReadWrite); err != nil {
		return fmt.Errorf("failed to write process context: %w", err)
	}
	return nil
}

// Dispatch starts the node's servers.
// Returns when the node exits.
func (n *Node) Dispatch() error {
	if err := n.writeProcessContext(); err != nil {
		return err
	}

	// Start the HTTP API server
	go n.Log.RecoverAndPanic(func() {
		n.Log.Info("API server listening",
			zap.String("uri", n.apiURI),
		)
		err := n.APIServer.Dispatch()
		// When [n].Shutdown() is called, [n.APIServer].Close() is called.
		// This causes [n.APIServer].Dispatch() to return an error.
		// If that happened, don't log/return an error here.
		if !n.shuttingDown.Get() {
			n.Log.Fatal("API server dispatch failed",
				zap.Error(err),
			)
		}
		// If the API server isn't running, shut down the node.
		// If node is already shutting down, this does nothing.
		n.Shutdown(1)
	})

	// Add state sync nodes to the peer network
	for i, peerIP := range n.Config.StateSyncIPs {
		n.Net.ManuallyTrack(n.Config.StateSyncIDs[i], peerIP)
	}

	// Add bootstrap nodes to the peer network
	for _, bootstrapper := range n.Config.Bootstrappers {
		n.Net.ManuallyTrack(bootstrapper.ID, ips.IPPort(bootstrapper.IP))
	}

	// Start P2P connections
	err := n.Net.Dispatch()

	// If the P2P server isn't running, shut down the node.
	// If node is already shutting down, this does nothing.
	n.Shutdown(1)

	if n.tlsKeyLogWriterCloser != nil {
		err := n.tlsKeyLogWriterCloser.Close()
		if err != nil {
			n.Log.Error("closing TLS key log file failed",
				zap.String("filename", n.Config.NetworkConfig.TLSKeyLogFile),
				zap.Error(err),
			)
		}
	}

	// Wait until the node is done shutting down before returning
	n.DoneShuttingDown.Wait()

	// Remove the process context file to communicate to an orchestrator
	// that the node is no longer running.
	if err := os.Remove(n.Config.ProcessContextFilePath); err != nil && !errors.Is(err, fs.ErrNotExist) {
		n.Log.Error("removal of process context file failed",
			zap.String("path", n.Config.ProcessContextFilePath),
			zap.Error(err),
		)
	}

	return err
}

/*
 ******************************************************************************
 *********************** End P2P Networking Section ***************************
 ******************************************************************************
 */

func (n *Node) initDatabase() error {
	dbRegisterer, err := metrics.MakeAndRegister(
		n.MetricsGatherer,
		dbNamespace,
	)
	if err != nil {
		return err
	}

	// start the db
	switch n.Config.DatabaseConfig.Name {
	case leveldb.Name:
		// Prior to v1.10.15, the only on-disk database was leveldb, and its
		// files went to [dbPath]/[networkID]/v1.4.5.
		dbPath := filepath.Join(n.Config.DatabaseConfig.Path, version.CurrentDatabase.String())
		n.DB, err = leveldb.New(dbPath, n.Config.DatabaseConfig.Config, n.Log, dbRegisterer)
		if err != nil {
			return fmt.Errorf("couldn't create %s at %s: %w", leveldb.Name, dbPath, err)
		}
	case memdb.Name:
		n.DB = memdb.New()
	case pebbledb.Name:
		dbPath := filepath.Join(n.Config.DatabaseConfig.Path, "pebble")
		n.DB, err = pebbledb.New(dbPath, n.Config.DatabaseConfig.Config, n.Log, dbRegisterer)
		if err != nil {
			return fmt.Errorf("couldn't create %s at %s: %w", pebbledb.Name, dbPath, err)
		}
	default:
		return fmt.Errorf(
			"db-type was %q but should have been one of {%s, %s, %s}",
			n.Config.DatabaseConfig.Name,
			leveldb.Name,
			memdb.Name,
			pebbledb.Name,
		)
	}

	if n.Config.ReadOnly && n.Config.DatabaseConfig.Name != memdb.Name {
		n.DB = versiondb.New(n.DB)
	}

	n.DB, err = meterdb.New("db", n.MetricsRegisterer, n.DB)
	if err != nil {
		return err
	}

	rawExpectedGenesisHash := hashing.ComputeHash256(n.Config.GenesisBytes)

	rawGenesisHash, err := n.DB.Get(genesisHashKey)
	if err == database.ErrNotFound {
		rawGenesisHash = rawExpectedGenesisHash
		err = n.DB.Put(genesisHashKey, rawGenesisHash)
	}
	if err != nil {
		return err
	}

	genesisHash, err := ids.ToID(rawGenesisHash)
	if err != nil {
		return err
	}
	expectedGenesisHash, err := ids.ToID(rawExpectedGenesisHash)
	if err != nil {
		return err
	}

	if genesisHash != expectedGenesisHash {
		return fmt.Errorf("db contains invalid genesis hash. DB Genesis: %s Generated Genesis: %s", genesisHash, expectedGenesisHash)
	}

	n.Log.Info("initializing database",
		zap.Stringer("genesisHash", genesisHash),
	)

	ok, err := n.DB.Has(ungracefulShutdown)
	if err != nil {
		return fmt.Errorf("failed to read ungraceful shutdown key: %w", err)
	}

	if ok {
		n.Log.Warn("detected previous ungraceful shutdown")
	}

	if err := n.DB.Put(ungracefulShutdown, nil); err != nil {
		return fmt.Errorf(
			"failed to write ungraceful shutdown key at: %w",
			err,
		)
	}

	return nil
}

// Set the node IDs of the peers this node should first connect to
func (n *Node) initBootstrappers() error {
	n.bootstrappers = validators.NewManager()
	for _, bootstrapper := range n.Config.Bootstrappers {
		// Note: The beacon connection manager will treat all beaconIDs as
		//       equal.
		// Invariant: We never use the TxID or BLS keys populated here.
		if err := n.bootstrappers.AddStaker(constants.PrimaryNetworkID, bootstrapper.ID, nil, ids.Empty, 1); err != nil {
			return err
		}
	}
	return nil
}

// Create the EventDispatcher used for hooking events
// into the general process flow.
func (n *Node) initEventDispatchers() {
	n.BlockAcceptorGroup = snow.NewAcceptorGroup(n.Log)
	n.TxAcceptorGroup = snow.NewAcceptorGroup(n.Log)
	n.VertexAcceptorGroup = snow.NewAcceptorGroup(n.Log)
}

// Initialize [n.indexer].
// Should only be called after [n.DB], [n.DecisionAcceptorGroup],
// [n.ConsensusAcceptorGroup], [n.Log], [n.APIServer], [n.chainManager] are
// initialized
func (n *Node) initIndexer() error {
	txIndexerDB := prefixdb.New(indexerDBPrefix, n.DB)
	var err error
	n.indexer, err = indexer.NewIndexer(indexer.Config{
		IndexingEnabled:      n.Config.IndexAPIEnabled,
		AllowIncompleteIndex: n.Config.IndexAllowIncomplete,
		DB:                   txIndexerDB,
		Log:                  n.Log,
		BlockAcceptorGroup:   n.BlockAcceptorGroup,
		TxAcceptorGroup:      n.TxAcceptorGroup,
		VertexAcceptorGroup:  n.VertexAcceptorGroup,
		APIServer:            n.APIServer,
		ShutdownF: func() {
			n.Shutdown(0) // TODO put exit code here
		},
	})
	if err != nil {
		return fmt.Errorf("couldn't create index for txs: %w", err)
	}

	// Chain manager will notify indexer when a chain is created
	n.chainManager.AddRegistrant(n.indexer)

	return nil
}

// Initializes the Platform chain.
// Its genesis data specifies the other chains that should be created.
func (n *Node) initChains(genesisBytes []byte) error {
	n.Log.Info("initializing chains")

	platformChain := chains.ChainParameters{
		ID:            constants.PlatformChainID,
		SubnetID:      constants.PrimaryNetworkID,
		GenesisData:   genesisBytes, // Specifies other chains to create
		VMID:          constants.PlatformVMID,
		CustomBeacons: n.bootstrappers,
	}

	// Start the chain creator with the Platform Chain
	return n.chainManager.StartChainCreator(platformChain)
}

func (n *Node) initMetrics() {
	n.MetricsRegisterer = prometheus.NewRegistry()
	n.MetricsGatherer = metrics.NewMultiGatherer()
}

func (n *Node) initNAT() {
	n.Log.Info("initializing NAT")

	if n.Config.PublicIP == "" && n.Config.PublicIPResolutionService == "" {
		n.router = nat.GetRouter()
		if !n.router.SupportsNAT() {
			n.Log.Warn("UPnP and NAT-PMP router attach failed, " +
				"you may not be listening publicly. " +
				"Please confirm the settings in your router")
		}
	} else {
		n.router = nat.NewNoRouter()
	}

	n.portMapper = nat.NewPortMapper(n.Log, n.router)
}

// initAPIServer initializes the server that handles HTTP calls
func (n *Node) initAPIServer() error {
	n.Log.Info("initializing API server")

	// An empty host is treated as a wildcard to match all addresses, so it is
	// considered public.
	hostIsPublic := n.Config.HTTPHost == ""
	if !hostIsPublic {
		ip, err := ips.Lookup(n.Config.HTTPHost)
		if err != nil {
			n.Log.Fatal("failed to lookup HTTP host",
				zap.String("host", n.Config.HTTPHost),
				zap.Error(err),
			)
			return err
		}
		hostIsPublic = !ip.IsLoopback() && !ip.IsPrivate()

		n.Log.Debug("finished HTTP host lookup",
			zap.String("host", n.Config.HTTPHost),
			zap.Stringer("ip", ip),
			zap.Bool("isPublic", hostIsPublic),
		)
	}

	listenAddress := net.JoinHostPort(n.Config.HTTPHost, strconv.FormatUint(uint64(n.Config.HTTPPort), 10))
	listener, err := net.Listen("tcp", listenAddress)
	if err != nil {
		return err
	}

	addr := listener.Addr().String()
	ipPort, err := ips.ToIPPort(addr)
	if err != nil {
		return err
	}

	// Don't open the HTTP port if the HTTP server is private
	if hostIsPublic {
		n.Log.Warn("HTTP server is binding to a potentially public host. "+
			"You may be vulnerable to a DoS attack if your HTTP port is publicly accessible",
			zap.String("host", n.Config.HTTPHost),
		)

		n.portMapper.Map(
			ipPort.Port,
			ipPort.Port,
			httpPortName,
			nil,
			n.Config.PublicIPResolutionFreq,
		)
	}

	protocol := "http"
	if n.Config.HTTPSEnabled {
		cert, err := tls.X509KeyPair(n.Config.HTTPSCert, n.Config.HTTPSKey)
		if err != nil {
			return err
		}
		config := &tls.Config{
			MinVersion:   tls.VersionTLS12,
			Certificates: []tls.Certificate{cert},
		}
		listener = tls.NewListener(listener, config)

		protocol = "https"
	}
	n.apiURI = fmt.Sprintf("%s://%s", protocol, listener.Addr())

	apiRegisterer, err := metrics.MakeAndRegister(
		n.MetricsGatherer,
		apiNamespace,
	)
	if err != nil {
		return err
	}

	n.APIServer, err = server.New(
		n.Log,
		n.LogFactory,
		listener,
		n.Config.HTTPAllowedOrigins,
		n.Config.ShutdownTimeout,
		n.ID,
		n.Config.TraceConfig.Enabled,
		n.tracer,
		apiRegisterer,
		n.Config.HTTPConfig.HTTPConfig,
		n.Config.HTTPAllowedHosts,
	)
	return err
}

// Add the default VM aliases
func (n *Node) addDefaultVMAliases() error {
	n.Log.Info("adding the default VM aliases")

	for vmID, aliases := range genesis.VMAliases {
		for _, alias := range aliases {
			if err := n.VMAliaser.Alias(vmID, alias); err != nil {
				return err
			}
		}
	}
	return nil
}

// Create the chainManager and register the following VMs:
// AVM, Simple Payments DAG, Simple Payments Chain, and Platform VM
// Assumes n.DBManager, n.vdrs all initialized (non-nil)
func (n *Node) initChainManager(avaxAssetID ids.ID) error {
	createAVMTx, err := genesis.VMGenesis(n.Config.GenesisBytes, constants.AVMID)
	if err != nil {
		return err
	}
	xChainID := createAVMTx.ID()

	createEVMTx, err := genesis.VMGenesis(n.Config.GenesisBytes, constants.EVMID)
	if err != nil {
		return err
	}
	cChainID := createEVMTx.ID()

	// If any of these chains die, the node shuts down
	criticalChains := set.Of(
		constants.PlatformChainID,
		xChainID,
		cChainID,
	)

	n.timeoutManager, err = timeout.NewManager(
		&n.Config.AdaptiveTimeoutConfig,
		n.benchlistManager,
		"requests",
		n.MetricsRegisterer,
	)
	if err != nil {
		return err
	}
	go n.Log.RecoverAndPanic(n.timeoutManager.Dispatch)

	// Routes incoming messages from peers to the appropriate chain
	err = n.chainRouter.Initialize(
		n.ID,
		n.Log,
		n.timeoutManager,
		n.Config.ConsensusShutdownTimeout,
		criticalChains,
		n.Config.SybilProtectionEnabled,
		n.Config.TrackedSubnets,
		n.Shutdown,
		n.Config.RouterHealthConfig,
		"requests",
		n.MetricsRegisterer,
	)
	if err != nil {
		return fmt.Errorf("couldn't initialize chain router: %w", err)
	}

	subnets, err := chains.NewSubnets(n.ID, n.Config.SubnetConfigs)
	if err != nil {
		return fmt.Errorf("failed to initialize subnets: %w", err)
	}
	n.chainManager = chains.New(
		&chains.ManagerConfig{
			SybilProtectionEnabled:                  n.Config.SybilProtectionEnabled,
			StakingTLSSigner:                        n.StakingTLSSigner,
			StakingTLSCert:                          n.StakingTLSCert,
			StakingBLSKey:                           n.Config.StakingSigningKey,
			Log:                                     n.Log,
			LogFactory:                              n.LogFactory,
			VMManager:                               n.VMManager,
			BlockAcceptorGroup:                      n.BlockAcceptorGroup,
			TxAcceptorGroup:                         n.TxAcceptorGroup,
			VertexAcceptorGroup:                     n.VertexAcceptorGroup,
			DB:                                      n.DB,
			MsgCreator:                              n.msgCreator,
			Router:                                  n.chainRouter,
			Net:                                     n.Net,
			Validators:                              n.vdrs,
			PartialSyncPrimaryNetwork:               n.Config.PartialSyncPrimaryNetwork,
			NodeID:                                  n.ID,
			NetworkID:                               n.Config.NetworkID,
			Server:                                  n.APIServer,
			Keystore:                                n.keystore,
			AtomicMemory:                            n.sharedMemory,
			AVAXAssetID:                             avaxAssetID,
			XChainID:                                xChainID,
			CChainID:                                cChainID,
			CriticalChains:                          criticalChains,
			TimeoutManager:                          n.timeoutManager,
			Health:                                  n.health,
			ShutdownNodeFunc:                        n.Shutdown,
			MeterVMEnabled:                          n.Config.MeterVMEnabled,
			Metrics:                                 n.MetricsGatherer,
			SubnetConfigs:                           n.Config.SubnetConfigs,
			ChainConfigs:                            n.Config.ChainConfigs,
			FrontierPollFrequency:                   n.Config.FrontierPollFrequency,
			ConsensusAppConcurrency:                 n.Config.ConsensusAppConcurrency,
			BootstrapMaxTimeGetAncestors:            n.Config.BootstrapMaxTimeGetAncestors,
			BootstrapAncestorsMaxContainersSent:     n.Config.BootstrapAncestorsMaxContainersSent,
			BootstrapAncestorsMaxContainersReceived: n.Config.BootstrapAncestorsMaxContainersReceived,
			ApricotPhase4Time:                       version.GetApricotPhase4Time(n.Config.NetworkID),
			ApricotPhase4MinPChainHeight:            version.ApricotPhase4MinPChainHeight[n.Config.NetworkID],
			ResourceTracker:                         n.resourceTracker,
			StateSyncBeacons:                        n.Config.StateSyncIDs,
			TracingEnabled:                          n.Config.TraceConfig.Enabled,
			Tracer:                                  n.tracer,
			ChainDataDir:                            n.Config.ChainDataDir,
			Subnets:                                 subnets,
		},
	)

	// Notify the API server when new chains are created
	n.chainManager.AddRegistrant(n.APIServer)
	return nil
}

// initVMs initializes the VMs Avalanche supports + any additional vms installed as plugins.
func (n *Node) initVMs() error {
	n.Log.Info("initializing VMs")

	vdrs := n.vdrs

	// If sybil protection is disabled, we provide the P-chain its own local
	// validator manager that will not be used by the rest of the node. This
	// allows the node's validator sets to be determined by network connections.
	if !n.Config.SybilProtectionEnabled {
		vdrs = validators.NewManager()
	}

	// Register the VMs that Avalanche supports
	eUpgradeTime := version.GetEUpgradeTime(n.Config.NetworkID)
	err := utils.Err(
		n.VMManager.RegisterFactory(context.TODO(), constants.PlatformVMID, &platformvm.Factory{
			Config: platformconfig.Config{
				Chains:                    n.chainManager,
				Validators:                vdrs,
				UptimeLockedCalculator:    n.uptimeCalculator,
				SybilProtectionEnabled:    n.Config.SybilProtectionEnabled,
				PartialSyncPrimaryNetwork: n.Config.PartialSyncPrimaryNetwork,
				TrackedSubnets:            n.Config.TrackedSubnets,
				StaticFeeConfig:           n.Config.StaticConfig,
				UptimePercentage:          n.Config.UptimeRequirement,
				MinValidatorStake:         n.Config.MinValidatorStake,
				MaxValidatorStake:         n.Config.MaxValidatorStake,
				MinDelegatorStake:         n.Config.MinDelegatorStake,
				MinDelegationFee:          n.Config.MinDelegationFee,
				MinStakeDuration:          n.Config.MinStakeDuration,
				MaxStakeDuration:          n.Config.MaxStakeDuration,
				RewardConfig:              n.Config.RewardConfig,
				UpgradeConfig: upgrade.Config{
					ApricotPhase3Time: version.GetApricotPhase3Time(n.Config.NetworkID),
					ApricotPhase5Time: version.GetApricotPhase5Time(n.Config.NetworkID),
					BanffTime:         version.GetBanffTime(n.Config.NetworkID),
					CortinaTime:       version.GetCortinaTime(n.Config.NetworkID),
					DurangoTime:       version.GetDurangoTime(n.Config.NetworkID),
					EUpgradeTime:      eUpgradeTime,
				},
				UseCurrentHeight: n.Config.UseCurrentHeight,
			},
		}),
		n.VMManager.RegisterFactory(context.TODO(), constants.AVMID, &avm.Factory{
			Config: avmconfig.Config{
				TxFee:            n.Config.TxFee,
				CreateAssetTxFee: n.Config.CreateAssetTxFee,
				EUpgradeTime:     eUpgradeTime,
			},
		}),
		n.VMManager.RegisterFactory(context.TODO(), constants.EVMID, &coreth.Factory{}),
	)
	if err != nil {
		return err
	}

	// initialize vm runtime manager
	n.runtimeManager = runtime.NewManager()

	// initialize the vm registry
	n.VMRegistry = registry.NewVMRegistry(registry.VMRegistryConfig{
		VMGetter: registry.NewVMGetter(registry.VMGetterConfig{
			FileReader:      filesystem.NewReader(),
			Manager:         n.VMManager,
			PluginDirectory: n.Config.PluginDir,
			CPUTracker:      n.resourceManager,
			RuntimeTracker:  n.runtimeManager,
		}),
		VMManager: n.VMManager,
	})

	// register any vms that need to be installed as plugins from disk
	_, failedVMs, err := n.VMRegistry.Reload(context.TODO())
	for failedVM, err := range failedVMs {
		n.Log.Error("failed to register VM",
			zap.Stringer("vmID", failedVM),
			zap.Error(err),
		)
	}
	return err
}

// initSharedMemory initializes the shared memory for cross chain interation
func (n *Node) initSharedMemory() {
	n.Log.Info("initializing SharedMemory")
	sharedMemoryDB := prefixdb.New([]byte("shared memory"), n.DB)
	n.sharedMemory = atomic.NewMemory(sharedMemoryDB)
}

// initKeystoreAPI initializes the keystore service, which is an on-node wallet.
// Assumes n.APIServer is already set
func (n *Node) initKeystoreAPI() error {
	n.Log.Info("initializing keystore")
	n.keystore = keystore.New(n.Log, prefixdb.New(keystoreDBPrefix, n.DB))
	handler, err := n.keystore.CreateHandler()
	if err != nil {
		return err
	}
	if !n.Config.KeystoreAPIEnabled {
		n.Log.Info("skipping keystore API initialization because it has been disabled")
		return nil
	}
	n.Log.Warn("initializing deprecated keystore API")
	return n.APIServer.AddRoute(handler, "keystore", "")
}

// initMetricsAPI initializes the Metrics API
// Assumes n.APIServer is already set
func (n *Node) initMetricsAPI() error {
	if !n.Config.MetricsAPIEnabled {
		n.Log.Info("skipping metrics API initialization because it has been disabled")
		return nil
	}

	if err := n.MetricsGatherer.Register(constants.PlatformName, n.MetricsRegisterer); err != nil {
		return err
	}

	// Current state of process metrics.
	processCollector := collectors.NewProcessCollector(collectors.ProcessCollectorOpts{})
	if err := n.MetricsRegisterer.Register(processCollector); err != nil {
		return err
	}

	// Go process metrics using debug.GCStats.
	goCollector := collectors.NewGoCollector()
	if err := n.MetricsRegisterer.Register(goCollector); err != nil {
		return err
	}

	n.Log.Info("initializing metrics API")

	return n.APIServer.AddRoute(
		promhttp.HandlerFor(
			n.MetricsGatherer,
			promhttp.HandlerOpts{},
		),
		"metrics",
		"",
	)
}

// initAdminAPI initializes the Admin API service
// Assumes n.log, n.chainManager, and n.ValidatorAPI already initialized
func (n *Node) initAdminAPI() error {
	if !n.Config.AdminAPIEnabled {
		n.Log.Info("skipping admin API initialization because it has been disabled")
		return nil
	}
	n.Log.Info("initializing admin API")
	service, err := admin.NewService(
		admin.Config{
			Log:          n.Log,
			DB:           n.DB,
			ChainManager: n.chainManager,
			HTTPServer:   n.APIServer,
			ProfileDir:   n.Config.ProfilerConfig.Dir,
			LogFactory:   n.LogFactory,
			NodeConfig:   n.Config,
			VMManager:    n.VMManager,
			VMRegistry:   n.VMRegistry,
		},
	)
	if err != nil {
		return err
	}
	return n.APIServer.AddRoute(
		service,
		"admin",
		"",
	)
}

// initProfiler initializes the continuous profiling
func (n *Node) initProfiler() {
	if !n.Config.ProfilerConfig.Enabled {
		n.Log.Info("skipping profiler initialization because it has been disabled")
		return
	}

	n.Log.Info("initializing continuous profiler")
	n.profiler = profiler.NewContinuous(
		filepath.Join(n.Config.ProfilerConfig.Dir, "continuous"),
		n.Config.ProfilerConfig.Freq,
		n.Config.ProfilerConfig.MaxNumFiles,
	)
	go n.Log.RecoverAndPanic(func() {
		err := n.profiler.Dispatch()
		if err != nil {
			n.Log.Fatal("continuous profiler failed",
				zap.Error(err),
			)
		}
		n.Shutdown(1)
	})
}

func (n *Node) initInfoAPI() error {
	if !n.Config.InfoAPIEnabled {
		n.Log.Info("skipping info API initialization because it has been disabled")
		return nil
	}

	n.Log.Info("initializing info API")

	service, err := info.NewService(
		info.Parameters{
			Version:                       version.CurrentApp,
			NodeID:                        n.ID,
			NodePOP:                       signer.NewProofOfPossession(n.Config.StakingSigningKey),
			NetworkID:                     n.Config.NetworkID,
			TxFee:                         n.Config.TxFee,
			CreateAssetTxFee:              n.Config.CreateAssetTxFee,
			CreateSubnetTxFee:             n.Config.CreateSubnetTxFee,
			TransformSubnetTxFee:          n.Config.TransformSubnetTxFee,
			CreateBlockchainTxFee:         n.Config.CreateBlockchainTxFee,
			AddPrimaryNetworkValidatorFee: n.Config.AddPrimaryNetworkValidatorFee,
			AddPrimaryNetworkDelegatorFee: n.Config.AddPrimaryNetworkDelegatorFee,
			AddSubnetValidatorFee:         n.Config.AddSubnetValidatorFee,
			AddSubnetDelegatorFee:         n.Config.AddSubnetDelegatorFee,
			VMManager:                     n.VMManager,
		},
		n.Log,
		n.vdrs,
		n.chainManager,
		n.VMManager,
		n.Config.NetworkConfig.MyIPPort,
		n.Net,
		n.benchlistManager,
	)
	if err != nil {
		return err
	}
	return n.APIServer.AddRoute(
		service,
		"info",
		"",
	)
}

// initHealthAPI initializes the Health API service
// Assumes n.Log, n.Net, n.APIServer, n.HTTPLog already initialized
func (n *Node) initHealthAPI() error {
	healthChecker, err := health.New(n.Log, n.MetricsRegisterer)
	if err != nil {
		return err
	}
	n.health = healthChecker

	if !n.Config.HealthAPIEnabled {
		n.Log.Info("skipping health API initialization because it has been disabled")
		return nil
	}

	n.Log.Info("initializing Health API")
	err = healthChecker.RegisterHealthCheck("network", n.Net, health.ApplicationTag)
	if err != nil {
		return fmt.Errorf("couldn't register network health check: %w", err)
	}

	err = healthChecker.RegisterHealthCheck("router", n.chainRouter, health.ApplicationTag)
	if err != nil {
		return fmt.Errorf("couldn't register router health check: %w", err)
	}

	// TODO: add database health to liveness check
	err = healthChecker.RegisterHealthCheck("database", n.DB, health.ApplicationTag)
	if err != nil {
		return fmt.Errorf("couldn't register database health check: %w", err)
	}

	diskSpaceCheck := health.CheckerFunc(func(context.Context) (interface{}, error) {
		// confirm that the node has enough disk space to continue operating
		// if there is too little disk space remaining, first report unhealthy and then shutdown the node

		availableDiskBytes := n.resourceTracker.DiskTracker().AvailableDiskBytes()

		var err error
		if availableDiskBytes < n.Config.RequiredAvailableDiskSpace {
			n.Log.Fatal("low on disk space. Shutting down...",
				zap.Uint64("remainingDiskBytes", availableDiskBytes),
			)
			go n.Shutdown(1)
			err = fmt.Errorf("remaining available disk space (%d) is below minimum required available space (%d)", availableDiskBytes, n.Config.RequiredAvailableDiskSpace)
		} else if availableDiskBytes < n.Config.WarningThresholdAvailableDiskSpace {
			err = fmt.Errorf("remaining available disk space (%d) is below the warning threshold of disk space (%d)", availableDiskBytes, n.Config.WarningThresholdAvailableDiskSpace)
		}

		return map[string]interface{}{
			"availableDiskBytes": availableDiskBytes,
		}, err
	})

	err = n.health.RegisterHealthCheck("diskspace", diskSpaceCheck, health.ApplicationTag)
	if err != nil {
		return fmt.Errorf("couldn't register resource health check: %w", err)
	}

	handler, err := health.NewGetAndPostHandler(n.Log, healthChecker)
	if err != nil {
		return err
	}

	err = n.APIServer.AddRoute(
		handler,
		"health",
		"",
	)
	if err != nil {
		return err
	}

	err = n.APIServer.AddRoute(
		health.NewGetHandler(healthChecker.Readiness),
		"health",
		"/readiness",
	)
	if err != nil {
		return err
	}

	err = n.APIServer.AddRoute(
		health.NewGetHandler(healthChecker.Health),
		"health",
		"/health",
	)
	if err != nil {
		return err
	}

	return n.APIServer.AddRoute(
		health.NewGetHandler(healthChecker.Liveness),
		"health",
		"/liveness",
	)
}

// Give chains aliases as specified by the genesis information
func (n *Node) initChainAliases(genesisBytes []byte) error {
	n.Log.Info("initializing chain aliases")
	_, chainAliases, err := genesis.Aliases(genesisBytes)
	if err != nil {
		return err
	}

	for chainID, aliases := range chainAliases {
		for _, alias := range aliases {
			if err := n.chainManager.Alias(chainID, alias); err != nil {
				return err
			}
		}
	}

	for chainID, aliases := range n.Config.ChainAliases {
		for _, alias := range aliases {
			if err := n.chainManager.Alias(chainID, alias); err != nil {
				return err
			}
		}
	}

	return nil
}

// APIs aliases as specified by the genesis information
func (n *Node) initAPIAliases(genesisBytes []byte) error {
	n.Log.Info("initializing API aliases")
	apiAliases, _, err := genesis.Aliases(genesisBytes)
	if err != nil {
		return err
	}

	for url, aliases := range apiAliases {
		if err := n.APIServer.AddAliases(url, aliases...); err != nil {
			return err
		}
	}
	return nil
}

// Initialize [n.resourceManager].
func (n *Node) initResourceManager(reg prometheus.Registerer) error {
	resourceManager, err := resource.NewManager(
		n.Log,
		n.Config.DatabaseConfig.Path,
		n.Config.SystemTrackerFrequency,
		n.Config.SystemTrackerCPUHalflife,
		n.Config.SystemTrackerDiskHalflife,
		reg,
	)
	if err != nil {
		return err
	}
	n.resourceManager = resourceManager
	n.resourceManager.TrackProcess(os.Getpid())

	n.resourceTracker, err = tracker.NewResourceTracker(reg, n.resourceManager, &meter.ContinuousFactory{}, n.Config.SystemTrackerProcessingHalflife)
	return err
}

// Initialize [n.cpuTargeter].
// Assumes [n.resourceTracker] is already initialized.
func (n *Node) initCPUTargeter(
	config *tracker.TargeterConfig,
) {
	n.cpuTargeter = tracker.NewTargeter(
		n.Log,
		config,
		n.vdrs,
		n.resourceTracker.CPUTracker(),
	)
}

// Initialize [n.diskTargeter].
// Assumes [n.resourceTracker] is already initialized.
func (n *Node) initDiskTargeter(
	config *tracker.TargeterConfig,
) {
	n.diskTargeter = tracker.NewTargeter(
		n.Log,
		config,
		n.vdrs,
		n.resourceTracker.DiskTracker(),
	)
}

// Shutdown this node
// May be called multiple times
func (n *Node) Shutdown(exitCode int) {
	if !n.shuttingDown.Get() { // only set the exit code once
		n.shuttingDownExitCode.Set(exitCode)
	}
	n.shuttingDown.Set(true)
	n.shutdownOnce.Do(n.shutdown)
}

func (n *Node) shutdown() {
	n.Log.Info("shutting down node",
		zap.Int("exitCode", n.ExitCode()),
	)

	if n.health != nil {
		// Passes if the node is not shutting down
		shuttingDownCheck := health.CheckerFunc(func(context.Context) (interface{}, error) {
			return map[string]interface{}{
				"isShuttingDown": true,
			}, errShuttingDown
		})

		err := n.health.RegisterHealthCheck("shuttingDown", shuttingDownCheck, health.ApplicationTag)
		if err != nil {
			n.Log.Debug("couldn't register shuttingDown health check",
				zap.Error(err),
			)
		}

		time.Sleep(n.Config.ShutdownWait)
	}

	if n.resourceManager != nil {
		n.resourceManager.Shutdown()
	}
	n.timeoutManager.Stop()
	if n.chainManager != nil {
		n.chainManager.Shutdown()
	}
	if n.profiler != nil {
		n.profiler.Shutdown()
	}
	if n.Net != nil {
		n.Net.StartClose()
	}
	if err := n.APIServer.Shutdown(); err != nil {
		n.Log.Debug("error during API shutdown",
			zap.Error(err),
		)
	}
	n.portMapper.UnmapAllPorts()
	n.ipUpdater.Stop()
	if err := n.indexer.Close(); err != nil {
		n.Log.Debug("error closing tx indexer",
			zap.Error(err),
		)
	}

	// Ensure all runtimes are shutdown
	n.Log.Info("cleaning up plugin runtimes")
	n.runtimeManager.Stop(context.TODO())

	if n.DB != nil {
		if err := n.DB.Delete(ungracefulShutdown); err != nil {
			n.Log.Error(
				"failed to delete ungraceful shutdown key",
				zap.Error(err),
			)
		}

		if err := n.DB.Close(); err != nil {
			n.Log.Warn("error during DB shutdown",
				zap.Error(err),
			)
		}
	}

	if n.Config.TraceConfig.Enabled {
		n.Log.Info("shutting down tracing")
	}

	if err := n.tracer.Close(); err != nil {
		n.Log.Warn("error during tracer shutdown",
			zap.Error(err),
		)
	}

	n.DoneShuttingDown.Done()
	n.Log.Info("finished node shutdown")
}

func (n *Node) ExitCode() int {
	return n.shuttingDownExitCode.Get()
}<|MERGE_RESOLUTION|>--- conflicted
+++ resolved
@@ -91,13 +91,9 @@
 
 	ipResolutionTimeout = 30 * time.Second
 
-<<<<<<< HEAD
 	apiNamespace     = constants.PlatformName + metric.NamespaceSeparator + "api"
+	dbNamespace      = constants.PlatformName + metric.NamespaceSeparator + "db_internal"
 	networkNamespace = constants.PlatformName + metric.NamespaceSeparator + "network"
-=======
-	apiNamespace = constants.PlatformName + metric.NamespaceSeparator + "api"
-	dbNamespace  = constants.PlatformName + metric.NamespaceSeparator + "db_internal"
->>>>>>> d19acc60
 )
 
 var (
