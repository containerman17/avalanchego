// Copyright (C) 2019-2024, Ava Labs, Inc. All rights reserved.
// See the file LICENSE for licensing terms.

package node

import (
	"context"
	"crypto"
	"crypto/tls"
	"encoding/json"
	"errors"
	"fmt"
	"io"
	"io/fs"
	"net"
	"os"
	"path/filepath"
	"strconv"
	"sync"
	"time"

	"github.com/prometheus/client_golang/prometheus"
	"github.com/prometheus/client_golang/prometheus/collectors"
	"github.com/prometheus/client_golang/prometheus/promhttp"
	"go.uber.org/zap"

	"github.com/ava-labs/avalanchego/api/admin"
	"github.com/ava-labs/avalanchego/api/health"
	"github.com/ava-labs/avalanchego/api/info"
	"github.com/ava-labs/avalanchego/api/keystore"
	"github.com/ava-labs/avalanchego/api/metrics"
	"github.com/ava-labs/avalanchego/api/server"
	"github.com/ava-labs/avalanchego/chains"
	"github.com/ava-labs/avalanchego/chains/atomic"
	"github.com/ava-labs/avalanchego/database"
	"github.com/ava-labs/avalanchego/database/leveldb"
	"github.com/ava-labs/avalanchego/database/memdb"
	"github.com/ava-labs/avalanchego/database/meterdb"
	"github.com/ava-labs/avalanchego/database/pebble"
	"github.com/ava-labs/avalanchego/database/prefixdb"
	"github.com/ava-labs/avalanchego/database/versiondb"
	"github.com/ava-labs/avalanchego/genesis"
	"github.com/ava-labs/avalanchego/ids"
	"github.com/ava-labs/avalanchego/indexer"
	"github.com/ava-labs/avalanchego/message"
	"github.com/ava-labs/avalanchego/nat"
	"github.com/ava-labs/avalanchego/network"
	"github.com/ava-labs/avalanchego/network/dialer"
	"github.com/ava-labs/avalanchego/network/peer"
	"github.com/ava-labs/avalanchego/network/throttling"
	"github.com/ava-labs/avalanchego/snow"
	"github.com/ava-labs/avalanchego/snow/networking/benchlist"
	"github.com/ava-labs/avalanchego/snow/networking/router"
	"github.com/ava-labs/avalanchego/snow/networking/timeout"
	"github.com/ava-labs/avalanchego/snow/networking/tracker"
	"github.com/ava-labs/avalanchego/snow/uptime"
	"github.com/ava-labs/avalanchego/snow/validators"
	"github.com/ava-labs/avalanchego/staking"
	"github.com/ava-labs/avalanchego/trace"
	"github.com/ava-labs/avalanchego/utils"
	"github.com/ava-labs/avalanchego/utils/constants"
	"github.com/ava-labs/avalanchego/utils/crypto/bls"
	"github.com/ava-labs/avalanchego/utils/dynamicip"
	"github.com/ava-labs/avalanchego/utils/filesystem"
	"github.com/ava-labs/avalanchego/utils/hashing"
	"github.com/ava-labs/avalanchego/utils/ips"
	"github.com/ava-labs/avalanchego/utils/logging"
	"github.com/ava-labs/avalanchego/utils/math/meter"
	"github.com/ava-labs/avalanchego/utils/perms"
	"github.com/ava-labs/avalanchego/utils/profiler"
	"github.com/ava-labs/avalanchego/utils/resource"
	"github.com/ava-labs/avalanchego/utils/set"
	"github.com/ava-labs/avalanchego/version"
	"github.com/ava-labs/avalanchego/vms"
	"github.com/ava-labs/avalanchego/vms/avm"
	"github.com/ava-labs/avalanchego/vms/platformvm"
	"github.com/ava-labs/avalanchego/vms/platformvm/signer"
	"github.com/ava-labs/avalanchego/vms/registry"
	"github.com/ava-labs/avalanchego/vms/rpcchainvm/runtime"

	avmconfig "github.com/ava-labs/avalanchego/vms/avm/config"
	platformconfig "github.com/ava-labs/avalanchego/vms/platformvm/config"
	coreth "github.com/ava-labs/coreth/plugin/evm"
)

const (
	stakingPortName = constants.AppName + "-staking"
	httpPortName    = constants.AppName + "-http"

	ipResolutionTimeout = 30 * time.Second
)

var (
	genesisHashKey     = []byte("genesisID")
	ungracefulShutdown = []byte("ungracefulShutdown")

	indexerDBPrefix  = []byte{0x00}
	keystoreDBPrefix = []byte("keystore")

	errInvalidTLSKey = errors.New("invalid TLS key")
	errShuttingDown  = errors.New("server shutting down")
)

// New returns an instance of Node
func New(
	config *Config,
	logFactory logging.Factory,
	logger logging.Logger,
) (*Node, error) {
	tlsCert := config.StakingTLSCert.Leaf
	stakingCert, err := staking.ParseCertificate(tlsCert.Raw)
	if err != nil {
		return nil, fmt.Errorf("invalid staking certificate: %w", err)
	}

	n := &Node{
		Log:              logger,
		LogFactory:       logFactory,
		StakingTLSSigner: config.StakingTLSCert.PrivateKey.(crypto.Signer),
		StakingTLSCert:   stakingCert,
		ID:               ids.NodeIDFromCert(stakingCert),
		Config:           config,
	}

	n.DoneShuttingDown.Add(1)

	pop := signer.NewProofOfPossession(n.Config.StakingSigningKey)
	logger.Info("initializing node",
		zap.Stringer("version", version.CurrentApp),
		zap.Stringer("nodeID", n.ID),
		zap.Stringer("stakingKeyType", tlsCert.PublicKeyAlgorithm),
		zap.Reflect("nodePOP", pop),
		zap.Reflect("providedFlags", n.Config.ProvidedFlags),
		zap.Reflect("config", n.Config),
	)

	n.VMFactoryLog, err = logFactory.Make("vm-factory")
	if err != nil {
		return nil, fmt.Errorf("problem creating vm logger: %w", err)
	}

	n.VMAliaser = ids.NewAliaser()
	for vmID, aliases := range config.VMAliases {
		for _, alias := range aliases {
			if err := n.VMAliaser.Alias(vmID, alias); err != nil {
				return nil, err
			}
		}
	}
	n.VMManager = vms.NewManager(n.VMFactoryLog, n.VMAliaser)

	if err := n.initBootstrappers(); err != nil { // Configure the bootstrappers
		return nil, fmt.Errorf("problem initializing node beacons: %w", err)
	}

	// Set up tracer
	n.tracer, err = trace.New(n.Config.TraceConfig)
	if err != nil {
		return nil, fmt.Errorf("couldn't initialize tracer: %w", err)
	}

	n.initMetrics()
	n.initNAT()
	if err := n.initAPIServer(); err != nil { // Start the API Server
		return nil, fmt.Errorf("couldn't initialize API server: %w", err)
	}

	if err := n.initMetricsAPI(); err != nil { // Start the Metrics API
		return nil, fmt.Errorf("couldn't initialize metrics API: %w", err)
	}

	if err := n.initDatabase(); err != nil { // Set up the node's database
		return nil, fmt.Errorf("problem initializing database: %w", err)
	}

	if err := n.initKeystoreAPI(); err != nil { // Start the Keystore API
		return nil, fmt.Errorf("couldn't initialize keystore API: %w", err)
	}

	n.initSharedMemory() // Initialize shared memory

	// message.Creator is shared between networking, chainManager and the engine.
	// It must be initiated before networking (initNetworking), chain manager (initChainManager)
	// and the engine (initChains) but after the metrics (initMetricsAPI)
	// message.Creator currently record metrics under network namespace
	n.networkNamespace = "network"
	n.msgCreator, err = message.NewCreator(
		n.Log,
		n.MetricsRegisterer,
		n.networkNamespace,
		n.Config.NetworkConfig.CompressionType,
		n.Config.NetworkConfig.MaximumInboundMessageTimeout,
	)
	if err != nil {
		return nil, fmt.Errorf("problem initializing message creator: %w", err)
	}

	n.vdrs = validators.NewManager()
	if !n.Config.SybilProtectionEnabled {
		logger.Warn("sybil control is not enforced")
		n.vdrs = newOverriddenManager(constants.PrimaryNetworkID, n.vdrs)
	}
	if err := n.initResourceManager(n.MetricsRegisterer); err != nil {
		return nil, fmt.Errorf("problem initializing resource manager: %w", err)
	}
	n.initCPUTargeter(&config.CPUTargeterConfig)
	n.initDiskTargeter(&config.DiskTargeterConfig)
	if err := n.initNetworking(); err != nil { // Set up networking layer.
		return nil, fmt.Errorf("problem initializing networking: %w", err)
	}

	n.initEventDispatchers()

	// Start the Health API
	// Has to be initialized before chain manager
	// [n.Net] must already be set
	if err := n.initHealthAPI(); err != nil {
		return nil, fmt.Errorf("couldn't initialize health API: %w", err)
	}
	if err := n.addDefaultVMAliases(); err != nil {
		return nil, fmt.Errorf("couldn't initialize API aliases: %w", err)
	}
	if err := n.initChainManager(n.Config.AvaxAssetID); err != nil { // Set up the chain manager
		return nil, fmt.Errorf("couldn't initialize chain manager: %w", err)
	}
	if err := n.initVMs(); err != nil { // Initialize the VM registry.
		return nil, fmt.Errorf("couldn't initialize VM registry: %w", err)
	}
	if err := n.initAdminAPI(); err != nil { // Start the Admin API
		return nil, fmt.Errorf("couldn't initialize admin API: %w", err)
	}
	if err := n.initInfoAPI(); err != nil { // Start the Info API
		return nil, fmt.Errorf("couldn't initialize info API: %w", err)
	}
	if err := n.initChainAliases(n.Config.GenesisBytes); err != nil {
		return nil, fmt.Errorf("couldn't initialize chain aliases: %w", err)
	}
	if err := n.initAPIAliases(n.Config.GenesisBytes); err != nil {
		return nil, fmt.Errorf("couldn't initialize API aliases: %w", err)
	}
	if err := n.initIndexer(); err != nil {
		return nil, fmt.Errorf("couldn't initialize indexer: %w", err)
	}

	n.health.Start(context.TODO(), n.Config.HealthCheckFreq)
	n.initProfiler()

	// Start the Platform chain
	if err := n.initChains(n.Config.GenesisBytes); err != nil {
		return nil, fmt.Errorf("couldn't initialize chains: %w", err)
	}
	return n, nil
}

// Node is an instance of an Avalanche node.
type Node struct {
	Log          logging.Logger
	VMFactoryLog logging.Logger
	LogFactory   logging.Factory

	// This node's unique ID used when communicating with other nodes
	// (in consensus, for example)
	ID ids.NodeID

	StakingTLSSigner crypto.Signer
	StakingTLSCert   *staking.Certificate

	// Storage for this node
	DB database.Database

	router     nat.Router
	portMapper *nat.Mapper
	ipUpdater  dynamicip.Updater

	chainRouter router.Router

	// Profiles the process. Nil if continuous profiling is disabled.
	profiler profiler.ContinuousProfiler

	// Indexes blocks, transactions and blocks
	indexer indexer.Indexer

	// Handles calls to Keystore API
	keystore keystore.Keystore

	// Manages shared memory
	sharedMemory *atomic.Memory

	// Monitors node health and runs health checks
	health health.Health

	// Build and parse messages, for both network layer and chain manager
	msgCreator message.Creator

	// Manages network timeouts
	timeoutManager timeout.Manager

	// Manages creation of blockchains and routing messages to them
	chainManager chains.Manager

	// Manages validator benching
	benchlistManager benchlist.Manager

	uptimeCalculator uptime.LockedCalculator

	// dispatcher for events as they happen in consensus
	BlockAcceptorGroup  snow.AcceptorGroup
	TxAcceptorGroup     snow.AcceptorGroup
	VertexAcceptorGroup snow.AcceptorGroup

	// Net runs the networking stack
	networkNamespace string
	Net              network.Network

	// The staking address will optionally be written to a process context
	// file to enable other nodes to be configured to use this node as a
	// beacon.
	stakingAddress string

	// tlsKeyLogWriterCloser is a debug file handle that writes all the TLS
	// session keys. This value should only be non-nil during debugging.
	tlsKeyLogWriterCloser io.WriteCloser

	// this node's initial connections to the network
	bootstrappers validators.Manager

	// current validators of the network
	vdrs validators.Manager

	apiURI string

	// Handles HTTP API calls
	APIServer server.Server

	// This node's configuration
	Config *Config

	tracer trace.Tracer

	// ensures that we only close the node once.
	shutdownOnce sync.Once

	// True if node is shutting down or is done shutting down
	shuttingDown utils.Atomic[bool]

	// Sets the exit code
	shuttingDownExitCode utils.Atomic[int]

	// Incremented only once on initialization.
	// Decremented when node is done shutting down.
	DoneShuttingDown sync.WaitGroup

	// Metrics Registerer
	MetricsRegisterer *prometheus.Registry
	MetricsGatherer   metrics.MultiGatherer

	VMAliaser ids.Aliaser
	VMManager vms.Manager

	// VM endpoint registry
	VMRegistry registry.VMRegistry

	// Manages shutdown of a VM process
	runtimeManager runtime.Manager

	resourceManager resource.Manager

	// Tracks the CPU/disk usage caused by processing
	// messages of each peer.
	resourceTracker tracker.ResourceTracker

	// Specifies how much CPU usage each peer can cause before
	// we rate-limit them.
	cpuTargeter tracker.Targeter

	// Specifies how much disk usage each peer can cause before
	// we rate-limit them.
	diskTargeter tracker.Targeter
}

/*
 ******************************************************************************
 *************************** P2P Networking Section ***************************
 ******************************************************************************
 */

// Initialize the networking layer.
// Assumes [n.vdrs], [n.CPUTracker], and [n.CPUTargeter] have been initialized.
func (n *Node) initNetworking() error {
	// Providing either loopback address - `::1` for ipv6 and `127.0.0.1` for ipv4 - as the listen
	// host will avoid the need for a firewall exception on recent MacOS:
	//
	//   - MacOS requires a manually-approved firewall exception [1] for each version of a given
	//   binary that wants to bind to all interfaces (i.e. with an address of `:[port]`). Each
	//   compiled version of avalanchego requires a separate exception to be allowed to bind to all
	//   interfaces.
	//
	//   - A firewall exception is not required to bind to a loopback interface, but the only way for
	//   Listen() to bind to loopback for both ipv4 and ipv6 is to bind to all interfaces [2] which
	//   requires an exception.
	//
	//   - Thus, the only way to start a node on MacOS without approving a firewall exception for the
	//   avalanchego binary is to bind to loopback by specifying the host to be `::1` or `127.0.0.1`.
	//
	// 1: https://apple.stackexchange.com/questions/393715/do-you-want-the-application-main-to-accept-incoming-network-connections-pop
	// 2: https://github.com/golang/go/issues/56998
	listenAddress := net.JoinHostPort(n.Config.ListenHost, strconv.FormatUint(uint64(n.Config.ListenPort), 10))
	listener, err := net.Listen(constants.NetworkType, listenAddress)
	if err != nil {
		return err
	}
	// Wrap listener so it will only accept a certain number of incoming connections per second
	listener = throttling.NewThrottledListener(listener, n.Config.NetworkConfig.ThrottlerConfig.MaxInboundConnsPerSec)

	// Record the bound address to enable inclusion in process context file.
	n.stakingAddress = listener.Addr().String()
	ipPort, err := ips.ToIPPort(n.stakingAddress)
	if err != nil {
		return err
	}

	var dynamicIP ips.DynamicIPPort
	switch {
	case n.Config.PublicIP != "":
		// Use the specified public IP.
		ipPort.IP = net.ParseIP(n.Config.PublicIP)
		if ipPort.IP == nil {
			return fmt.Errorf("invalid IP Address: %s", n.Config.PublicIP)
		}
		dynamicIP = ips.NewDynamicIPPort(ipPort.IP, ipPort.Port)
		n.ipUpdater = dynamicip.NewNoUpdater()
	case n.Config.PublicIPResolutionService != "":
		// Use dynamic IP resolution.
		resolver, err := dynamicip.NewResolver(n.Config.PublicIPResolutionService)
		if err != nil {
			return fmt.Errorf("couldn't create IP resolver: %w", err)
		}

		// Use that to resolve our public IP.
		ctx, cancel := context.WithTimeout(context.Background(), ipResolutionTimeout)
		ipPort.IP, err = resolver.Resolve(ctx)
		cancel()
		if err != nil {
			return fmt.Errorf("couldn't resolve public IP: %w", err)
		}
		dynamicIP = ips.NewDynamicIPPort(ipPort.IP, ipPort.Port)
		n.ipUpdater = dynamicip.NewUpdater(dynamicIP, resolver, n.Config.PublicIPResolutionFreq)
	default:
		ipPort.IP, err = n.router.ExternalIP()
		if err != nil {
			return fmt.Errorf("public IP / IP resolution service not given and failed to resolve IP with NAT: %w", err)
		}
		dynamicIP = ips.NewDynamicIPPort(ipPort.IP, ipPort.Port)
		n.ipUpdater = dynamicip.NewNoUpdater()
	}

	if ipPort.IP.IsLoopback() || ipPort.IP.IsPrivate() {
		n.Log.Warn("P2P IP is private, you will not be publicly discoverable",
			zap.Stringer("ip", ipPort),
		)
	}

	// Regularly update our public IP and port mappings.
	n.portMapper.Map(
		ipPort.Port,
		ipPort.Port,
		stakingPortName,
		dynamicIP,
		n.Config.PublicIPResolutionFreq,
	)
	go n.ipUpdater.Dispatch(n.Log)

	n.Log.Info("initializing networking",
		zap.Stringer("ip", ipPort),
	)

	tlsKey, ok := n.Config.StakingTLSCert.PrivateKey.(crypto.Signer)
	if !ok {
		return errInvalidTLSKey
	}

	if n.Config.NetworkConfig.TLSKeyLogFile != "" {
		n.tlsKeyLogWriterCloser, err = perms.Create(n.Config.NetworkConfig.TLSKeyLogFile, perms.ReadWrite)
		if err != nil {
			return err
		}
		n.Log.Warn("TLS key logging is enabled",
			zap.String("filename", n.Config.NetworkConfig.TLSKeyLogFile),
		)
	}

	// We allow nodes to gossip unknown ACPs in case the current ACPs constant
	// becomes out of date.
	var unknownACPs set.Set[uint32]
	for acp := range n.Config.NetworkConfig.SupportedACPs {
		if !constants.CurrentACPs.Contains(acp) {
			unknownACPs.Add(acp)
		}
	}
	for acp := range n.Config.NetworkConfig.ObjectedACPs {
		if !constants.CurrentACPs.Contains(acp) {
			unknownACPs.Add(acp)
		}
	}
	if unknownACPs.Len() > 0 {
		n.Log.Warn("gossipping unknown ACPs",
			zap.Reflect("acps", unknownACPs),
		)
	}

	tlsConfig := peer.TLSConfig(n.Config.StakingTLSCert, n.tlsKeyLogWriterCloser)

	// Create chain router
	n.chainRouter = &router.ChainRouter{}
	if n.Config.TraceConfig.Enabled {
		n.chainRouter = router.Trace(n.chainRouter, n.tracer)
	}

	// Configure benchlist
	n.Config.BenchlistConfig.Validators = n.vdrs
	n.Config.BenchlistConfig.Benchable = n.chainRouter
	n.benchlistManager = benchlist.NewManager(&n.Config.BenchlistConfig)

	n.uptimeCalculator = uptime.NewLockedCalculator()

	consensusRouter := n.chainRouter
	if !n.Config.SybilProtectionEnabled {
		// Sybil protection is disabled so we don't have a txID that added us as
		// a validator. Because each validator needs a txID associated with it,
		// we hack one together by just padding our nodeID with zeroes.
		dummyTxID := ids.Empty
		copy(dummyTxID[:], n.ID.Bytes())

		err := n.vdrs.AddStaker(
			constants.PrimaryNetworkID,
			n.ID,
			bls.PublicFromSecretKey(n.Config.StakingSigningKey),
			dummyTxID,
			n.Config.SybilProtectionDisabledWeight,
		)
		if err != nil {
			return err
		}

		consensusRouter = &insecureValidatorManager{
			log:    n.Log,
			Router: consensusRouter,
			vdrs:   n.vdrs,
			weight: n.Config.SybilProtectionDisabledWeight,
		}
	}

	numBootstrappers := n.bootstrappers.Count(constants.PrimaryNetworkID)
	requiredConns := (3*numBootstrappers + 3) / 4

	if requiredConns > 0 {
		onSufficientlyConnected := make(chan struct{})
		consensusRouter = &beaconManager{
			Router:                  consensusRouter,
			beacons:                 n.bootstrappers,
			requiredConns:           int64(requiredConns),
			onSufficientlyConnected: onSufficientlyConnected,
		}

		// Log a warning if we aren't able to connect to a sufficient portion of
		// nodes.
		go func() {
			timer := time.NewTimer(n.Config.BootstrapBeaconConnectionTimeout)
			defer timer.Stop()

			select {
			case <-timer.C:
				if n.shuttingDown.Get() {
					return
				}
				n.Log.Warn("failed to connect to bootstrap nodes",
					zap.Stringer("bootstrappers", n.bootstrappers),
					zap.Duration("duration", n.Config.BootstrapBeaconConnectionTimeout),
				)
			case <-onSufficientlyConnected:
			}
		}()
	}

	// add node configs to network config
	n.Config.NetworkConfig.Namespace = n.networkNamespace
	n.Config.NetworkConfig.MyNodeID = n.ID
	n.Config.NetworkConfig.MyIPPort = dynamicIP
	n.Config.NetworkConfig.NetworkID = n.Config.NetworkID
	n.Config.NetworkConfig.Validators = n.vdrs
	n.Config.NetworkConfig.Beacons = n.bootstrappers
	n.Config.NetworkConfig.TLSConfig = tlsConfig
	n.Config.NetworkConfig.TLSKey = tlsKey
	n.Config.NetworkConfig.BLSKey = n.Config.StakingSigningKey
	n.Config.NetworkConfig.TrackedSubnets = n.Config.TrackedSubnets
	n.Config.NetworkConfig.UptimeCalculator = n.uptimeCalculator
	n.Config.NetworkConfig.UptimeRequirement = n.Config.UptimeRequirement
	n.Config.NetworkConfig.ResourceTracker = n.resourceTracker
	n.Config.NetworkConfig.CPUTargeter = n.cpuTargeter
	n.Config.NetworkConfig.DiskTargeter = n.diskTargeter

	n.Net, err = network.NewNetwork(
		&n.Config.NetworkConfig,
		n.msgCreator,
		n.MetricsRegisterer,
		n.Log,
		listener,
		dialer.NewDialer(constants.NetworkType, n.Config.NetworkConfig.DialerConfig, n.Log),
		consensusRouter,
	)

	return err
}

type NodeProcessContext struct {
	// The process id of the node
	PID int `json:"pid"`
	// URI to access the node API
	// Format: [https|http]://[host]:[port]
	URI string `json:"uri"`
	// Address other nodes can use to communicate with this node
	// Format: [host]:[port]
	StakingAddress string `json:"stakingAddress"`
}

// Write process context to the configured path. Supports the use of
// dynamically chosen network ports with local network orchestration.
func (n *Node) writeProcessContext() error {
	n.Log.Info("writing process context", zap.String("path", n.Config.ProcessContextFilePath))

	// Write the process context to disk
	processContext := &NodeProcessContext{
		PID:            os.Getpid(),
		URI:            n.apiURI,
		StakingAddress: n.stakingAddress, // Set by network initialization
	}
	bytes, err := json.MarshalIndent(processContext, "", "  ")
	if err != nil {
		return fmt.Errorf("failed to marshal process context: %w", err)
	}
	if err := perms.WriteFile(n.Config.ProcessContextFilePath, bytes, perms.ReadWrite); err != nil {
		return fmt.Errorf("failed to write process context: %w", err)
	}
	return nil
}

// Dispatch starts the node's servers.
// Returns when the node exits.
func (n *Node) Dispatch() error {
	if err := n.writeProcessContext(); err != nil {
		return err
	}

	// Start the HTTP API server
	go n.Log.RecoverAndPanic(func() {
		n.Log.Info("API server listening",
			zap.String("uri", n.apiURI),
		)
		err := n.APIServer.Dispatch()
		// When [n].Shutdown() is called, [n.APIServer].Close() is called.
		// This causes [n.APIServer].Dispatch() to return an error.
		// If that happened, don't log/return an error here.
		if !n.shuttingDown.Get() {
			n.Log.Fatal("API server dispatch failed",
				zap.Error(err),
			)
		}
		// If the API server isn't running, shut down the node.
		// If node is already shutting down, this does nothing.
		n.Shutdown(1)
	})

	// Add state sync nodes to the peer network
	for i, peerIP := range n.Config.StateSyncIPs {
		n.Net.ManuallyTrack(n.Config.StateSyncIDs[i], peerIP)
	}

	// Add bootstrap nodes to the peer network
	for _, bootstrapper := range n.Config.Bootstrappers {
		n.Net.ManuallyTrack(bootstrapper.ID, ips.IPPort(bootstrapper.IP))
	}

	// Start P2P connections
	err := n.Net.Dispatch()

	// If the P2P server isn't running, shut down the node.
	// If node is already shutting down, this does nothing.
	n.Shutdown(1)

	if n.tlsKeyLogWriterCloser != nil {
		err := n.tlsKeyLogWriterCloser.Close()
		if err != nil {
			n.Log.Error("closing TLS key log file failed",
				zap.String("filename", n.Config.NetworkConfig.TLSKeyLogFile),
				zap.Error(err),
			)
		}
	}

	// Wait until the node is done shutting down before returning
	n.DoneShuttingDown.Wait()

	// Remove the process context file to communicate to an orchestrator
	// that the node is no longer running.
	if err := os.Remove(n.Config.ProcessContextFilePath); err != nil && !errors.Is(err, fs.ErrNotExist) {
		n.Log.Error("removal of process context file failed",
			zap.String("path", n.Config.ProcessContextFilePath),
			zap.Error(err),
		)
	}

	return err
}

/*
 ******************************************************************************
 *********************** End P2P Networking Section ***************************
 ******************************************************************************
 */

func (n *Node) initDatabase() error {
	// start the db
	switch n.Config.DatabaseConfig.Name {
	case leveldb.Name:
		// Prior to v1.10.15, the only on-disk database was leveldb, and its
		// files went to [dbPath]/[networkID]/v1.4.5.
		dbPath := filepath.Join(n.Config.DatabaseConfig.Path, version.CurrentDatabase.String())
		var err error
		n.DB, err = leveldb.New(dbPath, n.Config.DatabaseConfig.Config, n.Log, "db_internal", n.MetricsRegisterer)
		if err != nil {
			return fmt.Errorf("couldn't create leveldb at %s: %w", dbPath, err)
		}
	case memdb.Name:
		n.DB = memdb.New()
	case pebble.Name:
		dbPath := filepath.Join(n.Config.DatabaseConfig.Path, pebble.Name)
		var err error
		n.DB, err = pebble.New(dbPath, n.Config.DatabaseConfig.Config, n.Log, "db_internal", n.MetricsRegisterer)
		if err != nil {
			return fmt.Errorf("couldn't create pebbledb at %s: %w", dbPath, err)
		}
	default:
		return fmt.Errorf(
			"db-type was %q but should have been one of {%s, %s, %s}",
			n.Config.DatabaseConfig.Name,
			leveldb.Name,
			memdb.Name,
			pebble.Name,
		)
	}

	if n.Config.ReadOnly && n.Config.DatabaseConfig.Name != memdb.Name {
		n.DB = versiondb.New(n.DB)
	}

	var err error
	n.DB, err = meterdb.New("db", n.MetricsRegisterer, n.DB)
	if err != nil {
		return err
	}

	rawExpectedGenesisHash := hashing.ComputeHash256(n.Config.GenesisBytes)

	rawGenesisHash, err := n.DB.Get(genesisHashKey)
	if err == database.ErrNotFound {
		rawGenesisHash = rawExpectedGenesisHash
		err = n.DB.Put(genesisHashKey, rawGenesisHash)
	}
	if err != nil {
		return err
	}

	genesisHash, err := ids.ToID(rawGenesisHash)
	if err != nil {
		return err
	}
	expectedGenesisHash, err := ids.ToID(rawExpectedGenesisHash)
	if err != nil {
		return err
	}

	if genesisHash != expectedGenesisHash {
		return fmt.Errorf("db contains invalid genesis hash. DB Genesis: %s Generated Genesis: %s", genesisHash, expectedGenesisHash)
	}

	n.Log.Info("initializing database",
		zap.Stringer("genesisHash", genesisHash),
	)

	ok, err := n.DB.Has(ungracefulShutdown)
	if err != nil {
		return fmt.Errorf("failed to read ungraceful shutdown key: %w", err)
	}

	if ok {
		n.Log.Warn("detected previous ungraceful shutdown")
	}

	if err := n.DB.Put(ungracefulShutdown, nil); err != nil {
		return fmt.Errorf(
			"failed to write ungraceful shutdown key at: %w",
			err,
		)
	}

	return nil
}

// Set the node IDs of the peers this node should first connect to
func (n *Node) initBootstrappers() error {
	n.bootstrappers = validators.NewManager()
	for _, bootstrapper := range n.Config.Bootstrappers {
		// Note: The beacon connection manager will treat all beaconIDs as
		//       equal.
		// Invariant: We never use the TxID or BLS keys populated here.
		if err := n.bootstrappers.AddStaker(constants.PrimaryNetworkID, bootstrapper.ID, nil, ids.Empty, 1); err != nil {
			return err
		}
	}
	return nil
}

// Create the EventDispatcher used for hooking events
// into the general process flow.
func (n *Node) initEventDispatchers() {
	n.BlockAcceptorGroup = snow.NewAcceptorGroup(n.Log)
	n.TxAcceptorGroup = snow.NewAcceptorGroup(n.Log)
	n.VertexAcceptorGroup = snow.NewAcceptorGroup(n.Log)
}

// Initialize [n.indexer].
// Should only be called after [n.DB], [n.DecisionAcceptorGroup],
// [n.ConsensusAcceptorGroup], [n.Log], [n.APIServer], [n.chainManager] are
// initialized
func (n *Node) initIndexer() error {
	txIndexerDB := prefixdb.New(indexerDBPrefix, n.DB)
	var err error
	n.indexer, err = indexer.NewIndexer(indexer.Config{
		IndexingEnabled:      n.Config.IndexAPIEnabled,
		AllowIncompleteIndex: n.Config.IndexAllowIncomplete,
		DB:                   txIndexerDB,
		Log:                  n.Log,
		BlockAcceptorGroup:   n.BlockAcceptorGroup,
		TxAcceptorGroup:      n.TxAcceptorGroup,
		VertexAcceptorGroup:  n.VertexAcceptorGroup,
		APIServer:            n.APIServer,
		ShutdownF: func() {
			n.Shutdown(0) // TODO put exit code here
		},
	})
	if err != nil {
		return fmt.Errorf("couldn't create index for txs: %w", err)
	}

	// Chain manager will notify indexer when a chain is created
	n.chainManager.AddRegistrant(n.indexer)

	return nil
}

// Initializes the Platform chain.
// Its genesis data specifies the other chains that should be created.
func (n *Node) initChains(genesisBytes []byte) error {
	n.Log.Info("initializing chains")

	platformChain := chains.ChainParameters{
		ID:            constants.PlatformChainID,
		SubnetID:      constants.PrimaryNetworkID,
		GenesisData:   genesisBytes, // Specifies other chains to create
		VMID:          constants.PlatformVMID,
		CustomBeacons: n.bootstrappers,
	}

	// Start the chain creator with the Platform Chain
	return n.chainManager.StartChainCreator(platformChain)
}

func (n *Node) initMetrics() {
	n.MetricsRegisterer = prometheus.NewRegistry()
	n.MetricsGatherer = metrics.NewMultiGatherer()
}

func (n *Node) initNAT() {
	n.Log.Info("initializing NAT")

	if n.Config.PublicIP == "" && n.Config.PublicIPResolutionService == "" {
		n.router = nat.GetRouter()
		if !n.router.SupportsNAT() {
			n.Log.Warn("UPnP and NAT-PMP router attach failed, " +
				"you may not be listening publicly. " +
				"Please confirm the settings in your router")
		}
	} else {
		n.router = nat.NewNoRouter()
	}

	n.portMapper = nat.NewPortMapper(n.Log, n.router)
}

// initAPIServer initializes the server that handles HTTP calls
func (n *Node) initAPIServer() error {
	n.Log.Info("initializing API server")

	// An empty host is treated as a wildcard to match all addresses, so it is
	// considered public.
	hostIsPublic := n.Config.HTTPHost == ""
	if !hostIsPublic {
		ip, err := ips.Lookup(n.Config.HTTPHost)
		if err != nil {
			n.Log.Fatal("failed to lookup HTTP host",
				zap.String("host", n.Config.HTTPHost),
				zap.Error(err),
			)
			return err
		}
		hostIsPublic = !ip.IsLoopback() && !ip.IsPrivate()

		n.Log.Debug("finished HTTP host lookup",
			zap.String("host", n.Config.HTTPHost),
			zap.Stringer("ip", ip),
			zap.Bool("isPublic", hostIsPublic),
		)
	}

	listenAddress := net.JoinHostPort(n.Config.HTTPHost, strconv.FormatUint(uint64(n.Config.HTTPPort), 10))
	listener, err := net.Listen("tcp", listenAddress)
	if err != nil {
		return err
	}

	addr := listener.Addr().String()
	ipPort, err := ips.ToIPPort(addr)
	if err != nil {
		return err
	}

	// Don't open the HTTP port if the HTTP server is private
	if hostIsPublic {
		n.Log.Warn("HTTP server is binding to a potentially public host. "+
			"You may be vulnerable to a DoS attack if your HTTP port is publicly accessible",
			zap.String("host", n.Config.HTTPHost),
		)

		n.portMapper.Map(
			ipPort.Port,
			ipPort.Port,
			httpPortName,
			nil,
			n.Config.PublicIPResolutionFreq,
		)
	}

	protocol := "http"
	if n.Config.HTTPSEnabled {
		cert, err := tls.X509KeyPair(n.Config.HTTPSCert, n.Config.HTTPSKey)
		if err != nil {
			return err
		}
		config := &tls.Config{
			MinVersion:   tls.VersionTLS12,
			Certificates: []tls.Certificate{cert},
		}
		listener = tls.NewListener(listener, config)

		protocol = "https"
	}
	n.apiURI = fmt.Sprintf("%s://%s", protocol, listener.Addr())

	n.APIServer, err = server.New(
		n.Log,
		n.LogFactory,
		listener,
		n.Config.HTTPAllowedOrigins,
		n.Config.ShutdownTimeout,
		n.ID,
		n.Config.TraceConfig.Enabled,
		n.tracer,
		"api",
		n.MetricsRegisterer,
		n.Config.HTTPConfig.HTTPConfig,
		n.Config.HTTPAllowedHosts,
	)
	return err
}

// Add the default VM aliases
func (n *Node) addDefaultVMAliases() error {
	n.Log.Info("adding the default VM aliases")

	for vmID, aliases := range genesis.VMAliases {
		for _, alias := range aliases {
			if err := n.VMAliaser.Alias(vmID, alias); err != nil {
				return err
			}
		}
	}
	return nil
}

// Create the chainManager and register the following VMs:
// AVM, Simple Payments DAG, Simple Payments Chain, and Platform VM
// Assumes n.DBManager, n.vdrs all initialized (non-nil)
func (n *Node) initChainManager(avaxAssetID ids.ID) error {
	createAVMTx, err := genesis.VMGenesis(n.Config.GenesisBytes, constants.AVMID)
	if err != nil {
		return err
	}
	xChainID := createAVMTx.ID()

	createEVMTx, err := genesis.VMGenesis(n.Config.GenesisBytes, constants.EVMID)
	if err != nil {
		return err
	}
	cChainID := createEVMTx.ID()

	// If any of these chains die, the node shuts down
	criticalChains := set.Of(
		constants.PlatformChainID,
		xChainID,
		cChainID,
	)

	n.timeoutManager, err = timeout.NewManager(
		&n.Config.AdaptiveTimeoutConfig,
		n.benchlistManager,
		"requests",
		n.MetricsRegisterer,
	)
	if err != nil {
		return err
	}
	go n.Log.RecoverAndPanic(n.timeoutManager.Dispatch)

	// Routes incoming messages from peers to the appropriate chain
	err = n.chainRouter.Initialize(
		n.ID,
		n.Log,
		n.timeoutManager,
		n.Config.ConsensusShutdownTimeout,
		criticalChains,
		n.Config.SybilProtectionEnabled,
		n.Config.TrackedSubnets,
		n.Shutdown,
		n.Config.RouterHealthConfig,
		"requests",
		n.MetricsRegisterer,
	)
	if err != nil {
		return fmt.Errorf("couldn't initialize chain router: %w", err)
	}

	subnets, err := chains.NewSubnets(n.ID, n.Config.SubnetConfigs)
	if err != nil {
		return fmt.Errorf("failed to initialize subnets: %w", err)
	}
	n.chainManager = chains.New(
		&chains.ManagerConfig{
			SybilProtectionEnabled:                  n.Config.SybilProtectionEnabled,
			StakingTLSSigner:                        n.StakingTLSSigner,
			StakingTLSCert:                          n.StakingTLSCert,
			StakingBLSKey:                           n.Config.StakingSigningKey,
			Log:                                     n.Log,
			LogFactory:                              n.LogFactory,
			VMManager:                               n.VMManager,
			BlockAcceptorGroup:                      n.BlockAcceptorGroup,
			TxAcceptorGroup:                         n.TxAcceptorGroup,
			VertexAcceptorGroup:                     n.VertexAcceptorGroup,
			DB:                                      n.DB,
			MsgCreator:                              n.msgCreator,
			Router:                                  n.chainRouter,
			Net:                                     n.Net,
			Validators:                              n.vdrs,
			PartialSyncPrimaryNetwork:               n.Config.PartialSyncPrimaryNetwork,
			NodeID:                                  n.ID,
			NetworkID:                               n.Config.NetworkID,
			Server:                                  n.APIServer,
			Keystore:                                n.keystore,
			AtomicMemory:                            n.sharedMemory,
			AVAXAssetID:                             avaxAssetID,
			XChainID:                                xChainID,
			CChainID:                                cChainID,
			CriticalChains:                          criticalChains,
			TimeoutManager:                          n.timeoutManager,
			Health:                                  n.health,
			ShutdownNodeFunc:                        n.Shutdown,
			MeterVMEnabled:                          n.Config.MeterVMEnabled,
			Metrics:                                 n.MetricsGatherer,
			SubnetConfigs:                           n.Config.SubnetConfigs,
			ChainConfigs:                            n.Config.ChainConfigs,
			FrontierPollFrequency:                   n.Config.FrontierPollFrequency,
			ConsensusAppConcurrency:                 n.Config.ConsensusAppConcurrency,
			BootstrapMaxTimeGetAncestors:            n.Config.BootstrapMaxTimeGetAncestors,
			BootstrapAncestorsMaxContainersSent:     n.Config.BootstrapAncestorsMaxContainersSent,
			BootstrapAncestorsMaxContainersReceived: n.Config.BootstrapAncestorsMaxContainersReceived,
			ApricotPhase4Time:                       version.GetApricotPhase4Time(n.Config.NetworkID),
			ApricotPhase4MinPChainHeight:            version.ApricotPhase4MinPChainHeight[n.Config.NetworkID],
			ResourceTracker:                         n.resourceTracker,
			StateSyncBeacons:                        n.Config.StateSyncIDs,
			TracingEnabled:                          n.Config.TraceConfig.Enabled,
			Tracer:                                  n.tracer,
			ChainDataDir:                            n.Config.ChainDataDir,
			Subnets:                                 subnets,
		},
	)

	// Notify the API server when new chains are created
	n.chainManager.AddRegistrant(n.APIServer)
	return nil
}

// initVMs initializes the VMs Avalanche supports + any additional vms installed as plugins.
func (n *Node) initVMs() error {
	n.Log.Info("initializing VMs")

	vdrs := n.vdrs

	// If sybil protection is disabled, we provide the P-chain its own local
	// validator manager that will not be used by the rest of the node. This
	// allows the node's validator sets to be determined by network connections.
	if !n.Config.SybilProtectionEnabled {
		vdrs = validators.NewManager()
	}

	// Register the VMs that Avalanche supports
	eUpgradeTime := version.GetEUpgradeTime(n.Config.NetworkID)
	err := utils.Err(
		n.VMManager.RegisterFactory(context.TODO(), constants.PlatformVMID, &platformvm.Factory{
			Config: platformconfig.Config{
				Chains:                        n.chainManager,
				Validators:                    vdrs,
				UptimeLockedCalculator:        n.uptimeCalculator,
				SybilProtectionEnabled:        n.Config.SybilProtectionEnabled,
				PartialSyncPrimaryNetwork:     n.Config.PartialSyncPrimaryNetwork,
				TrackedSubnets:                n.Config.TrackedSubnets,
				TxFee:                         n.Config.TxFee,
				CreateAssetTxFee:              n.Config.CreateAssetTxFee,
				CreateSubnetTxFee:             n.Config.CreateSubnetTxFee,
				TransformSubnetTxFee:          n.Config.TransformSubnetTxFee,
				CreateBlockchainTxFee:         n.Config.CreateBlockchainTxFee,
				AddPrimaryNetworkValidatorFee: n.Config.AddPrimaryNetworkValidatorFee,
				AddPrimaryNetworkDelegatorFee: n.Config.AddPrimaryNetworkDelegatorFee,
				AddSubnetValidatorFee:         n.Config.AddSubnetValidatorFee,
				AddSubnetDelegatorFee:         n.Config.AddSubnetDelegatorFee,
				UptimePercentage:              n.Config.UptimeRequirement,
				MinValidatorStake:             n.Config.MinValidatorStake,
				MaxValidatorStake:             n.Config.MaxValidatorStake,
				MinDelegatorStake:             n.Config.MinDelegatorStake,
				MinDelegationFee:              n.Config.MinDelegationFee,
				MinStakeDuration:              n.Config.MinStakeDuration,
				MaxStakeDuration:              n.Config.MaxStakeDuration,
				RewardConfig:                  n.Config.RewardConfig,
				ApricotPhase3Time:             version.GetApricotPhase3Time(n.Config.NetworkID),
				ApricotPhase5Time:             version.GetApricotPhase5Time(n.Config.NetworkID),
				BanffTime:                     version.GetBanffTime(n.Config.NetworkID),
				CortinaTime:                   version.GetCortinaTime(n.Config.NetworkID),
				DurangoTime:                   version.GetDurangoTime(n.Config.NetworkID),
<<<<<<< HEAD
				EUpgradeTime:                  version.GetEUpgradeTime(n.Config.NetworkID),
=======
				EUpgradeTime:                  eUpgradeTime,
>>>>>>> 9cef7d30
				UseCurrentHeight:              n.Config.UseCurrentHeight,
			},
		}),
		n.VMManager.RegisterFactory(context.TODO(), constants.AVMID, &avm.Factory{
			Config: avmconfig.Config{
				TxFee:            n.Config.TxFee,
				CreateAssetTxFee: n.Config.CreateAssetTxFee,
				EUpgradeTime:     eUpgradeTime,
			},
		}),
		n.VMManager.RegisterFactory(context.TODO(), constants.EVMID, &coreth.Factory{}),
	)
	if err != nil {
		return err
	}

	// initialize vm runtime manager
	n.runtimeManager = runtime.NewManager()

	// initialize the vm registry
	n.VMRegistry = registry.NewVMRegistry(registry.VMRegistryConfig{
		VMGetter: registry.NewVMGetter(registry.VMGetterConfig{
			FileReader:      filesystem.NewReader(),
			Manager:         n.VMManager,
			PluginDirectory: n.Config.PluginDir,
			CPUTracker:      n.resourceManager,
			RuntimeTracker:  n.runtimeManager,
		}),
		VMManager: n.VMManager,
	})

	// register any vms that need to be installed as plugins from disk
	_, failedVMs, err := n.VMRegistry.Reload(context.TODO())
	for failedVM, err := range failedVMs {
		n.Log.Error("failed to register VM",
			zap.Stringer("vmID", failedVM),
			zap.Error(err),
		)
	}
	return err
}

// initSharedMemory initializes the shared memory for cross chain interation
func (n *Node) initSharedMemory() {
	n.Log.Info("initializing SharedMemory")
	sharedMemoryDB := prefixdb.New([]byte("shared memory"), n.DB)
	n.sharedMemory = atomic.NewMemory(sharedMemoryDB)
}

// initKeystoreAPI initializes the keystore service, which is an on-node wallet.
// Assumes n.APIServer is already set
func (n *Node) initKeystoreAPI() error {
	n.Log.Info("initializing keystore")
	n.keystore = keystore.New(n.Log, prefixdb.New(keystoreDBPrefix, n.DB))
	handler, err := n.keystore.CreateHandler()
	if err != nil {
		return err
	}
	if !n.Config.KeystoreAPIEnabled {
		n.Log.Info("skipping keystore API initialization because it has been disabled")
		return nil
	}
	n.Log.Warn("initializing deprecated keystore API")
	return n.APIServer.AddRoute(handler, "keystore", "")
}

// initMetricsAPI initializes the Metrics API
// Assumes n.APIServer is already set
func (n *Node) initMetricsAPI() error {
	if !n.Config.MetricsAPIEnabled {
		n.Log.Info("skipping metrics API initialization because it has been disabled")
		return nil
	}

	if err := n.MetricsGatherer.Register(constants.PlatformName, n.MetricsRegisterer); err != nil {
		return err
	}

	// Current state of process metrics.
	processCollector := collectors.NewProcessCollector(collectors.ProcessCollectorOpts{})
	if err := n.MetricsRegisterer.Register(processCollector); err != nil {
		return err
	}

	// Go process metrics using debug.GCStats.
	goCollector := collectors.NewGoCollector()
	if err := n.MetricsRegisterer.Register(goCollector); err != nil {
		return err
	}

	n.Log.Info("initializing metrics API")

	return n.APIServer.AddRoute(
		promhttp.HandlerFor(
			n.MetricsGatherer,
			promhttp.HandlerOpts{},
		),
		"metrics",
		"",
	)
}

// initAdminAPI initializes the Admin API service
// Assumes n.log, n.chainManager, and n.ValidatorAPI already initialized
func (n *Node) initAdminAPI() error {
	if !n.Config.AdminAPIEnabled {
		n.Log.Info("skipping admin API initialization because it has been disabled")
		return nil
	}
	n.Log.Info("initializing admin API")
	service, err := admin.NewService(
		admin.Config{
			Log:          n.Log,
			DB:           n.DB,
			ChainManager: n.chainManager,
			HTTPServer:   n.APIServer,
			ProfileDir:   n.Config.ProfilerConfig.Dir,
			LogFactory:   n.LogFactory,
			NodeConfig:   n.Config,
			VMManager:    n.VMManager,
			VMRegistry:   n.VMRegistry,
		},
	)
	if err != nil {
		return err
	}
	return n.APIServer.AddRoute(
		service,
		"admin",
		"",
	)
}

// initProfiler initializes the continuous profiling
func (n *Node) initProfiler() {
	if !n.Config.ProfilerConfig.Enabled {
		n.Log.Info("skipping profiler initialization because it has been disabled")
		return
	}

	n.Log.Info("initializing continuous profiler")
	n.profiler = profiler.NewContinuous(
		filepath.Join(n.Config.ProfilerConfig.Dir, "continuous"),
		n.Config.ProfilerConfig.Freq,
		n.Config.ProfilerConfig.MaxNumFiles,
	)
	go n.Log.RecoverAndPanic(func() {
		err := n.profiler.Dispatch()
		if err != nil {
			n.Log.Fatal("continuous profiler failed",
				zap.Error(err),
			)
		}
		n.Shutdown(1)
	})
}

func (n *Node) initInfoAPI() error {
	if !n.Config.InfoAPIEnabled {
		n.Log.Info("skipping info API initialization because it has been disabled")
		return nil
	}

	n.Log.Info("initializing info API")

	service, err := info.NewService(
		info.Parameters{
			Version:                       version.CurrentApp,
			NodeID:                        n.ID,
			NodePOP:                       signer.NewProofOfPossession(n.Config.StakingSigningKey),
			NetworkID:                     n.Config.NetworkID,
			TxFee:                         n.Config.TxFee,
			CreateAssetTxFee:              n.Config.CreateAssetTxFee,
			CreateSubnetTxFee:             n.Config.CreateSubnetTxFee,
			TransformSubnetTxFee:          n.Config.TransformSubnetTxFee,
			CreateBlockchainTxFee:         n.Config.CreateBlockchainTxFee,
			AddPrimaryNetworkValidatorFee: n.Config.AddPrimaryNetworkValidatorFee,
			AddPrimaryNetworkDelegatorFee: n.Config.AddPrimaryNetworkDelegatorFee,
			AddSubnetValidatorFee:         n.Config.AddSubnetValidatorFee,
			AddSubnetDelegatorFee:         n.Config.AddSubnetDelegatorFee,
			VMManager:                     n.VMManager,
		},
		n.Log,
		n.vdrs,
		n.chainManager,
		n.VMManager,
		n.Config.NetworkConfig.MyIPPort,
		n.Net,
		n.benchlistManager,
	)
	if err != nil {
		return err
	}
	return n.APIServer.AddRoute(
		service,
		"info",
		"",
	)
}

// initHealthAPI initializes the Health API service
// Assumes n.Log, n.Net, n.APIServer, n.HTTPLog already initialized
func (n *Node) initHealthAPI() error {
	healthChecker, err := health.New(n.Log, n.MetricsRegisterer)
	if err != nil {
		return err
	}
	n.health = healthChecker

	if !n.Config.HealthAPIEnabled {
		n.Log.Info("skipping health API initialization because it has been disabled")
		return nil
	}

	n.Log.Info("initializing Health API")
	err = healthChecker.RegisterHealthCheck("network", n.Net, health.ApplicationTag)
	if err != nil {
		return fmt.Errorf("couldn't register network health check: %w", err)
	}

	err = healthChecker.RegisterHealthCheck("router", n.chainRouter, health.ApplicationTag)
	if err != nil {
		return fmt.Errorf("couldn't register router health check: %w", err)
	}

	// TODO: add database health to liveness check
	err = healthChecker.RegisterHealthCheck("database", n.DB, health.ApplicationTag)
	if err != nil {
		return fmt.Errorf("couldn't register database health check: %w", err)
	}

	diskSpaceCheck := health.CheckerFunc(func(context.Context) (interface{}, error) {
		// confirm that the node has enough disk space to continue operating
		// if there is too little disk space remaining, first report unhealthy and then shutdown the node

		availableDiskBytes := n.resourceTracker.DiskTracker().AvailableDiskBytes()

		var err error
		if availableDiskBytes < n.Config.RequiredAvailableDiskSpace {
			n.Log.Fatal("low on disk space. Shutting down...",
				zap.Uint64("remainingDiskBytes", availableDiskBytes),
			)
			go n.Shutdown(1)
			err = fmt.Errorf("remaining available disk space (%d) is below minimum required available space (%d)", availableDiskBytes, n.Config.RequiredAvailableDiskSpace)
		} else if availableDiskBytes < n.Config.WarningThresholdAvailableDiskSpace {
			err = fmt.Errorf("remaining available disk space (%d) is below the warning threshold of disk space (%d)", availableDiskBytes, n.Config.WarningThresholdAvailableDiskSpace)
		}

		return map[string]interface{}{
			"availableDiskBytes": availableDiskBytes,
		}, err
	})

	err = n.health.RegisterHealthCheck("diskspace", diskSpaceCheck, health.ApplicationTag)
	if err != nil {
		return fmt.Errorf("couldn't register resource health check: %w", err)
	}

	handler, err := health.NewGetAndPostHandler(n.Log, healthChecker)
	if err != nil {
		return err
	}

	err = n.APIServer.AddRoute(
		handler,
		"health",
		"",
	)
	if err != nil {
		return err
	}

	err = n.APIServer.AddRoute(
		health.NewGetHandler(healthChecker.Readiness),
		"health",
		"/readiness",
	)
	if err != nil {
		return err
	}

	err = n.APIServer.AddRoute(
		health.NewGetHandler(healthChecker.Health),
		"health",
		"/health",
	)
	if err != nil {
		return err
	}

	return n.APIServer.AddRoute(
		health.NewGetHandler(healthChecker.Liveness),
		"health",
		"/liveness",
	)
}

// Give chains aliases as specified by the genesis information
func (n *Node) initChainAliases(genesisBytes []byte) error {
	n.Log.Info("initializing chain aliases")
	_, chainAliases, err := genesis.Aliases(genesisBytes)
	if err != nil {
		return err
	}

	for chainID, aliases := range chainAliases {
		for _, alias := range aliases {
			if err := n.chainManager.Alias(chainID, alias); err != nil {
				return err
			}
		}
	}

	for chainID, aliases := range n.Config.ChainAliases {
		for _, alias := range aliases {
			if err := n.chainManager.Alias(chainID, alias); err != nil {
				return err
			}
		}
	}

	return nil
}

// APIs aliases as specified by the genesis information
func (n *Node) initAPIAliases(genesisBytes []byte) error {
	n.Log.Info("initializing API aliases")
	apiAliases, _, err := genesis.Aliases(genesisBytes)
	if err != nil {
		return err
	}

	for url, aliases := range apiAliases {
		if err := n.APIServer.AddAliases(url, aliases...); err != nil {
			return err
		}
	}
	return nil
}

// Initialize [n.resourceManager].
func (n *Node) initResourceManager(reg prometheus.Registerer) error {
	resourceManager, err := resource.NewManager(
		n.Log,
		n.Config.DatabaseConfig.Path,
		n.Config.SystemTrackerFrequency,
		n.Config.SystemTrackerCPUHalflife,
		n.Config.SystemTrackerDiskHalflife,
		reg,
	)
	if err != nil {
		return err
	}
	n.resourceManager = resourceManager
	n.resourceManager.TrackProcess(os.Getpid())

	n.resourceTracker, err = tracker.NewResourceTracker(reg, n.resourceManager, &meter.ContinuousFactory{}, n.Config.SystemTrackerProcessingHalflife)
	return err
}

// Initialize [n.cpuTargeter].
// Assumes [n.resourceTracker] is already initialized.
func (n *Node) initCPUTargeter(
	config *tracker.TargeterConfig,
) {
	n.cpuTargeter = tracker.NewTargeter(
		n.Log,
		config,
		n.vdrs,
		n.resourceTracker.CPUTracker(),
	)
}

// Initialize [n.diskTargeter].
// Assumes [n.resourceTracker] is already initialized.
func (n *Node) initDiskTargeter(
	config *tracker.TargeterConfig,
) {
	n.diskTargeter = tracker.NewTargeter(
		n.Log,
		config,
		n.vdrs,
		n.resourceTracker.DiskTracker(),
	)
}

// Shutdown this node
// May be called multiple times
func (n *Node) Shutdown(exitCode int) {
	if !n.shuttingDown.Get() { // only set the exit code once
		n.shuttingDownExitCode.Set(exitCode)
	}
	n.shuttingDown.Set(true)
	n.shutdownOnce.Do(n.shutdown)
}

func (n *Node) shutdown() {
	n.Log.Info("shutting down node",
		zap.Int("exitCode", n.ExitCode()),
	)

	if n.health != nil {
		// Passes if the node is not shutting down
		shuttingDownCheck := health.CheckerFunc(func(context.Context) (interface{}, error) {
			return map[string]interface{}{
				"isShuttingDown": true,
			}, errShuttingDown
		})

		err := n.health.RegisterHealthCheck("shuttingDown", shuttingDownCheck, health.ApplicationTag)
		if err != nil {
			n.Log.Debug("couldn't register shuttingDown health check",
				zap.Error(err),
			)
		}

		time.Sleep(n.Config.ShutdownWait)
	}

	if n.resourceManager != nil {
		n.resourceManager.Shutdown()
	}
	n.timeoutManager.Stop()
	if n.chainManager != nil {
		n.chainManager.Shutdown()
	}
	if n.profiler != nil {
		n.profiler.Shutdown()
	}
	if n.Net != nil {
		n.Net.StartClose()
	}
	if err := n.APIServer.Shutdown(); err != nil {
		n.Log.Debug("error during API shutdown",
			zap.Error(err),
		)
	}
	n.portMapper.UnmapAllPorts()
	n.ipUpdater.Stop()
	if err := n.indexer.Close(); err != nil {
		n.Log.Debug("error closing tx indexer",
			zap.Error(err),
		)
	}

	// Ensure all runtimes are shutdown
	n.Log.Info("cleaning up plugin runtimes")
	n.runtimeManager.Stop(context.TODO())

	if n.DB != nil {
		if err := n.DB.Delete(ungracefulShutdown); err != nil {
			n.Log.Error(
				"failed to delete ungraceful shutdown key",
				zap.Error(err),
			)
		}

		if err := n.DB.Close(); err != nil {
			n.Log.Warn("error during DB shutdown",
				zap.Error(err),
			)
		}
	}

	if n.Config.TraceConfig.Enabled {
		n.Log.Info("shutting down tracing")
	}

	if err := n.tracer.Close(); err != nil {
		n.Log.Warn("error during tracer shutdown",
			zap.Error(err),
		)
	}

	n.DoneShuttingDown.Done()
	n.Log.Info("finished node shutdown")
}

func (n *Node) ExitCode() int {
	return n.shuttingDownExitCode.Get()
}<|MERGE_RESOLUTION|>--- conflicted
+++ resolved
@@ -1154,11 +1154,7 @@
 				BanffTime:                     version.GetBanffTime(n.Config.NetworkID),
 				CortinaTime:                   version.GetCortinaTime(n.Config.NetworkID),
 				DurangoTime:                   version.GetDurangoTime(n.Config.NetworkID),
-<<<<<<< HEAD
-				EUpgradeTime:                  version.GetEUpgradeTime(n.Config.NetworkID),
-=======
 				EUpgradeTime:                  eUpgradeTime,
->>>>>>> 9cef7d30
 				UseCurrentHeight:              n.Config.UseCurrentHeight,
 			},
 		}),
